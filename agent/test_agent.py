"""Tests for the agent."""

import base64
import datetime
import io
import json
import multiprocessing
import os
import pathlib
import random
import shutil
import subprocess
import sys
import tempfile
import time
import unittest
import uuid
import zipfile
from typing import Optional
from unittest import mock
from urllib.parse import urljoin

import pytest
import requests

import agent

HOST = "127.0.0.1"
PORT = 8000
BASE_URL = f"http://{HOST}:{PORT}"

DIRPATH = os.path.join(tempfile.gettempdir(), str(uuid.uuid4()))


def make_temp_name():
    return str(uuid.uuid4())


class TestAgentFunctions:
    @mock.patch("sys.platform", "win32")
    def test_get_subprocess_259(self):
        mock_process_id = 999998
        mock_subprocess = mock.Mock(spec=subprocess.Popen)
        mock_subprocess.poll = mock.Mock(return_value=259)
        mock_subprocess.pid = mock_process_id
        with mock.patch.dict(agent.state, {"async_subprocess": mock_subprocess}):
            actual = agent.get_subprocess_status()
        assert actual.status_code == 200
        actual_json = json.loads(actual.json())
        assert actual_json["status"] == "running"
        assert actual_json["process_id"] == mock_process_id


@mock.patch("sys.platform", "linux")
class TestMutexAPILinux(unittest.TestCase):
    def test_post_mutex_linux(self):
        """Mutex POSTs are only supported on win32"""
        mutex = self.id()
        agent.request.form["mutex"] = mutex
        response = agent.post_mutex()
        assert isinstance(response, agent.jsonify)
        assert response.status_code == 400

    def test_delete_mutex_linux(self):
        """Mutex DELETEs are only supported on win32"""
        mutex = self.id()
        agent.request.form["mutex"] = mutex
        response = agent.delete_mutex()
        assert isinstance(response, agent.jsonify)
        assert response.status_code == 400


@mock.patch("sys.platform", "win32")
class TestMutexAPIWin32(unittest.TestCase):
    def test_post_mutex_win32_201(self):
        """Mutex POSTs succeed with mocked mutex APIs"""
        mutex = self.id()
        agent.request.form["mutex"] = mutex

        # fake handle mutex based on test id
        hndl_mutex = self.id()

        # mock opening a mutex returning the fake handle
        open_mutex_mock = mock.MagicMock()
        open_mutex_mock.return_value = hndl_mutex, None
        agent.open_mutex = open_mutex_mock

        # mock mutex is acquired
        wait_mutex_mock = mock.MagicMock()
        wait_mutex_mock.return_value = True, None
        agent.wait_mutex = wait_mutex_mock

        response = agent.post_mutex()
        wait_mutex_mock.assert_called_once_with(hndl_mutex)
        assert isinstance(response, agent.jsonify)
        assert response.status_code == 201

    def test_post_mutex_win32_error_mutex_doesnt_exist(self):
        """Mutex POSTs fail gracefully when mutexes won't open"""
        mutex = self.id()
        agent.request.form["mutex"] = mutex

        # mock opening a mutex returning an error
        open_mutex_mock = mock.MagicMock()
        mock_error = mock.MagicMock()
        open_mutex_mock.return_value = None, mock_error
        agent.open_mutex = open_mutex_mock

        response = agent.post_mutex()
        assert response is mock_error

    def test_post_mutex_win32_error_mutex_wait_failed(self):
        """Mutex POSTs fail gracefully when mutex waiting fails"""
        mutex = self.id()
        agent.request.form["mutex"] = mutex

        # fake handle mutex based on test id
        hndl_mutex = self.id()

        # mock opening a mutex returning the fake handle
        open_mutex_mock = mock.MagicMock()
        mock_error = mock.MagicMock()
        open_mutex_mock.return_value = hndl_mutex, None
        agent.open_mutex = open_mutex_mock

        # mock mutex fails to be acquired
        wait_mutex_mock = mock.MagicMock()
        mock_error = mock.MagicMock()
        wait_mutex_mock.return_value = None, mock_error
        agent.wait_mutex = wait_mutex_mock

        response = agent.post_mutex()
        open_mutex_mock.assert_called_once_with(mutex)
        wait_mutex_mock.assert_called_once_with(hndl_mutex)
        assert response is mock_error

    def test_delete_mutex_win32_404(self):
        """Mutex DELETEs 404 when not held"""
        mutex = self.id()
        agent.request.form["mutex"] = mutex
        self.assertNotIn(mutex, agent.agent_mutexes)
        response = agent.delete_mutex()
        assert isinstance(response, agent.jsonify)
        assert response.status_code == 404

    def test_delete_mutex_win32_error_releasing(self):
        mutex = self.id()
        agent.request.form["mutex"] = mutex

        # inject a previously acquired mutex
        hndl_mutex_mock = mock.MagicMock()
        agent.agent_mutexes[mutex] = hndl_mutex_mock

        # mock mutex fails to be released
        release_mutex_mock = mock.MagicMock()
        mock_error = mock.MagicMock()
        release_mutex_mock.return_value = None, mock_error
        agent.release_mutex = release_mutex_mock

        response = agent.delete_mutex()
        assert response is mock_error

    def test_delete_mutex_win32_200(self):
        mutex = self.id()
        agent.request.form["mutex"] = mutex

        # inject a previously acquired mutex
        hndl_mutex_mock = mock.MagicMock()
        agent.agent_mutexes[mutex] = hndl_mutex_mock

        # mock mutex is released
        release_mutex_mock = mock.MagicMock()
        release_mutex_mock.return_value = True, None
        agent.release_mutex = release_mutex_mock

        response = agent.delete_mutex()
        release_mutex_mock.assert_called_once_with(hndl_mutex_mock)
        assert isinstance(response, agent.jsonify)
        assert response.status_code == 200


class TestAgent:
    """Test the agent API."""

    agent_process: Optional[multiprocessing.Process] = None

    def setup_method(self):
        agent.state = {"status": agent.Status.INIT, "description": "", "async_subprocess": None}
        ev = multiprocessing.Event()
        self.agent_process = multiprocessing.Process(
            target=agent.app.run,
            kwargs={"host": HOST, "port": PORT, "event": ev},
        )
        self.agent_process.start()

        # Wait for http server to start.
        if not ev.wait(5.0):
            raise Exception("Failed to start agent HTTP server")

        # Create temp directory for tests, as makes tidying up easier
        os.mkdir(DIRPATH, 0o777)
        assert os.path.isdir(DIRPATH)

    def teardown_method(self):
        # Remove the temporary directory and files.
        try:
            # Test the kill endpoint, which shuts down the agent service.
            r = requests.get(f"{BASE_URL}/kill")
            assert r.status_code == 200
            assert r.json()["message"] == "Quit the CAPE Agent"
        except requests.exceptions.ConnectionError:
            pass
        shutil.rmtree(DIRPATH, ignore_errors=True)
        assert not os.path.isdir(DIRPATH)

        if sys.platform == "win32":
            # shutdown will hang on win32 without this
            self.agent_process.terminate()

        # Ensure agent process completes; release resources.
        self.agent_process.join()
        self.agent_process.close()

    @staticmethod
    def non_existent_directory():
        root = pathlib.Path(tempfile.gettempdir()).root
        current_pid = os.getpid()
        non_existent = pathlib.Path(root, str(current_pid), str(random.randint(10000, 99999)))
        assert not os.path.isdir(non_existent)
        assert not os.path.exists(non_existent)
        return non_existent

    @staticmethod
    def confirm_status(expected_status):
        """Do a get and check the status."""
        status_url = urljoin(BASE_URL, "status")
        r = requests.get(status_url)
        js = r.json()
        assert js["message"] == "Analysis status"
        assert js["status"] == expected_status
        assert r.status_code == 200
        return js

    @staticmethod
    def create_file(path, contents):
        """Create the named file with the supplied contents."""
        with open(path, "w") as file:
            file.write(contents)
        assert os.path.exists(path)
        assert os.path.isfile(path)

    @staticmethod
    def file_contains(path, expected_contents):
        """Examine the contents of a file."""
        with open(path) as file:
            actual_contents = file.read()
            return bool(expected_contents in actual_contents)

    @classmethod
    def store_file(cls, file_contents):
        """Store a file via the API, with the given contents. Return the filepath."""
        contents = os.linesep.join(file_contents)
        upload_file = {"file": ("name-here-matters-not", contents)}
        filepath = os.path.join(DIRPATH, make_temp_name() + ".py")
        form = {"filepath": filepath}
        js = cls.post_form("store", form, files=upload_file)
        assert js["message"] == "Successfully stored file"
        assert os.path.isfile(filepath)
        assert cls.file_contains(filepath, file_contents[0])
        assert cls.file_contains(filepath, file_contents[-1])
        return filepath

    @staticmethod
    def post_form(url_part, form_data, expected_status=200, files=None):
        """Post to the URL and return the json."""
        url = urljoin(BASE_URL, url_part)
        r = requests.post(url, data=form_data, files=files)
        assert r.status_code == expected_status
        js = r.json()
        return js

    def test_root(self):
        r = requests.get(f"{BASE_URL}/")
        assert r.status_code == 200
        js = r.json()
        assert js["message"] == "CAPE Agent!"
        assert "version" in js
        assert "features" in js
        assert "execute" in js["features"]
        assert "execpy" in js["features"]
        assert "pinning" in js["features"]

    def test_status_write_valid_text(self):
        """Write a status of 'exception'."""
        # First, confirm the status is NOT 'exception'.
        _ = self.confirm_status(str(agent.Status.INIT))
        form = {"status": "exception"}
        url_part = "status"
        _ = self.post_form(url_part, form)
        _ = self.confirm_status(str(agent.Status.EXCEPTION))

    def test_status_write_valid_number(self):
        """Write a status of '5'."""
        # First, confirm the status is NOT 'exception'.
        _ = self.confirm_status(str(agent.Status.INIT))
        form = {"status": 5}
        url_part = "status"
        _ = self.post_form(url_part, form)
        _ = self.confirm_status(str(agent.Status.EXCEPTION))

    def test_status_write_invalid(self):
        """Fail to provide a valid status."""
        form = {"description": "Test Status"}
        js = self.post_form("status", form, 400)
        assert js["message"] == "No valid status has been provided"

        form = {"status": "unexpected value"}
        js = self.post_form("status", form, 400)
        assert js["message"] == "No valid status has been provided"
        _ = self.confirm_status(str(agent.Status.INIT))

        # Write an unexpected random number.
        form = {"status": random.randint(50, 99)}
        js = self.post_form("status", form, 400)
        assert js["message"] == "No valid status has been provided"
        _ = self.confirm_status(str(agent.Status.INIT))

    def test_logs(self):
        """Test that the agent responds to a request for the logs."""
        r = requests.get(f"{BASE_URL}/logs")
        assert r.status_code == 200
        js = r.json()
        assert js["message"] == "Agent logs"
        assert "stdout" in js
        assert "stderr" in js

    def test_system(self):
        """Test that the agent responds to a request for the system/platform."""
        r = requests.get(f"{BASE_URL}/system")
        assert r.status_code == 200
        js = r.json()
        assert js["message"] == "System"
        assert "system" in js
        if sys.platform == "win32":
            assert js["system"] == "Windows"
        else:
            assert js["system"] == "Linux"

    def test_environ(self):
        """Test that the agent responds to a request for the environment."""
        r = requests.get(f"{BASE_URL}/environ")
        assert r.status_code == 200
        js = r.json()
        assert js["message"] == "Environment variables"
        assert "environ" in js

    def test_path(self):
        """Test that the agent responds to a request for its path."""
        r = requests.get(f"{BASE_URL}/path")
        assert r.status_code == 200
        js = r.json()
        assert js["message"] == "Agent path"
        assert "filepath" in js
        assert os.path.isfile(js["filepath"])

    def test_mkdir_valid(self):
        """Test that the agent creates a directory."""
        new_dir = os.path.join(DIRPATH, make_temp_name())
        form = {
            "dirpath": new_dir,
            "mode": 0o777,
        }
        js = self.post_form("mkdir", form)
        assert js["message"] == "Successfully created directory"
        assert os.path.exists(new_dir)
        assert os.path.isdir(new_dir)

    def test_mkdir_missing(self):
        """Ensure we get an error returned when the mkdir request fails."""
        form = {}
        js = self.post_form("mkdir", form, 400)
        assert js["message"] == "No dirpath has been provided"

    @pytest.mark.skip("Not many paths are actually invalid")
    def test_mkdir_invalid(self):
        """Ensure we get an error returned when the mkdir request fails."""
        # TODO come up with an invalid directory path for windows / linux
        invalid = ""
        form = {"dirpath": invalid, "mode": 0o777}
        js = self.post_form("mkdir", form, 500)
        assert js["message"] == "Error creating directory"

    def test_mktemp_valid(self):
        form = {
            "dirpath": DIRPATH,
<<<<<<< HEAD
            "prefix": make_temp_name(),
=======
            "prefix": "",
>>>>>>> 36d973d4
            "suffix": "",
        }
        js = self.post_form("mktemp", form)
        assert js["message"] == "Successfully created temporary file"
        # tempfile.mkstemp adds random characters to suffix, so returned name
        # will be different
        assert "filepath" in js and js["filepath"].startswith(os.path.join(form["dirpath"], form["prefix"]))
        assert os.path.exists(js["filepath"])
        assert os.path.isfile(js["filepath"])

    def test_mktemp_invalid(self):
        """Ensure we get an error returned when the mktemp request fails."""
        dirpath = self.non_existent_directory()
        form = {
            "dirpath": dirpath,
            "prefix": "",
            "suffix": "",
        }
        js = self.post_form("mktemp", form, 500)
        assert js["message"] == "Error creating temporary file"

    def test_mkdtemp_valid(self):
        """Ensure we can use the mkdtemp endpoint."""
        form = {
            "dirpath": DIRPATH,
<<<<<<< HEAD
            "prefix": make_temp_name(),
=======
            "prefix": "",
            "suffix": "",
>>>>>>> 36d973d4
        }
        js = self.post_form("mkdtemp", form)
        assert js["message"] == "Successfully created temporary directory"
        # tempfile.mkdtemp adds random characters to suffix, so returned name
        # will be different
        assert "dirpath" in js and js["dirpath"].startswith(os.path.join(form["dirpath"], form.get("prefix", "")))
        assert os.path.exists(js["dirpath"])
        assert os.path.isdir(js["dirpath"])

    def test_mkdtemp_invalid(self):
        """Ensure we get an error returned when the mkdtemp request fails."""
        dirpath = self.non_existent_directory()
        assert not dirpath.exists()
        form = {
            "dirpath": dirpath,
            "prefix": "",
        }
        js = self.post_form("mkdtemp", form, 500)
        assert js["message"] == "Error creating temporary directory"

    def test_store(self):
        sample_text = make_temp_name()
        upload_file = {"file": ("ignored", os.linesep.join(("test data", sample_text, "test data")))}
        form = {"filepath": os.path.join(DIRPATH, make_temp_name() + ".tmp")}

        js = self.post_form("store", form, files=upload_file)
        assert js["message"] == "Successfully stored file"
        assert os.path.exists(form["filepath"])
        assert os.path.isfile(form["filepath"])
        assert self.file_contains(form["filepath"], sample_text)

    def test_store_invalid(self):
        # missing file
        form = {"filepath": os.path.join(DIRPATH, make_temp_name() + ".tmp")}
        js = self.post_form("store", form, 400)
        assert js["message"] == "No file has been provided"

        # missing filepath
        upload_file = {"file": ("test_data.txt", "test data\ntest data\n")}
        js = self.post_form("store", {}, 400, files=upload_file)
        assert js["message"] == "No filepath has been provided"

        # destination file path is invalid
        upload_file = {"file": ("test_data.txt", "test data\ntest data\n")}
        form = {"filepath": os.path.join(DIRPATH, make_temp_name(), "")}
        js = self.post_form("store", form, 500, files=upload_file)
        assert js["message"].startswith("Error storing file")

    def test_retrieve(self):
        """Create a file, then try to retrieve it."""
        first_line = make_temp_name()
        last_line = make_temp_name()
        file_contents = os.linesep.join((first_line, "test data", last_line))
        file_path = os.path.join(DIRPATH, make_temp_name() + ".tmp")
        self.create_file(file_path, file_contents)

        form = {"filepath": file_path}
        # Can't use self.post_form here as no json will be returned.
        r = requests.post(f"{BASE_URL}/retrieve", data=form)
        assert r.status_code == 200
        assert first_line in r.text
        assert last_line in r.text
        # Also test the base64-encoded retrieval.
        form["encoding"] = "base64"
        r = requests.post(f"{BASE_URL}/retrieve", data=form)
        assert r.status_code == 200
        decoded = base64.b64decode(r.text + "==").decode()
        assert "test data" in decoded
        assert first_line in decoded
        assert last_line in decoded

    def test_retrieve_invalid(self):
        js = self.post_form("retrieve", {}, 400)
        assert js["message"].startswith("No filepath has been provided")

        # request to retrieve non existent file
        form = {"filepath": os.path.join(DIRPATH, make_temp_name() + ".tmp")}
        # Can't use self.post_form here as no json will be returned.
        r = requests.post(f"{BASE_URL}/retrieve", data=form)
        assert r.status_code == 404

    def test_extract(self):
        """Create a file zip file, then upload and extract the contents."""
        file_dir = make_temp_name()
        file_name = make_temp_name()
        file_contents = make_temp_name()
        zfile = io.BytesIO()
        zf = zipfile.ZipFile(zfile, "w", zipfile.ZIP_DEFLATED, False)
        zf.writestr(os.path.join(file_dir, file_name), file_contents)
        zf.close()
        zfile.seek(0)

        upload_file = {"zipfile": ("test_file.zip", zfile.read())}
        form = {"dirpath": DIRPATH}

        js = self.post_form("extract", form, files=upload_file)
        assert js["message"] == "Successfully extracted zip file"
        expected_path = os.path.join(DIRPATH, file_dir, file_name)
        assert os.path.exists(expected_path)
        assert self.file_contains(expected_path, file_contents)

        # todo should I check the filesytem for the file?

    def test_extract_invalid(self):
        form = {"dirpath": DIRPATH}
        js = self.post_form("extract", form, 400)
        assert js["message"] == "No zip file has been provided"

        upload_file = {"zipfile": ("test_file.zip", "dummy data")}
        js = self.post_form("extract", {}, 400, files=upload_file)
        assert js["message"] == "No dirpath has been provided"

    def test_remove(self):
        tempdir = os.path.join(DIRPATH, make_temp_name())
        tempfile = os.path.join(tempdir, make_temp_name())
        os.mkdir(tempdir, 0o777)
        self.create_file(tempfile, "test data\ntest data\n")

        # delete temp file
        form = {"path": tempfile}
        js = self.post_form("remove", form)
        assert js["message"] == "Successfully deleted file"

        # delete temp directory
        form = {"path": tempdir}
        js = self.post_form("remove", form)
        assert js["message"] == "Successfully deleted directory"

    def test_remove_invalid(self):
        tempdir = os.path.join(DIRPATH, make_temp_name())

        # missing parameter
        form = {}
        js = self.post_form("remove", form, 400)
        assert js["message"] == "No path has been provided"

        # path doesn't exist
        form = {"path": tempdir}
        js = self.post_form("remove", form, 404)
        assert js["message"] == "Path provided does not exist"

    @pytest.mark.skipif(agent.isAdmin(), reason="Test fails if privileges are elevated.")
    def test_remove_system_temp_dir(self):
        # error removing file or dir (permission)
        form = {"path": tempfile.gettempdir()}
        js = self.post_form("remove", form, 500)
        assert js["message"] == "Error removing file or directory"

    def test_async_running(self):
        """Test async execution shows as running after starting."""
        # upload test python file
        file_contents = (
            f"# Comment a random number {random.randint(1000, 9999)}'",
            "import sys",
            "import time",
            "print('hello world')",
            "print('goodbye world', file=sys.stderr)",
            "time.sleep(1)",
            "sys.exit(0)",
        )
        filepath = self.store_file(file_contents)
        form = {"filepath": filepath, "async": 1}

        js = self.post_form("execpy", form)
        assert js["message"] == "Successfully spawned command"
        assert "stdout" not in js
        assert "stderr" not in js
        assert "process_id" in js
        _ = self.confirm_status(str(agent.Status.RUNNING))

    def test_async_complete(self):
        """Test async execution shows as complete after exiting."""
        # upload test python file
        file_contents = (
            f"# Comment a random number {random.randint(1000, 9999)}'",
            "import sys",
            "print('hello world')",
            "sys.exit(0)",
        )
        filepath = self.store_file(file_contents)
        form = {"filepath": filepath, "async": 1}

        js = self.post_form("execpy", form)
        assert js["message"] == "Successfully spawned command"
        # sleep a moment to let it finish
        time.sleep(1)
        _ = self.confirm_status(str(agent.Status.COMPLETE))

    def test_async_failure(self):
        """Test that an unsuccessful script gets a status of 'failed'."""
        # upload test python file. It will sleep, then try to import a nonexistent module.
        file_contents = (
            f"# Comment a random number {random.randint(1000, 9999)}'",
            "import sys",
            "import time",
            "time.sleep(1)",
            "import nonexistent",
            "print('hello world')",
            "print('goodbye world', file=sys.stderr)",
            "sys.exit(0)",
        )

        filepath = self.store_file(file_contents)
        form = {"filepath": filepath, "async": 1}

        js = self.post_form("execpy", form)
        assert js["message"] == "Successfully spawned command"
        assert "stdout" not in js
        assert "stderr" not in js
        assert "process_id" in js
        js = self.confirm_status(str(agent.Status.RUNNING))
        assert "process_id" in js
        time.sleep(2)

        js = self.confirm_status(str(agent.Status.FAILED))
        assert "process_id" not in js

    def test_execute(self):
        """Test executing the 'date' command."""
        if sys.platform == "win32":
            form = {"command": "cmd /c date /t"}
        else:
            form = {"command": "date"}
        js = self.post_form("execute", form)
        assert js["message"] == "Successfully executed command"
        assert "stdout" in js
        assert "stderr" in js
        current_year = datetime.date.today().isoformat()
        assert current_year[:4] in js["stdout"]

    def test_execute_error(self):
        """Expect an error on invalid command to execute."""
        js = self.post_form("execute", {}, 400)
        assert js["message"] == "No command has been provided"

        form = {"command": "ls"}
        js = self.post_form("execute", form, 500)
        assert js["message"] == "Not allowed to execute commands"

    def test_execute_py(self):
        """Test we can execute a simple python script."""
        # The output line endings are different between linux and Windows.
        file_contents = (
            f"# Comment a random number {random.randint(1000, 9999)}'",
            "import sys",
            "print('hello world')",
            "print('goodbye world', file=sys.stderr)",
        )
        filepath = self.store_file(file_contents)

        form = {"filepath": filepath}
        js = self.post_form("execpy", form)
        assert js["message"] == "Successfully executed command"
        assert "stdout" in js and "hello world" in js["stdout"]
        assert "stderr" in js and "goodbye world" in js["stderr"]

    def test_execute_py_error_no_file(self):
        """Ensure we get a 400 back when there's no file provided."""
        # The agent used to return 200 even in various failure scenarios.
        js = self.post_form("execpy", {}, expected_status=400)
        assert js["message"] == "No Python file has been provided"

    def test_execute_py_error_nonexistent_file(self):
        """Ensure we get a 400 back when a nonexistent filename is provided."""
        filepath = os.path.join(DIRPATH, make_temp_name() + ".py")
        form = {"filepath": filepath}
        js = self.post_form("execpy", form, expected_status=400)
        assert js["message"] == "Error executing python command."
        assert "stderr" in js and "No such file or directory" in js["stderr"]
        _ = self.confirm_status(str(agent.Status.FAILED))

    def test_execute_py_error_non_zero_exit_code(self):
        """Ensure we get a 400 back when there's a non-zero exit code."""
        # Run a python script that exits non-zero.
        file_contents = (
            f"# Comment a random number {random.randint(1000, 9999)}'",
            "import sys",
            "print('hello world')",
            "sys.exit(3)",
        )
        filepath = self.store_file(file_contents)
        form = {"filepath": filepath}
        js = self.post_form("execpy", form, expected_status=400)
        assert js["message"] == "Error executing python command."
        assert "hello world" in js["stdout"]
        _ = self.confirm_status(str(agent.Status.FAILED))

    def test_pinning(self):
        r = requests.get(f"{BASE_URL}/pinning")
        assert r.status_code == 200
        js = r.json()
        assert js["message"] == "Successfully pinned Agent"
        assert "client_ip" in js

        # Pinning again causes an error.
        r = requests.get(f"{BASE_URL}/pinning")
        assert r.status_code == 500
        js = r.json()
        assert js["message"] == "Agent has already been pinned to an IP!"<|MERGE_RESOLUTION|>--- conflicted
+++ resolved
@@ -393,11 +393,7 @@
     def test_mktemp_valid(self):
         form = {
             "dirpath": DIRPATH,
-<<<<<<< HEAD
             "prefix": make_temp_name(),
-=======
-            "prefix": "",
->>>>>>> 36d973d4
             "suffix": "",
         }
         js = self.post_form("mktemp", form)
@@ -423,12 +419,7 @@
         """Ensure we can use the mkdtemp endpoint."""
         form = {
             "dirpath": DIRPATH,
-<<<<<<< HEAD
             "prefix": make_temp_name(),
-=======
-            "prefix": "",
-            "suffix": "",
->>>>>>> 36d973d4
         }
         js = self.post_form("mkdtemp", form)
         assert js["message"] == "Successfully created temporary directory"
