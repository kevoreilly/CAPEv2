--- conflicted
+++ resolved
@@ -579,13 +579,10 @@
                 "nohuman",
                 "main_task_id",
                 "auto",
-<<<<<<< HEAD
                 "tlsdump",
-=======
                 "pre_script_args",
                 "pre_script_timeout",
                 "during_script_args",
->>>>>>> 20ff3942
             ]
 
             for optname, option in self.options.items():
