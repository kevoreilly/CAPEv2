--- conflicted
+++ resolved
@@ -41,16 +41,9 @@
     if not os.path.exists(file_path):
         log.warning("File %s doesn't exist anymore", file_path)
         return
-<<<<<<< HEAD
-    file_size = Path(file_path).stat().st_size
-    log.info("File %s size is %d, Max size: %s", file_path, file_size, config.upload_max_size)
-    if int(config.upload_max_size) < file_size and not config.do_upload_max_size:
-        log.warning("File %s size is too big: %d, ignoring", file_path, file_size)
-=======
 
     size = get_upload_size(file_path)
     if not size:
->>>>>>> 9a7a1bee
         return
 
     log.info("Uploading file %s to %s; Size is %d; Max size: %s", file_path, dump_path, size, config.upload_max_size)
