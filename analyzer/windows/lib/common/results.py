--- conflicted
+++ resolved
@@ -15,11 +15,7 @@
 BUFSIZE = 1024 * 1024
 
 
-<<<<<<< HEAD
-def upload_to_host(file_path, dump_path, pids=[], ppids=[], metadata="", category=""):
-=======
-def upload_to_host(file_path, dump_path, pids=[], metadata="", category="", duplicated=False):
->>>>>>> 831ae518
+def upload_to_host(file_path, dump_path, pids=[], ppids=[], metadata="", category="", duplicated=False):
     nc = None
     infd = None
     we_open = False
@@ -29,21 +25,11 @@
     try:
         nc = NetlogFile()
         # nc = NetlogBinary(file_path.encode("utf-8", "replace"), dump_path, duplicate)
-<<<<<<< HEAD
-        nc.init(dump_path, file_path, pids, ppids, metadata, category)
-        if not infd and file_path:
-            infd = open(file_path, "rb")  # rb
-            we_open = True
-        buf = infd.read(BUFSIZE)
-        while buf:
-            nc.send(buf, retry=True)
-=======
-        nc.init(dump_path, file_path, pids, metadata, category, duplicated)
+        nc.init(dump_path, file_path, pids, ppids, metadata, category, duplicated)
         if not duplicated:
             if not infd and file_path:
                 infd = open(file_path, "rb")  # rb
                 we_open = True
->>>>>>> 831ae518
             buf = infd.read(BUFSIZE)
             while buf:
                 nc.send(buf, retry=True)
@@ -119,11 +105,7 @@
 
 
 class NetlogFile(NetlogConnection):
-<<<<<<< HEAD
-    def init(self, dump_path, filepath=False, pids="", ppids="", metadata="", category="files"):
-=======
-    def init(self, dump_path, filepath=False, pids="", metadata="", category="files", duplicated=0):
->>>>>>> 831ae518
+    def init(self, dump_path, filepath=False, pids="", ppids="", metadata="", category="files", duplicated=0):
         """
             All arguments should be strings
         """
@@ -136,11 +118,7 @@
         else:
             ppids = ""
         if filepath:
-<<<<<<< HEAD
-            self.proto = b"FILE 2\n%s\n%s\n%s\n%s\n%s\n%s\n" % (
-=======
-            self.proto = b"FILE 2\n%s\n%s\n%s\n%s\n%s\n%d\n" % (
->>>>>>> 831ae518
+            self.proto = b"FILE 2\n%s\n%s\n%s\n%s\n%s\n%s\n%d\n" % (
                 dump_path.encode("utf8"),
                 filepath.encode("utf-8", "replace"),
                 pids.encode("utf8") if isinstance(pids, str) else pids,
