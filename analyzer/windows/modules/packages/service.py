# Copyright (C) 2010-2015 Cuckoo Foundation.
# This file is part of Cuckoo Sandbox - http://www.cuckoosandbox.org
# See the file 'docs/LICENSE' for copying permission.

from __future__ import absolute_import
<<<<<<< HEAD
import os
=======
import ctypes
import logging
>>>>>>> f79c1442
import sys
import ctypes
import logging

from lib.api.process import Process
<<<<<<< HEAD
=======
from lib.common.abstracts import Package
from lib.common.common import check_file_extension
>>>>>>> f79c1442
from lib.common.defines import ADVAPI32, KERNEL32
from lib.common.abstracts import Package

INJECT_CREATEREMOTETHREAD = 0
INJECT_QUEUEUSERAPC = 1
SC_MANAGER_CONNECT = 0x0001
SC_MANAGER_CREATE_SERVICE = 0x0002
SC_MANAGER_ENUMERATE_SERVICE = 0x0004
SC_MANAGER_LOCK = 0x0008
SC_MANAGER_QUERY_LOCK_STATUS = 0x0010
SC_MANAGER_MODIFY_BOOT_CONFIG = 0x0020
SC_MANAGER_ALL_ACCESS = (
    SC_MANAGER_CONNECT
    | SC_MANAGER_CREATE_SERVICE
    | SC_MANAGER_ENUMERATE_SERVICE
    | SC_MANAGER_LOCK
    | SC_MANAGER_QUERY_LOCK_STATUS
    | SC_MANAGER_MODIFY_BOOT_CONFIG
)
SERVICE_QUERY_CONFIG = 0x0001
SERVICE_CHANGE_CONFIG = 0x0002
SERVICE_QUERY_STATUS = 0x0004
SERVICE_ENUMERATE_DEPENDENTS = 0x0008
SERVICE_START = 0x0010
SERVICE_STOP = 0x0020
SERVICE_PAUSE_CONTINUE = 0x0040
SERVICE_INTERROGATE = 0x0080
SERVICE_USER_DEFINED_CONTROL = 0x0100
SERVICE_ALL_ACCESS = (
    SERVICE_QUERY_CONFIG
    | SERVICE_CHANGE_CONFIG
    | SERVICE_QUERY_STATUS
    | SERVICE_ENUMERATE_DEPENDENTS
    | SERVICE_START
    | SERVICE_STOP
    | SERVICE_PAUSE_CONTINUE
    | SERVICE_INTERROGATE
    | SERVICE_USER_DEFINED_CONTROL
)
SERVICE_WIN32_OWN_PROCESS = 0x0010
SERVICE_INTERACTIVE_PROCESS = 0x0100
SERVICE_DEMAND_START = 0x0003
SERVICE_ERROR_IGNORE = 0x0000
log = logging.getLogger(__name__)


class Service(Package):
    """Service analysis package."""

    PATHS = [
        ("SystemRoot", "system32", "sc.exe"),
    ]

    def start(self, path):
        try:
            servicename = self.options.get("servicename", "CAPEService")
            servicedesc = self.options.get("servicedesc", "CAPE Service")
            arguments = self.options.get("arguments")
            path = check_file_extension(path, ".exe")
            binPath = f'"{path}"'
            if arguments:
                binPath += f" {arguments}"
            scm_handle = ADVAPI32.OpenSCManagerA(None, None, SC_MANAGER_ALL_ACCESS)
            if scm_handle == 0:
                log.info("Failed to open SCManager")
                log.info(ctypes.FormatError())
                return
            service_handle = ADVAPI32.CreateServiceA(
                scm_handle,
                servicename,
                servicedesc,
                SERVICE_ALL_ACCESS,
                SERVICE_WIN32_OWN_PROCESS,
                SERVICE_DEMAND_START,
                SERVICE_ERROR_IGNORE,
                binPath,
                None,
                None,
                None,
                None,
                None,
            )
            if service_handle == 0:
                log.info("Failed to create service")
                log.info(ctypes.FormatError())
                return
            log.info("Created service (handle: 0x%x)", service_handle)
            servproc = Process(options=self.options, config=self.config, pid=self.config.services_pid, suspended=False)
            filepath = servproc.get_filepath()
            servproc.inject(injectmode=INJECT_QUEUEUSERAPC, interest=filepath, nosleepskip=True)
            servproc.close()
            KERNEL32.Sleep(500)
            service_launched = ADVAPI32.StartServiceA(service_handle, 0, None)
            if service_launched:
                log.info("Successfully started service")
            else:
                log.info(ctypes.FormatError())
                log.info("Failed to start service")
            ADVAPI32.CloseServiceHandle(service_handle)
            ADVAPI32.CloseServiceHandle(scm_handle)
            return
        except Exception as e:
            log.info(sys.exc_info()[0])
            log.info(e)
            log.info(e.__dict__)
            log.info(e.__class__)
            log.exception(e)<|MERGE_RESOLUTION|>--- conflicted
+++ resolved
@@ -3,22 +3,16 @@
 # See the file 'docs/LICENSE' for copying permission.
 
 from __future__ import absolute_import
-<<<<<<< HEAD
-import os
-=======
+
 import ctypes
 import logging
->>>>>>> f79c1442
 import sys
 import ctypes
 import logging
 
 from lib.api.process import Process
-<<<<<<< HEAD
-=======
 from lib.common.abstracts import Package
 from lib.common.common import check_file_extension
->>>>>>> f79c1442
 from lib.common.defines import ADVAPI32, KERNEL32
 from lib.common.abstracts import Package
 
