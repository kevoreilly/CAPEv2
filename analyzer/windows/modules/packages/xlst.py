# Copyright (C) 2016 Brad Spengler
# This file is part of Cuckoo Sandbox - http://www.cuckoosandbox.org
# See the file 'docs/LICENSE' for copying permission.

<<<<<<< HEAD
from __future__ import absolute_import
import os
import logging

=======
>>>>>>> f79c1442
from lib.common.abstracts import Package
from lib.common.common import check_file_extension


class XLST(Package):
    """XSLT file analysis package."""

    PATHS = [
        ("SystemRoot", "system32", "wbem", "wmic.exe"),
        ("SystemRoot", "SysWOW64", "wbem", "wmic.exe"),
    ]

    def start(self, path):
        wmic = self.get_path("wmic.exe")
        path = check_file_extension(path, ".xsl")
        return self.execute(wmic, f'process LIST /FORMAT:"{path}"', path)<|MERGE_RESOLUTION|>--- conflicted
+++ resolved
@@ -2,13 +2,6 @@
 # This file is part of Cuckoo Sandbox - http://www.cuckoosandbox.org
 # See the file 'docs/LICENSE' for copying permission.
 
-<<<<<<< HEAD
-from __future__ import absolute_import
-import os
-import logging
-
-=======
->>>>>>> f79c1442
 from lib.common.abstracts import Package
 from lib.common.common import check_file_extension
 
