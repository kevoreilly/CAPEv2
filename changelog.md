<<<<<<< HEAD
### [01.04.2025] Cleaners update
* Now you can specify time range as 12h, 50m, 3d
* Improved bulk cleanup for speed
* Servers that runs for years, might need to update their `tasks_tags` table schema by hand, only if you getting `ForeignKey violation`.
```
    ALTER TABLE tasks_tags DROP CONSTRAINT tasks_tags_task_id_fkey, ADD CONSTRAINT tasks_tags_task_id_fkey FOREIGN KEY (task_id) REFERENCES tasks (id) ON DELETE CASCADE;
    ALTER TABLE tasks_tags DROP CONSTRAINT tasks_tags_tag_id_fkey, ADD CONSTRAINT tasks_tags_tag_id_fkey FOREIGN KEY (tag_id) REFERENCES tags (id) ON DELETE CASCADE;
```
* Mongodb's calls collection now has task_id value. This allows to cleanup it faster.
=======
### [02.04.2025]
* Monitor updates:
    * Trace: allow custom stepping behavior with 'stepmode' option, stepmode=1 steps into short calls (e.g. Rhadamanthys control flow flattening)
    * Hooking: replace sprintf calls with internal non-allocating implementation (num_to_hex(), uuid_to_string())
    * CommandLineToArgvW hook
>>>>>>> 350c001a

### [14.03.2025] CAPA and FLOSS
* CAPA and FLOSS configs are moved to `integrations.conf`

### [01.03.2025] VirusTotal and MalwareBazaar
* We have moved VirusTotal and MalwareBazaar to generic downloader so you can enable then in `integrations.conf`
    * Downlod service allows you to set order + simplifies adding another services
    * For `API` use `tasks/create/download_services/` instead of `tasks/create/vtdl/`. Example of data: `data={"hashes":"hash1,hash2"}`

### [28.02.2025]
* Monitor updates:
    * NtCreateSection hook: add file path (from handle) to logging (thanks @scccccccccc)
    * NtCreateSection LdrpCallInitRoutine hook: add coverage-module breakpoint setting, fix 64-bit address logging
    * Trace: improve logging of conditional jump target addresses, on by default)

### [27.02.2025]
* Monitor update: Improve handling of bogus VirtualSize values in PE section table during dumping (e.g. e4f4afa1b85113656d4788a4f48fa5263b31b922d3e345093e082486193b0275)

### [26.02.2025]
* Monitor updates:
    * Fix import reconstruction entrypoint setting - thanks @shuiyc
    * Add hooks for MsiInstallProductA/W - thanks @KillerInstinct
    * Add protected-pids config option (protected-pids=0 to disable, on by default)

### [11.02.2025]
* `selfextract.conf` renamed to `integrations.conf`.
    * Please rename your config file.

### [10.02.2025]
* We are now on `Poetry v2`. If you see next message, you need to upgrade your `poetry` version.
    * This one might be tricky as depends if your `poetry` was installed with `apt` or script. But something like this should works:
        * `curl -sSL https://install.python-poetry.org | POETRY_HOME=/etc/poetry python3 -`
```
The Poetry configuration is invalid:
  - Additional properties are not allowed ('requires-poetry' was unexpected)
```
* If you see missed `crispy_bootstrap4`. Just run `poetry install` as `cape` user.

### [05.02.2025]
* Monitor update: Fix hooking deadlock with delay-loaded dlls & make LdrpCallInitRoutine hook transparent

### [28.01.2025]
* Require `poetry>=2.0`.

### [27.01.2025]
* Monitor update: Fix import reconstruction (advanced submission option)

### [23.01.2025]
* Monitor update: Fix bug with dumping PE images with abnormally large PE header (e.g. 5ba3d13c57f6b08f34d8ec4f200091b458fdf48141c23ce959d9cda4804a7f5e) (thanks Kevin Ross)

### [07.01.2025]
* Monitor update: Fix bug with dump limit being tripped by AMSI preventing unpacked capture in e.g. e69ab87e878305285eab44652fa72b0168b53d2c9d95d5e40ae6311a5b6eec7b (thanks @YungBinary)

### [31.12.2024]
* Monitor updates:
    * CoGetClassObject hook: add inspect_clsid for improved injection (e.g. 38a9847cb5ce4918bdfee2d54d5d3b79e1399cce15c7b68d86e8f0a5f48e3131)
    * SetFileInformationByHandle hook
    * GetComputerNameExW hook: add fake results for all NameTypes (e.g. 8056b8ff55c452cc87e35d69928cccbcfc5af848db1abb4fe0364510986e068b)
    * RmStartSession hook (thanks para0x0dise)
    * LdrpCallInitRoutine hook for Win10+

### [01.11.2024] Parsers
* Malware config parsers aka parsers are moved out of core of CAPE.
    * Now they are at their own [repository](https://github.com/CAPESandbox/CAPE-parsers).
        * Feature added. `load=X`, where `X` is one of those: all/core/community
            * All = core and community
        * Exclude parsers. Allows to not load some particular parsers. `exclude_parsers=["name1", "name2"]`
    * Your custom parsers from `custom/parsers/` will still load and overwrite cape carser if name matches.
* __Action required!__ `cd /opt/CAPEv2 && poetry install`

### [04.10.2024]
* Monitor update: Add GetClassObject hook to handle UAC bypass technique using CMSTPLUA COM object
* PrivateLoader direct syscall capture

### [01.10.2024]
* Monitor update: Improve fix for size bug with unpacking embedded PEs

### [26.09.2024] Browser monitoring
* [Browser extension details](https://github.com/kevoreilly/CAPEv2/tree/master/extra/browser_extension/README.md). For code details see [PR](https://github.com/kevoreilly/CAPEv2/pull/2330)

### [23.09.2024]
* Monitor update: Fix size bug with unpacking embedded PEs
* .NET loader 'SlowLoader' detonation shim for slower cpus (race condition)

### [18.09.2024]
* Monitor updates:
    * Add disassembled instruction to exception output
    * VBScript hook improvements (thanks Jeremy at Proofpoint)

### [13.09.2024]
* Fix issue with sign extension causing 32-bit values to be misrepresented in web ui (e.g. 0xffffffffc000005 for 0xc000005)
* bytes2str(): if any values in dict type are already str then keep them
* Expand behavior log process information with image base, image size and bitness

### [10.09.2024]
* Monitor update: Add capability to dynamically unhook previously hooked functions (unhook-apis option takes colon-separated list e.g. unhook-apis=NtSetInformationThread:NtDelayExecution)
* Themida detonation shim

### [03.09.2024]
* Monitor updates:
    * Add HtaFile to CLSIDS handled in WMI/DCOM (e.g. FormBook) - thanks Will Metcalf
    * VBScript hooks

### [16.08.2024]
* TTD integration (Microsoft Time Travel Debugging)
    * Use submission option ttd=1
    * Place TTD binaries in analyzer/windows/bin (with wow64 subdirectory for 32-bit)
    * .trc files output to TTD directory in results folder for manual retrieval
* Monitor update: Small debugger fix

### [07.08.2024]
* Monitor update: Set language via lang=X (language code) submission option

### [05.08.2024]
* SparkRAT config parser - thanks t-mtsmt

### [22.07.2024]
* Monitor update: Enhancements to software (& syscall) breakpoint mechanism, add handling for Internet Shortcut CLSID (.url)

### [11.07.2024]
* Monitor updates:
    * (in)direct syscall handling enhancements
    * unpacking & scanning: improved entropy checks

### [26.06.2024]
* Monitor updates: debugger/trace enhancements

### [21.06.2024]
* Monitor updates: misc enhancements & fixes (see capemon repo for details)

### [12.06.2024]
* Monitor update: Unpacker enhancement: capture modified mapped images

### [10.06.2024]
* Monitor update: Fix for 64-bit Firefox

### [04.06.2024]
* Monitor update: New hooks (GetAddrInfoExW, CLSIDFromProgIDEx), 64-bit hooking fixes

### [23.05.2024]
* Integration of [rat_king_parser](https://github.com/jeFF0Falltrades/rat_king_parser) by @jeFF0Falltrades
    * Requires `dnfile` upgrade. We can't update it in `pyporject` due to `flare-capa`.
        * Upgrade `dnfile` by yourself by running: `poetry run pip3 install -U dnfile`

### [22.05.2024]
* Monitor update: Enhance DnsQuery* hooks to capture DNS server lists (e.g. Socks5Systemz)
* Socks5Systemz detection & config extraction

### [21.05.2024]
* Monitor update: Hook full set of service APIs in sechost.dll

### [20.05.2024]
* YARA-X support - https://virustotal.github.io/yara-x/
* Monitor update: Debugger fixes/improvements, misc other fixes (see capemon repo for details)

### [11.04.2024]
* Monitor updates:
    * YARA upgrade to 4.5.0 (& disabled assertion dialogs)
    * Enable 64-bit 'native' hooks to avoid SSN overwriting
    * Expand YARA options to allow offsets relative to the end of a pattern to be specified using asterisk (e.g. bp0=$code*+6)

### [25.03.2024]
* Bypass for variant of Heaven's Gate direct syscall seen in ecrime loader
* Monitor updates: misc fixes (see capemon repo for details)

### [20.03.2024]
* Formbook: ntdll remap bypass & config extraction updates
* Monitor update: Trace GetRegister() tweak

### [15.03.2024]
* Monitor update: Further unpacker refinement: Improve filter for unwanted .NET payloads to avoid missing interesting payloads

### [14.03.2024]
* Monitor update: Unpacker refinement for e.g. Shikata Ga Nai - thanks @para0x0dise

### [12.03.2024]
* Monitor update: Initial IPv6 support - thanks @cccs-mog
* Linux support details can be seen in this [Pull Request](https://github.com/kevoreilly/CAPEv2/pull/2001)
* We remove all `x.conf` to finish the mess with the configs.
    * DO NOT EDIT `.conf.default` files. cape2.sh makes a copy of them removing `.default`.
    * If you don't use `cape2.sh`.
        * Run: `for filename in conf/default/*.conf.default; do cp -vf "./$filename" "./$(echo "$filename" | sed -e 's/.default//g' | sed -e 's/default//g')";  done`

### [07.03.2024]
* Monitor updates:
    * Countermeasure for NtCreateUserProcess block-non-Microsoft-DLLs mitigation policy affecting monitoring
    * Expand 'syscall' breakpoints to handle indirect syscalls (sysbpmode=1)
    * Small fixes & improvements
* Pikabot detection update & anti-hook bypass

### [29.02.2024]
* TLP fields added to distributed database. Requires db upgrade: `cd utils/db_migration_db && alembic upgrade head`
* Monitor fixes

### [28.02.2024]
* Add 'ShellWindows' COM object injection mechanism (e.g. Latrodectus MSIs)
* Monitor: add option to disable ntdll remap protection: ntdll-remap=0
* Lumma direct systenter unmap crash bypass

### [26.02.2024]
* Monitor updates: Service injection delay for e.g. msi detonation & EnumDisplayDevices hooks & anti-vm (thanks @enzo)
* Updated DarkGate config & payload extraction (thanks @enzo)
* Latrodectus auto-export selection

### [23.02.2024]
* Monitor updates: Debugger/Trace enhancements

### [14.02.2024]
* Monitor update: Protect NtFreeVirtualMemory hook against spurious pointer values (e.g. f4bb0089dcf3629b1570fda839ef2f06c29cbf846c5134755d22d419015c8bd2)

### [08.02.2024] CAPA 7 + CAPE
* [CAPA](https://github.com/mandiant/capa) allows to generate a summary of CAPE's analysis. This gives quick abstract summary of analysis. More details [CAPA v7 blogpost](https://www.mandiant.com/resources/blog/dynamic-capa-executable-behavior-cape-sandbox)
* Monitor update: Fix logging bug causing rare buffer overflows (e.g. 780be7a70ce3567ef268f6c768fc5a3d2510310c603bf481ebffd65e4fe95ff3)

### [05.02.2024]
* PhemedroneStealer config extractor - thanks @tccontre18 - Br3akp0int

### [31.01.2024]
* Monitor update: Protect 64-bit hooks against unaligned stack (e.g. 780be7a70ce3567ef268f6c768fc5a3d2510310c603bf481ebffd65e4fe95ff3)

### [24.01.2024]
* Monitor update: Improve handling of irregularly mapped PE images (e.g. from 7911e39e07995e3afb97ac0e5a4608c10c2e278bef29924ecc3924edfcc495ca)

### [23.01.2024]
* Monitor updates:
    * PE dumping refinements for small PEs
    * Debugger: don't trace rundll32 entry point for dlls submitted with bpX=ep

### [18.01.2024]
* Monitor update: Harden against volatile register anti-hook technique in e.g. AgentTesla (thanks @ClaudioWayne)

### [10.01.2024]
* Monitor updates:
    * Further process dump filter hardening
    * Fix dotnet cache dumps

### [05.01.2024]
* Monitor updates: fix a couple of issues affecting detonation (see capemon repo for details)

### [08.12.2023]
* Monitor updates:
    * Expand procdump config option to allow forced procdumps irrespective of code section changes (procdump=2)
    * Improve dumping of images with missing section addresses (e.g. VMP)

### [07.12.2023]
* Monitor update: fix bug in dumping malformed PEs

### [05.12.2023]
* Monitor updates:
    * Process dump filter enhancements & fix
    * Enhanced checks (parent process path) for service hookset assignment
    * Misc fixes

### [04.12.2023] IPinfo.io database integration
* Introduce support for IPinfo.io database. You can download database [here](https://ipinfo.io/account/data-downloads).
* To enable it:
    * `conf/processing.conf` -> `network` -> `country_lookup = yes` and point `maxmind_database` to proper file.

### [30.11.2023]
* Monitor update: Fix bug affecting some process dumps

### [29.11.2023] Unify download services
* Virustotal config moved from `auxiliary.conf` to `web.conf` under `download_services`

### [24.11.2023]
* AsyncRAT config parser overhaul
* Monitor update: Debugger tweaks

### [17.11.2023]
* Monitor update: Debugger fixes & enhancements (action target registers can be pointers when within [], e.g. action2=string:[esp])

### [14.11.2023]
* Monitor update: Small detonation fix
* Formbook detonation & config tweaks

### [7.11.2023]
* Monitor updates: Misc debugger tweaks
* XWorm config extraction

### [3.11.2023]
* Monitor updates:
    * New debugger actions: 'setsrc' & 'setdst' to set values pointed at by instruction operands
    * Improve filtering of uninteresting process dumps
    * Misc fixes/improvements

### [1.11.2023] ZPAQ Support
* __ACTION REQUIRED__
    * `sudo apt install zpaq`
    * as cape user: `poetry install`

### [20.10.2023]
* Monitor fixes: address new issue affecting procdump and add check in compileMethod hook

### [19.10.2023]
* Monitor update:
    * Unpacker: reduce/filter unwanted .NET payloads

### [13.10.2023]
* Formbook updates
* Monitor updates:
    * NtContinueEx hook
    * Debugger action enhancements: setptr, patch, sleep, exit
    * Software breakpoint handler enhancement
    * Misc fixes/improvements

### [11.10.2023]
* Formbook config extraction
* Monitor updates:
    * GetComputerNameExW hook added, PostThreadMessage hook enhancement
    * Debugger action enhancements
    * Misc fixes

### Download files matched by YARA
* When doing search by `capeyara` we expose button to download files that only matches that search criteria.
    * For [@fumik0_](https://twitter.com/fumik0_) with love.

### [22.9.2023] CSRF changes
* __IMPORTANT__. If you using __https__ please update config to use new field for __CSRF__ in `conf/web.conf`.
    * Before: `[general]` -> `hostname`.
    * Now: `[security]` -> `csrf_trusted_origins`

### [19.9.2023]
* Storage of file data in MongoDB
    * Store the parts of a report's file data that is independent of a detonation in a separate collection
      to conserve disk space.
* __ACTION REQUIRED__
    * It is recommended to add a regular cron job to call `cd /opt/CAPEv2 && sudo -u cape poetry run python ./utils/cleaners.py --delete-unused-file-data-in-mongo`
      to prune these entries that are no longer needed.

### [13.9.2023]
* Monitor updates:
    * .NET JIT native cache handling improvements
    * New debugger action 'string' to capture decrypted strings
    * Fix issue in procname_watch_init() with non-null-terminated unicode paths - thanks Proofpoint for the report

### [8.9.2023]
* Monitor update:
    * .NET JIT native cache scanning & dumping

### [1.9.2023]
* Monitor updates:
    * Fix missing browser hooks config setting for Edge & Chrome
    * Trace: add config option to try and skip loops which flood trace logs (loopskip=1)

### [25.8.2023]
* Monitor update: Upgrade monitor Yara to 4.3.2 (thanks Michael Weiser)

### [19.8.2023]
* Monitor update: fix memcpy hook logging issue

### [16.8.2023]
* Monitor updates:
    * Filter uninteresting process dumps via new VerifyCodeSection() function checking code section for modification
    * Fix issue with process path-based options being set too late (after yara init)
    * YaraScan: do not call SetInitialBreakpoints() unless DebuggerInitialised flag is set

### [10.8.2023]
* Monitor updates:
    * Fix for NtQueueApcThread hook: do not send thread handle in 'process' message
    * Add WmiPrvSE.exe to services hookset to fix Win10 WMI/interop detonation issues

### [8.8.2023]
* Minimal YARA version now is 4.3.1
* `file_extra_info` modules autoload, see example in `lib/cuckoo/common/file_extra_info_modules`
* Initial compatibility with x64 python version in guests.
* In `agent.py` add `is_admin` value.

### [5.8.2023]
* New anti-direct-syscall feature: 'syscall breakpoints' (64-bit only)
    * redirect syscalls back through traditional hooks
    * via monitor yara & updated monitor
* Monitor updates:
    * Unpacker: add dumping of decrypted PEs from CryptDecrypt(), NCryptDecrypt(), BCryptDecrypt()
    * NtOpenProcessToken, NtQueryInformationToken, RtlWow64GetThreadContext hooks
    * Syscall breakpoint implementation (64-bit)
    * Fix hook issues with NtQueueApcThread, GetWriteWatch
    * Misc fixes & improvements (see capemon repo for details)

### [31.7.2023] Prescan feature
* Allows to scan all new file tasks with YARA. Must be enabled in `web.conf` -> `[general]` -> `yara_recon`.
    * This allows you to set CAPE arguments, as tags for example for proper VM pickup.
    * YARA name must ends with `Crypter`, `Packer`, `Obfuscator` or `Loader` and have `cape_name` and `cape_options` in meta. Example:
    * See `def recon` in `CAPEv2/lib/cuckoo/common/web_utils.py`
```
rule X_cryptor {
    meta:
        author = "doomedraven"
        description = "New X Crypter"
        cape_type = "New X Crypter"
        cape_options = "tags=win10"
    strings:
        $a = "New awesome crypter <3" fullword
    condition:
        $a
}
```

### [28.7.2023]
* Syscall hooks now enabled by default
* Monitor updates:
    * improved syscall hook logging, unpacker & debugger integration
    * new debugger actions "call" & "setbpX"
    * misc improvements

### [18.7.2023]
* FLARE CAPA v6 support. Is now uniq supported version. They doing breaking changes.

### [14.7.2023]
* Monitor update: Add hook for LoadLibraryExW

### [7.7.2023]
* UPX-type dynamic unpacker in yara sig
* Monitor updates:
    * New debugger action 'Step2OEP' for packers like UPX
    * Deprecate obsolete UPX unpacker code
    * misc improvements & fixes

### [24.6.2023] EuskalHack feature
* .inf detonation. Requires `sflock2==0.3.50`
* New admin/admin.py - Cluster edition - [Documentation](https://capev2.readthedocs.io/en/latest/usage/cluster_administration.html)
* New dependency. Run `cd /opt/CAPEv2 && poetry install`
*
### [19.6.2023]
* Monitor update: misc improvements & fixes

### [13.6.2023]
* Monitor update: fix issue with Microsoft Edge not launching properly (#1587)

### [5.6.2023]
* Stealc detection update
* Monitor update: Fix NtWriteFile hook issue by removing critical sections - thanks to @RazviOverflow for report

### [30.5.2023]
* Monitor updates:
    * Add GetWriteWatch & UpdateProcThreadAttribute hooks which allow Pikabot detonation - thanks @enzok!
    * CoCreateInstance(Ex) hook improvements - thanks @heck-gd!
    * PostThreadMessage hooks - thanks @nblog!
* PikaBot detection update

### [29.5.2023]
* URL default analysis package selection in web.conf
* SQLAlchemy2 migration started
* MSIX extract

### [21.4.2023]
* Fix issue with Rhadamanthys & BumbleBeeLoader FPs due to monitor sigs in process dumps
* Monitor update: Debugger hardening & new actions

### [21.4.2023]
* Monitor updates: Misc fixes (see capemon repo) & hooks for CreateProcessA/W to reduce noise

### [6.4.2023]
* Monitor update: Add hook for WinExec()

### [5.4.2023] Configs make easier
* Simplifing the configuration
    * Do NOT edit any config that ends on `.default` as it will be default config.
    * For more details read readme inside of `conf` folder.

### [30.3.2023]
* RedLine config extraction - thanks @Gi7w0rm
* Monitor fixes:
    * Harden GetExportAddress() against malformed PE images
    * Add fallback payload metadata in ProcessTrackedRegions

### [21.3.2023] Syscall Hooks
* New feature (beta):
    * Syscall hooks on Win10+ (via InstrumentationCallback) via submission checkbox or option: syscall=1
* Ursnif/ISFB detection & config extraction update

### [17.3.2023]
* Monitor fixes:
    * Unpacker: Improve ProcessTrackedRegion() to allow yara scans of mapped modules
    * Disable sleep skips prior to thread creation (rather than after) and upon CoCreateInstance (WMI etc)

### [16.3.2023] Loggers
* New config `conf/logging.conf`. Remember to copy it to `custom/conf/logging.conf` for moddifications.
    * Syslog handler for `cuckoo.py` and `process.py` can be on/off in config. Useful for global monitoring tools or cloud setups.
    * Allow to create logs per analysis in analysis folder. Useful for distributed setup to show on webgui if enabled and have logs in main server.

### [10.3.2023]
* Monitor fixes:
    * Prevent unpacker initialisation from adding imagebase to tracked regions, allow yara scans on caller
    * CoGetClassObject hook: remove modification of dwClsContext parameter causing detonation failures

### [9.3.2023]
* Monitor updates:
    * Remove cryptsp 'double' hooks in Office processes due to detonation failures (e.g. Word 2016)
    * Prevent following child processes of WerSvc (to prevent werfault.exe producing mini dumps that are detected by yara due to in-memory monitor sigs)

### [8.3.2023]
* Virtual machine tags: For Windows only. Please set windows version in tag, any of: winxp, win7, win8, win10, win11.
    * This is required for proper detonation for packages like MsiX.
* New feature. In `web.conf` there is section `[packages]`:
    * It allows to create new packages and push them to correct VMs.
    * Or in case you want to detonate some of the packages only on specific VMs you can specify it there like: `package:vm_tag1,vm_tagX`
* MsiX file proper recognization requires upgrade to `sflock2==0.3.48`, otherwise it will push it as zip or extract and add each file as separated job.

### [1.03.2023]
* Msix/MsixBundle package works only on Windows >= 10
* Quarantine is integrated into normal file submission so you don't need to know if file is normal or quarantined.

### [24.2.2023] CAPE 2.4: 🌻 Edition
* New Unpacker option: `unpacker=2`
* Deprecated:
    * submitCAPE.py - no more additional jobs
* Staging branch:
    * We want to have CAPE stable. So new features will go to staging branch for 1-2 weeks before merged to master.
    * If you want to help us to spot any possible issue use that branch on your dev side.
* We need help to add as much tests as possible to cover all possible cases to prevent broken code.
* Stop using `conf/` folder. All config should be in `custom/conf/`. This will simplify your life on CAPE updates when new entry added to base templates. [Details](https://github.com/kevoreilly/CAPEv2/blob/master/conf/readme.md)

### [20.2.2023]
* Scheduler update:
    * A machine may be configured with `reserved = yes` in `<machinery>.conf`. For such machines, the scheduler will
      not use it for tasks unless the user specifically requests it by its label.
* Database update:
    * The 'name' of all machines defined in `<machinery>.conf` must be unique. The same goes for their 'label' fields.

### [16.2.2023]
* Monitor update: Hooking engine stability fix for detonation issues (e.g. Word)

### [4.2.2023]
* Monitor updates:
    * Extend svchost hookset to Winmgmt (netsvcs) service
    * Fix for bug in get_full_keyvalue_pathUS() (thanks oalieno)

### [2.2.2023]
* Monitor update: Process dump improvements & 'export' option to allow DLL export to be defined by monitor yara signature

### [1.2.2023]
* Monitor update: Disable spawning WER processes (werfault.exe etc) via RtlReportSilentProcessExit hook

### [30.01.2023]
* Add `utils/fstab.py` utils which is used by `utils/dist.py` when NFS mode is used.
    * Check configure NFS in [documentation](https://capev2.readthedocs.io/en/latest/usage/dist.html):
* Now when you register new server in distributed cluster that uses NFS, it will automatically:
    * Create worker folder
    * Add NFS entry to `/etc/fstab`. Ex:
        * `192.168.1.1:/opt/CAPEv2 /opt/CAPEv2/workers/192.168.1.1 nfs, auto,user,users,nofail,noatime,nolock,intr,tcp,actimeo=1800, 0 0`
    * Mount folder

### [26.1.2023] Configs
* Please read [this](https://github.com/kevoreilly/CAPEv2/blob/master/conf/readme.md) to simplify your life with configs managment

### [25.1.2023]
* Google Cloud Platform (GCP) support in distributed CAPE aka dist.py

### [5.1.2023]
* Big duplicated code cleanup. Context: CAPE.py module processing all the files so it calling File(x).get_all() which is pretty heavy.
* Deprecated standalone modules. They are moved inside of CAPE.py. Data will be under the same keys.
    * Target info
    * Dropped
    * ProcDump
* Url analysis moved to `nodules/processing/url_analysis.py`

### [4.1.2023]
* Monitor update: Fix 32-bit stack recursion hook issue (affecting, for example, golang binaries)

### [28.12.2022] NETReactorSlayer
* Integrated deobfuscator and unpacker for Eziriz .NET Reactor. [Source](https://github.com/SychicBoy/NETReactorSlayer).
    * You need to download version for your CPU and extract it to `data/NETReactorSlayer.CLI`
        * In case if you are on x64 host, then just run: `poetry run python utils/community.py -waf`
    * Add execution permission with `chmod a+x data/NETReactorSlayer.CLI`
* Now each section inside of `integrations.conf` has timeout value. Default is 60 seconds

### [24.12.2022]
* Monitor updates: Fix NtAllocateVirtualMemoryEx & NtMapViewOfSectionEx hooks and rebuild with Visual Studio 2022

### [2.12.2022]
* Monitor updates: add 32-bit hook compatibility to allow hooking of GetCommandLine APIs (and add GetCommandLineA hook)

### [17.11.2022]
* QakBot config extraction update
* Emotet detection & config extractor updates

### [10.11.2022]
* Monitor fixes:
    * Fixes for CreateTimerQueueTimer hook affecting Emotet detonation
    * Remove function name resolving via ScyllaGetExportNameByAddress() in thread & process hooks due to issues

### [14.11.2022]
* Monitor fixes:
    * hook recursion issue in 64-bit monitor
    * UNICODE_STRING comparison issue in add_all_dlls_to_dll_ranges()

### [7.11.2022]
* Monitor updates: misc fixes & improvements (see capemon repo for details)
* Fix merging of split configs per family in CAPE processing module

### [11.10.2022] Archive package
* [archive package](https://github.com/kevoreilly/CAPEv2/blob/master/analyzer/windows/modules/packages/archive.py) by [@cccs-kevin](https://github.com/cccs-kevin) with a nice talk explaining how to detonate some kind of malware properly [here](https://youtu.be/-70Mlkmtdds?t=13013). Thank you Kevin and CCCS team for this contribution. [Documentation](https://capev2.readthedocs.io/en/latest/usage/packages.html).

### [6.10.2022]
* Some not core dependencies are commented out and won't be installed anympore by default.
* Our idea is to leave CAPE core with core dependencies to avoid conflicts with another libraries.

### [1-10-2022]
* Monitor update: GetSystemInfo anti-vm improvement & 64-bit hooking engine fix

### [24-9-2022]
* Monitor update: Per-api total cap (api-cap=X) and Javascript (wscript) hookset

### [17-9-2022]
* Monitor update: misc fixes (see capemon repo for details)

### [12-9-2022]
* Monitor update: TLSdump on Win10 & other improvements (see capemon repo for details)

### [2-9-2022]
* Monitor update: Fix issue with incorrect prototype for NtCreateThreadEx hook

### [28-08-2022] [Maco - Malware config extractor framework](https://github.com/CybercentreCanada/Maco)
* [MACO foramt for malware configs](https://github.com/kevoreilly/CAPEv2/pull/1037)

### [26-08-2022]
* [Interactive mode](https://github.com/kevoreilly/CAPEv2/pull/1065) thanks to @enzok based on his [guac-session](https://github.com/enzok/guac-session/). [Docs](https://capev2.readthedocs.io/en/latest/usage/interactive_desktop.html)

### [18-8-2022]
* Function `yara_detected` now returns 4 arguments. 4th is file metadata

### [17-8-2022]
* Monitor updates:
    * Enable enhanced .NET dumps
    * Misc updates & fixes (see capemon repo)

### [30-7-2022]
* [Details here](https://github.com/kevoreilly/CAPEv2/pull/1020)
* __ACTION REQUIRED__
    * `cd /opt/CAPEv2/utils/db_migration && alembic upgrade head`
    * Restart:
        * CAPE service `systemctl restart cape cape-processor`
        * Web: uwsgi or cape-web

### [15-7-2022]
* Monitor updates:
    * MSI detonation (Win10)
    * Misc updates & fixes (see capemon repo)

### [11-7-2022]
* FLARE-CAPA fix, you must install it from `GitHub`. Pip version is different.
* FLOSS 2.0 integration.
* BinGraph requires CAPE's version: `poetry run pip install git+https://github.com/CAPESandbox/binGraph`
* `on_demand` fixed.
* __ACTION REQUIRED__
    * Now that CAPA and Floss uses the same signatures we renamed `capa-signatures` to `flare-signatures`
    * `python3 utils/community.py -cr`

### [15-6-2022]
* [Azure machinery](https://github.com/kevoreilly/CAPEv2/pull/922) by @cccs-kevin

### [8-6-2022]
* Use poetry to handle dependencies
    * requirements.txt is still present to continue support for pip
* Added pre-commit hooks
* Add community blocklist to avoid pulling some undesired modules/signatures/etc.

### [10-5-2022]
* Added AWS machinery and ReversingLabs file lookup by @JaminB

### [5-5-2022]
* Monitor updates:
    * Increase GlobalMemoryStatusEx faked return value
    * Loosen requirements in TestPERequirements to allow zero-sized sections
    * Fix issue with missing dropped files (e.g. 64-bit Al-khaser log.txt)
    * Crypto hooks: add buffer length to logs, add dump-crypto to NCrypt APIs & use DumpMemoryRaw()
    * Trace improvements (64-bit set register range and DoStepOver function)
    * Debugger improvements (NoSetThreadContext for Win 10 breakpoints)
    * Fix off-by-one in ReverseScanForNonZero()

### [3-5-2022]
*  lnkparse3 integration

### [20-4-2022]
* Emotet E5 update
* Monitor updates:
    * New hooks: LdrGetProcedureAddressForCaller, GetCommandLineW
    * Fix issue with payload metadata incorrectly set in certain conditions

### [19-4-2022]
* Emotet E4 update (new 64-bit)

### [1-4-2022]
* Monitor update: Fix issue with attempted dll load notifications in tlsdump mode causing lsass to crash

### [31-3-2022]
* Monitor updates:
    * dump-crypto option: add dumping of Bcrypt encrypt/decrypt apis
    * Add general typestring to options, overrides type codes

### [28-3-2022]
* Monitor: Fix issue causing some exceptions in VirtualProtectEx and NtProtectVirtualMemory hooks
* Unittests for core enabled on GitHub. Please help us cover as much as we can to make CAPE more stable than never.

### [16-3-2022]
* Monitor updates:
    * Add 'Unwind' debugger action for x86
    * Fix for NtCreateThreadEx hook not initialising thread breakpoints
    * Filter dlls alongside target process executable in add_all_dlls_to_dll_ranges()
    * Fix issues with WriteMemoryHandler invocation in hooks, update NtWow64 function prototypes
    * Show dll load notifications in behavior log, use already_hooked() on load check
    * Add module name to debugger log exception output
    * Do RestoreHeaders() at end of init
    * Add Yara logging switch

### [4-3-2022]
* Rewritten detection.
    * Now if you have many different detections it will show all of them, not only 1. Details about each detection is in CAPE signature
    * This is not backward compatible feature, so search won't return old matches

### [2-3-2022]
* Emotet updates

### [23-2-2022]
* Loader update: fix check for previous IAT patch with corrected size (fixes #748 - Obsidium packers)
* PlugX updates
* Emotet updates

### [20-02-2022] [UnAutoIt](https://github.com/x0r19x91/UnAutoIt) by @x0r19x91
* You need to compile it by yourself and put binary under `/opt/CAPEv2/data/UnAutoIt`
```
cd /opt/CAPEv2/data/
snap install go --classic
git clone https://github.com/x0r19x91/UnAutoIt && cd UnAutoIt
GOOS="linux" GOARCH="amd64" go build -o UnAutoIt
```

### [19-02-2022] [Detect It Easy](https://github.com/horsicq/Detect-It-Easy/) by @horsicq
* To install it you can download installer from [here](https://github.com/horsicq/DIE-engine/releases)
```
sudo apt install libqt5opengl5 libqt5script5 libqt5scripttools5 -y
wget "https://github.com/horsicq/DIE-engine/releases/download/${DIE_VERSION}/die_${DIE_VERSION}_Ubuntu_${UBUNTU_VERSION}_amd64.deb" -O DIE.deb
sudo dpkg -i DIE.deb
```

### [18-02-2022] Depricate static
* To be able to generate the same info as was generated for initial binary under static tab. We decided to depricate static module and make it reusable for any other files like dropped, downloaded, etc.
* So now you will be able all file static info on each file to speedup your analysis

### [15-2-2022]
* Monitor updates:
    * Do not call notify_successful_load() if tlsdump mode (avoid lsass being added to analyzer process list)
    * Fix: ensure module (ntdll) is writeable before calling restore_hooks_on_range()

### [13-02-2022] PEEPDF
* [peepdf](https://github.com/CAPESandbox/peepdf) isn't installed anymore by default, python3 version is pretty buggy, so if you want to fix it you are more than welcome!

### [7-2-2022]
* Monitor updates:
    * Add hooks for NtAllocateVirtualMemoryEx, NtMapViewOfSectionEx, NtUnmapViewOfSectionEx (Win10+)
    * Extend ntdll protection to cover VirtualProtectEx, make more stealthy

### [5-02-2022] Config extractors
* Make standard file key for all `path` keys. No more: `file`, `path`, etc. Now just `x["path"]`
* MWCP, malwareconfigs, and malduck are not part of requirements.txt anymore! They bring their own dependencies that not everyone needs. If you enable that framework in processing.conf you need to install that dependencies.
    * TIP: You need to figurate the proper version(is another reason why we abondone them)
        * `poetry run pip install git+https://github.com/Defense-Cyber-Crime-Center/DC3-MWCP`
        * `poetry run pip install git+https://github.com/kevthehermit/RATDecoders`
        * `poetry run pip install git+https://github.com/CERT-Polska/malduck/`
* `PyCrypto` replaced with [PyCryptoDoMeX](https://pycryptodome.readthedocs.io/en/latest/src/installation.html)
* __ACTION REQUIRED__
    * `poetry run pip install pycryptodomex==3.14.0`
    * Restart:
        * CAPE service `systemctl restart cape-processor`

### [4-2-2022]
* Monitor updates:
    * Dump-on-API bug fix
    * YaraHarness: fix issue with delta variable
    * End yara later during shutdown
    * Prevent unloading core modules (fix #531)
    * New crypto hooks: CryptDeriveKey, CryptDestroyKey, CryptDestroyHash
    * YaraInit: log number of loaded sigs rather than a list
    * Debugger push & pop actions
    * WriteMemoryHandler: tiny code clean
    * CreateProcessHandler: improve logging
    * Fix evasion techniques reported by (& many thanks to) Alexey Bukhteyev of Checkpoint, [writeup](https://research.checkpoint.com/2022/invisible-cuckoo-cape-sandbox-evasion/)
* Update 'GetTickCount' anti-vm bypass with latest IcedID packers

### [26-1-2022]
* Config extension, for short details see [PR](https://github.com/kevoreilly/CAPEv2/pull/724) or full [read docs](https://capev2.readthedocs.io/en/latest/installation/host/configuration.html)

### [20-1-2022]
* MongoDB abstraction for easier upgrades when they depricate some apis + code cleanup

### [19-1-2022]
* Monitor: PE dumping more tolerant of inaccessible sections (e.g. recent Emotet)
* Updates for latest Emotet Epoch 4

### [8-1-2022]
* Feature: AMSI dumps (enabled by default for Win10+)

### [17-12-2021]
* Monitor: x64 debugger updates & improvements
* Al-khaser bypass
* ElasticSearch to store reports support by @CorraMatte

### [22-12-2021]
* Add new field to DB `arch`. To avoid problems with pendings tasks when user didn't read config and set tags
* If you using `dist.py` ensure next:
    * If you have `x64` and `x86` VMs:
        * `x64` VMs should have both `x64` and `x86` tags. Otherwise only `x64` tag
    * `x86` VMs should have only `x86` tag.
    * You can use any other tags, just to work properly you need those two.
    * Tags requires update in `machine` table in distributed database if your server contains only x64 VMs.
    * Probably will be improved in future for better solution
* __ACTION REQUIRED__
    * `cd /opt/CAPEv2/utils/db_migration && alembic upgrade head`
    * Restart:
        * CAPE service `systemctl restart cape`
        * Web: uwsgi or cape-web

### [14-12-2021]
* Monitor: Add Add debugger actions: 'nop' and 'wret' to patch instructions with nop and ret
* Yara dynamic bypass for latest Emotet packer anti-vm trick

### [11-12-2021]
* Monitor: Add RDTSCP NOP option as alternative for when emulation is too slow (and timestamp counter value not needed)
* Yara signature to enable RDTSCP NOP dynamically for recent Emotet/ISFB packers

### [07-12-2021] Decode them all
* VBE/JSE/BATCH decoded and shown on WebGui
* __ACTION REQUIRED__
    * `poetry run pip install -U git+https://github.com/DissectMalware/batch_deobfuscator`
* Monitor: Add support for parent pid in payload capture (thanks to Intezer)

### [02-12-2021] - API changes
* We spot that pyzipper adds huge overhead specially to distributed cape.
* Repors now are just zips, screens also now zips, anything that is not contains malicious code is just pure zip, the rest is keeps the same.

### [01-12-2021]
* Monitor: Bcrypt hooks, disable yara scans in IE, silent rdtscp emulation, other misc tweaks

### [23-11-2021]
* Integrate [Kixtart-Detokenizer](https://github.com/jhumble/Kixtart-Detokenizer)
* Simplify integration of another tools to unpack/extract files

### [18-11-2021]
* Add [RichHeader](https://github.com/RichHeaderResearch/RichPE) MD5
* Improve Suricata family detection
* Extract strings on demand feature

### [08-11-2021]
* Monitor: rdtscp emulation, optional exception & breakpoint logging

### [04-11-2021]
* Move Office hook options from packages to monitor
* Monitor: Disable NtWaitForSingleObject hook for 32-bit Windows 8+ due to crashes

### [03-11-2021]
* Add MongoDB multifield index for all SHA256 fields.
    * if you using any other fields for frequent lookup, add indexes for that on your side to speedup database

### [01-11-2021]
* Allow download reports as zip via API
* Fix python analysis support in Windows

### [22-10-2021]
* POC: AntiRansomware:
    * Can be enabled in `processing.conf` it will disable processing of files with extensions that are not in allowed list, see `modules/processing/antiransomware.py`
    * Specially useful to disable them in CAPE.py that gather all the metadata, yara etc and can consume a lot of ram

### [21-10-2021]
* Monitor update: Monitor fix for scan crashes in e.g. Equation Editor/Cmd (thanks Will)

### [19-10-2021]
* Monitor update: Monitor fix for NtSuspendThread hook issue (thanks Intezer)

### CENTS - Configuration Extraction to Network Traffic Signatures
* For full description [read](https://github.com/kevoreilly/CAPEv2/pull/605)

### [17-10-2021]
* Monitor update: Win10x64 deadlock fix & other misc fixes (see capemon repo for details)

### [2-10-2021] Hacktoberfest
* Add test module to extraction framework to ensure that they are loaded properly: CAPE, MWCP, RATDecoders, Malduck
* Monitor update: Fixes/hardening of dumps (PE & memory) and yara scans (e.g. SquirrelWaffle)
* Handled errors that was giving problem to use `init_yara` sometime, used in Qakbot extractor
    * `OSError: /opt/CAPEv2/lib/cuckoo/common/blzpack_lib.so: failed to map segment from shared object`
* Bingraph:
    * matplotlib `forward` deprication fixed
    * moved to external dependency, we host CAPE's version here https://github.com/CAPESandbox/binGraph.
    * __ACTION REQUIRED__
        * `poetry run pip install -U git+https://github.com/CAPESandbox/binGraph`


### [23-09-2021]
* Monitor update: Add CLSIDs and IsValidUrl hook for CVE-2021-40444

### [22-09-2021]
* SquirrelWaffle detection & config extraction
* Monitor improvements:
    * Dumping stability improvements (ScanForDisguisedPE, IsDisguisedPEHeader, DumpMemory, DumpRegion)
    * Add config option to allow enable/disable scans/dumps while loader lock held
    * Monitor updates: dump/scan stability improvements, configurable loader lock scans/dumps, window hook fixes

### [14-09-2021]
* Update Lockbit yara sig
* Update Bazar yara sig
* We spot that some extractors only works with `mwcp==3.2.1`, requirements updated
* FLARE-CAPA v3

### [11-09-2021]
* Monitor improvements:
    * Restrict debugger breakpoint protection to current process (NtSetContextThread)
    * Limit "Dropped file limit reached" messages to just one per process

### [02-09-2021]
* Monitor fixes:
    * Some dropped files being missed (file_handle_terminate())
    * Disable ntdll write-protection for Office processes

### [06-09-2021]
* Sflock update with more PE checks, as in many cases PE has other formats strings inside
* __ACTION REQUIRED__
    * `poetry run pip install -U sflock2`

### [02-09-2021]
* Monitor: Remove case-sensitivity from check for dll path (e.g. Hancitor maldoc-spawned dlls)

### [28-08-2021]
* Monitor: revert changes to IsPeImageRaw() while crashes (e.g. BazarLoader) are investigated

### [25-08-2021]
* __ACTION REQUIRED__
    * `poetry run pip install -U pyattck`

### [19-08-2021]
* Move office settings from package options to in-monitor (automatic)
* Fix issue with tlsdump/lsass being assigned 'first process' in analyzer
* Usage graph moved to under statistics block

### [18-08-2021]
* Monitor update: stability fixes (window hooks, ...) & debugger improvements

### [11-08-2021]
* Distributed. Master node stop picking pending tasks when `node=X` is specified and master_storage_only=False

### [10-08-2021]
* Monitor update: Remove unnecessary check in TestPERequirements causing failed PE dumps
* Search by hash now will cover any file in CAPE that contains hash.
    * It searches in binary/Dropped files/CAPE payloads/ProcessDump
    * payloads: md5 <- as example not needed anymore and will be deprecated in next month

### [08-08-2021]
* Monitor update: debugger improvements
* Loader: fix debug output for shellcode start address including offset
* Allow start offsets into shellcode to be set for Shellcode packages (offset=x)

### [07-08-2021]
* Monitor update: fix issue causing occasional crashes on x64 when calling ScyllaGetExportDirectory on apphelp.dll
* XLMMacroDeobfuscator moved to `on_demand`

### [28-07-2021]
* bzip archives was replaced with zip with password, default infected, can be changes in conf/web.conf -> zipped_download -> zip_pwd
    * use 7zip or pyzipper to extract

### [23-07-2021] Distribute task based on route
* Add hability to have different exit nodes on each cape worker in cluster, that will auto pickup proper worker server based on route.
    * To update current nodes details on main db server, do the request with pull request

### [21-07-2021] [Xll support](https://www.fortinet.com/blog/threat-research/signed-sealed-and-delivered-signed-xll-file-delivers-buer-loader)
* __ACTION REQUIRED__
    * `poetry run pip install -U sflock2`

### [07-07-2021] Signature testing
* Allow to execute one specific signature, loading data from mongo or json report. Specially useful for signature based extractors.
    * python3 utils/process.py -r ID -sig -sn cape_detected_threat

### [06-07-2021] [Malduck](https://github.com/CERT-Polska/malduck)
* Integration of part of [mwcfg-modules](https://github.com/c3rb3ru5d3d53c/mwcfg-modules) by [@c3rb3ru5d3d53c](https://github.com/c3rb3ru5d3d53c)

### [05-07-2021]
* Add support for archives in static extraction, so you don't need to submit them one by one

### [20-06-2021] [enter the sandman](https://www.youtube.com/watch?v=CD-E-LDc384) @doomedraven moved to CAPEv2
* Expect more fixes :)

### [17-06-2021]
* Updates to processing module & monitor to allow type strings to replace old type codes
* Updates to 'dump' Debugger action
* Hit counts added to debugger breakpoints

### [17-06-2021]
* add `username` field to be used for custom auth
* __ACTION REQUIRED__ if you using dist.py
    * `cd utils/db_migration && alembic upgrade head`

### [13-06-2021]
* Introdiced checker of available space in process.py to prevent system run out of memory and generate a lot of troubles

### [10-06-2021] dist.py
* Migrates from ht_user/ht_pass to apikey for proper apiv2 integration
* __ACTION REQUIRED__ if you using dist.py
    * `cd utils/db_migration_dist && alembic upgrade head`

### [09-06-2021] RAMFS renamed to TMPFS
* As TMPFS is better and modernish, and it was a naming typo

```
# only if you using volatility to speedup IO
mkdir -p /mnt/tmpfs
mount -t tmpfs -o size=50g tmpfs /mnt/tmpfs
chown cape:cape /mnt/tmpfs
vim /etc/fstab
tmpfs       /mnt/tmpfs tmpfs   nodev,nosuid,noexec,nodiratime,size=50g   0 0
```

* [ORJson](https://pypi.org/project/orjson/) library is now used for json report if installed
    * orjson is a fast JSON library for Python. It benchmarks as the fastest Python library for JSON. Its serialization performance is 2x to 3x the nearest other library and 4.5x to 11.5x the standard library.

### [07-06-2021] MongoDB auth fixed
* [Example of user/role creation](https://pymongo.readthedocs.io/en/stable/examples/authentication.html)
```
use admin

# To Create root user
use admin
db.createUser(
      {
          user: "username",
          pwd:  passwordPrompt(),   // or cleartext password
          roles: [ "root" ]
      }
  )

# To create user with perm RW on db
db.createUser(
    {
        user: "WORKER_USERNAME",
        pwd:  passwordPrompt(),   // or cleartext password
        roles: [{ role: "readWrite", db: "cuckoo" }]
    }
)
```

### [06-06-2021] Ratelimit strikes again
* Reintroduce ratelimit to control abuses

### [04-06-2021]
* Allow anon users list reports and view them
    * `conf/web.conf ->  general -> anon_viewable`

### [31-05-2021]
* Monitor updates:
    * Fixes for NtCreateProcessEx hook, regsvr32 arg parsing, branch tracing (debugger)
    * Remove instruction filtering from ntdll protection
    * Add more debug logging to YaraHarness

### [15-05-2021]
* Reports download moved to main page, under file info as Strings, VirusTotal, Mitre

### [02-05-2021] [Square Hammer](https://youtu.be/VqoyKzgkqR4)
* Add button to ban user and their pending tasks on admin tab
    * __ACTION REQUIRED!__
        * `cd utils/db_migration/ && alembic upgrade head`
        * `sudo systemctl restart cape.service cape-web.service`

### [01-05-2021]
* Dirty cluster admin utils helper -> `admin/admin.py`, see `-h`

### [28-04-2021]
* Strings tab are under the file info on main page
* VirusTotal tab are also under the file info on main page
* VT apiv3 integrated

### [23-04-2021]
* Pyattck v3.0.1 support
* If you are using alternative location to `/opt/CAPEv2` and wants to use `MITRE TTPs` next action is required:
    * you need to update value of `data_path` in config `data/mitre/config.yml`

### [18-04-2021]
* Move MITRE ATT&CK from tab to collapse table after signatures

### [15-04-2021]
* Allow pass search patter in url: `analysis/search/detections:<family>/`

### [13-04-2021]
* Add example how to add custom auth, see `web/web/middleware.py`

### [06-04-2021] Small performance improvements
* New dependecy `ujson`
    * __REQUIRED ACTION:__ -> `poetry run pip install ujson -U`


### [23-03-2021] API Subscription
* Default 5/m, it can be changed using Django Admin in user profile. ratelimit is deprecated
* This was done with huge help from those writeups
    - [How to add subscription based throtting to django](https://dev.to/mattschwartz/how-to-add-subscription-based-throttling-to-a-django-api-28j0)
    - [How to add custom fields to user profile](https://simpleisbetterthancomplex.com/tutorial/2016/11/23/how-to-add-user-profile-to-django-admin.html)

* __REQUIRED ACTION:__ -> `cd web && python3 manage.py migrate`


### [09-02-2021] Registration more configrations
* Allow enable/disable all new users to activate them by hand
* Disable new users after email verification if set `manual_approve` in `conf/web.conf`
* __REQUIRED ACTION:__ -> `poetry run pip install django-extensions`

### [05-02-2021] Volatility3 integration done, some future optimizations might come later
* ToDo: pass yara file to exec yarascan
* Thanks to Xabier Ugarte-Pedrero and dadokkio for their work
* `poetry run pip install volatility3`, then check
    * `conf/processing.conf` -> `[memory]`
    * `conf/memory.conf` for the plugins

* You will need to download `symbols`, see [volatility3 readme for details](https://github.com/volatilityfoundation/volatility3)

### [03-02-2021]
* ratelimit 4 upgrade -> `poetry run pip install django-ratelimit -U`

### [02-02-2021]
* Link task to user_id, to be able to ban spammers and bad users
* __REQUIRED ACTION:__ -> `cd /opt/CAPEv2/utils/db_migration && alembic upgrade head`
* Instead of Volatility3 integration planned for today you got this, thanks spammers
* If registration enabled, allow to set manual approve of users and set them inactive by default

### [28-01-2021] CAPE 2.3
* APIv2 - [Django REST Framework](https://www.django-rest-framework.org) + [Token AUTH](https://simpleisbetterthancomplex.com/tutorial/2018/11/22/how-to-implement-token-authentication-using-django-rest-framework.html)
    * just replace `/api/` to `/apiv2/` in your urls
* Current API will be removed in future, so move toward new one
* Updated API [documentation](https://capev2.readthedocs.io/en/latest/usage/api.html)
* New dependency: `poetry run pip install djangorestframework`
* __REQUIRED ACTION:__ -> `cd /opt/CAPEv2/web/`
    * `python3 manage.py migrate && python3 manage.py collectstatic`

### [24-01-2021] Disposable email services ban support
* To enable it see `[registration]` in `web.conf`
* List of domains can be placed in `data/safelist/disposable_domain_list.txt`
* Allow enable ReCaptcha for user registration to avoid bots
* Integrated [stopforumspam domain list](https://www.stopforumspam.com/downloads/toxic_domains_partial.txt)

### [21-01-2021] JA3 by Suricata no custom scripts anymore
* `sed -i 's|#ja3-fingerprints: auto|ja3-fingerprints: yes|g' /etc/suricata/suricata.yaml && sudo systemctl restart suricata`

### [20-01-2021]
* [TLSH hashing](https://github.com/trendmicro/tlsh) - Trend Micro Locality Sensitive Hash
* sha3-384

### [14-01-2021] [Headers Quality](https://adamj.eu/tech/2019/04/10/how-to-score-a+-for-security-headers-on-your-django-website/)
* [Content Security Policy](https://www.laac.dev/blog/content-security-policy-using-django/) - [writeup](https://www.laac.dev/blog/content-security-policy-using-django/)
* [2FA for Django Admin](https://hackernoon.com/5-ways-to-make-django-admin-safer-eb7753698ac8)
* New dependency: `poetry run pip install django-otp qrcode`
 __REQUIRED ACTION:__ -> `cd /opt/CAPEv2/web/`
    * `python3 manage.py migrate` if no you will get `no such table: otp_totp_totpdevice`

### [13-01-2020] Social Media buttons for sign in
* Adding [bootstrap-social](https://github.com/peterblazejewicz/bootstrap-social) to simplify sign buttons integration
* Move SSO providers config to from `web/web/settings.py` to `web/web/local_settings.py`
* `[oauth]` added to `conf/web.conf` for future on/off of the buttons
* New dependency: `poetry run pip install django-settings-export`

### [10-01-2020] Scrappers&Bots nightmare :)
* Add Web signup/SSO, email verification - [more details](https://django-allauth.readthedocs.io/en/latest/overview.html) - Amazing [writeup](https://www.theophilusn.com/blog/django-with-bootstrap-4) was used for integration
* [ReCaptcha protected admin](https://github.com/axil/django-captcha-admin/)
* New dependencies -> `poetry run pip install django-allauth django-recaptcha==2.0.6 django-crispy-forms git+https://github.com/CAPESandbox/httpreplay.git`
* __REQUIRED ACTION:__ -> `cd /opt/CAPEv2/web/`
    * `python3 manage.py migrate` if no you will get `No such table as django_site`
    * `python3 manage.py collectstatic` -> to enable django admin css -> requires web/web/local_settings.py modifiy `STATIC_ROOT`

### [02.01.02021] POST 2020
* Allow download http(s) Request/Response and Response 48bytes hex preview
* auth_only in api.conf to allow apikey/autentificated users hit the rest api

### [29.12.2020]
* YARA integrated to capemon, this allows to bypass anti-* aka capemon scripting, more [here](https://github.com/kevoreilly/CAPEv2/commit/9306e4e2629f569d4275e241d14aea65a74b421b)
* Docs and more anti bypasses and examples coming soon

### [22.12.2020] Peque edition
* TLS decrypt integration, huge thanks to Hatching team to release their code. WEBGUI integration isn't finished yet, but you already can see https requests there
* Safelists moved from network.py to `data/safelist/{domains,ips}.py`

### [08.12.2020] On demand
* Add uniq submission limitation, can be enabled in `conf/web.conf` to disable the same submission during X hours
* Bingraph, FLARE CAPA, vba2graph on demand
* Added `on_demand` feature.
    * This funcions aim to speedup processing but allow to user to generate parts of analysis that takes some time to finish and not used frequently. Example scripted submissions

### [02.12.2020] CAPE 2.2
* Malduck integration
* Bootrstarp 4.5.3 & font awesome 5
* Statistics
* Tag_tasks - allows you tag your jobs
* self.pefiles: introduced to prcessing/signatures modules, you can get PEFILE object by sha256 self.pefiles.get(sha256)
* Pending page now is much useful and show hashes to easilly spot duplicated
* Submission of file or resubmission will show all the jobs and detection for that file
* [Flare capa](https://github.com/fireeye/capa) integrated under static tab for original binary, procdump and cape (should be enabled in processing.conf), Rules can be pulled from community, but we will leave it community driven to sync them. So you can copy them from https://github.com/fireeye/capa-rules and place under `data/flare-capa`
* More soon ;)

### 16-11-2020
* `utils/cleaners.py` option `--delete-older-than-days` moved to bulk remove 10 in 10, to improve performance and decrease IO

### [31-10-2020] Pre Halloween edition
* [Box-js](https://github.com/kirk-sayre-work/box-js/) integration [docs](https://capev2.readthedocs.io/en/latest/integrations/box-js.html)
* Fixed support for office in x64 VMs

### [22-10-2020]
* cape.py rewrite so it affects `api/tasks/get/config/` so before it was list of configs and it has `cape_name`, now its like `[{malware_family:{config}}]`

### [20-10-2020]
* static config extraction lookup in database before scan file with yara and extract
* resubmit added to CAPE/procdump tabs

### [15-10-2020]
* Huge code unification and cleanup between `submission/views.py` and `api/views.py`
* Improve error messages on bulk submission, for failed samples/hashes
* Physical machinery updated by @hariomenkel, you can [read details in his writeup](https://mariohenkel.medium.com/using-cape-sandbox-and-fog-to-analyze-malware-on-physical-machines-4dda328d4e2c)

### [05-10-2020]
* Static extraction fix, thanks for testing it @nikhilh-20
* Static endpoint now will return config apart of the task id

### [01-10-2020] HacktoberFest edition
* Create zip files in memory (requires pyzipper) instead of using 7z and write them to temp folder
* Simplified parsing of arguments between submission/api views
* Created [docs](https://capev2.readthedocs.io/en/latest/development/current_module_improvement.html) on how to test `Curtain` and `Suricata`
* Static extraction api added
* Curtain module updated
* Code clenup
* Massive useless IO improved, read config once instead of on each file submit

### [14-09-2020]
* Added ability to enable/disable some of 3rd part services for malware detection, like: VirusTotal, ClamAV, Suricata

### [13-09-2020]
* Enable ratelimit on download any file, to avoid scrapping, to change limits, edit: `api.conf` -> `download_file`
* Error message for ratelimit can be configured in `web/web/settings.py`
* Fixed a lot of bugs/typos, thanks Flake8 + GitHub Actions :)

### [11-08-2020]
* Update suricata socket path in processing.conf as in cape2.sh from `/var/run/` to `/tmp/`
* Fix pebble pool restart on timeout
* Zip package reintroduced but it should be only used with option `file=X` when we need side load files

### [23-07-2020]
* Scan extracted macro with yara from macro/CAPE folder

### [11-07-2020]
* [ReadTheDocs](https://capev2.readthedocs.io/en/latest/#)

### [24-06-2020]
* Show url from where file was downloaded when using Download'n'Exec
* Zip package is depricate as it doesn't support AES etc, to upload with side files use file=X and submit in zip archive, for rest you have [sflock](https://github.com/doomedraven/sflock) <3

### [18-06-2020]
* Restore original dump file, don't dump inmediatelly
* CAPE tab now also loaded via ajax request

### [11-06-2020]
* Extended api search changed, now instead of return only ids, return some basic info, as detection, etc

### [31-05-2020]
* Rewrite /api/ ratelimit implementation to allow unlimited api for existing users([htpasswd](https://httpd.apache.org/docs/2.4/programs/htpasswd.html)), just set username and password as get/post arguments

### [17-05-2020]
* [XLMMacroDeobfuscator](https://github.com/DissectMalware/XLMMacroDeobfuscator) from @DissectMalware integrated
* Yara now compiled once at processing start or reprocessing

### [15-05-2020]
* pyattck upgrade to >= 2.0.2
* moved many files from `/data/` to `community` -> `python3 utils/community.py -h`

### [07-05-2020]
* Behavior data/tab is now loaded via ajax request, to speedup webgui

### [06-05-2020]
* Add parent sample details to analysis
* Add Yara author to webgui, useful when yara name overlap with private yara

### [18-04-2020]
* All not core yara moved to community repo

### [17-04-2020]
* Dark theme is default now, to set old one just do
    * Backup current: `cp /opt/CAPEv2/web/templates/header.html /opt/CAPEv2/web/templates/header-dark.html`
    * Set old theme: `cp /opt/CAPEv2/web/templates/header-light.html /opt/CAPEv2/web/templates/header.html`

### [13-04-2020]
* TLP implemented for analysis, thanks @enzok

### [30-03-2020]
* /configdownload/ is moved to /api/tasks/get/config/<task_id>/ or /api/tasks/get/config/<task_id>/Family/
* Anti-api-spamming feature in monitor
* webgui optimizations(mongo queries improved a lot), thanks [MongoDB university](https://university.mongodb.com) for free cources :)

### [28-03-2020]
* CAPE 2.1 ;)
* A lot of small bug fixes, code cleanup, gui fixes, and monitor improvements
* Now insted if "None matched" we just hide field
* All VMs now are disabled on submission you need to enable it in web.conf
* To submit ZIP file for analisis you need to specify zip package, if no it will be extracted

### [24-03-2020]
* Big update of suricata name extraction/detection
* malscore now is off by default, can be enabled in conf/reporting.conf
* MalFamily renamed to detections

### [12-03-2020]
* community.py reintroduced to simplify everything
    * now all signatures and not core modules are moved to specific repo, please see `python3 utils/community.py -h`

### [29-02-2020]
* SIGHUP handling to stop submitting tasks and stop cuckoo.py, useful for when you need to reload it without breaking running jobs
    * `ps aux|grep "python3 cuckoo.py"|cut -d" " -f 5| xargs kill -1`

### [22-01-2020]
* Add qemu.py with support for x64/x86/MIPS/MIPSEL/ARM/ARMWRT/ARM64/PowerPC/PowerPC64/Sparc/Sparc64
* Basic linux integration is done thanks to @enzok

### [17-01-2020]
* Bson data compression to remove api spamming, [details](http://security.neurolabs.club/2019/12/inline-loop-detection-for-compressing.html), thanks @mabj
* Many bug fixes in cleaners.py, thanks @Enzok

### [14-01-2020]
* Fix local_settings
* move all in 1 dlls, example option to capemon: combo=1,extraction=1,injection=1,compression=1
* Fix ratelimit enabled/disabled in /api/
* Agent now by default set outout to StringIO to make it works with pythonw without extra args

### [08-01-2020]
* Screenshot deduplicacion algorithm is configurable now and default set to ahash, pr #10, thanks @wmetcalf
* Fixed pythonw compability problem, pr #7, thanks @wmetcalf
* Pillow 7 compatible, pr #9, thanks @wmetcalf
* Upgrade ClamAV support, pr #11, thanks @wmetcalf
* All cleaners from cuckoo.py and some from utils folder are moved to unique file utils/cleaners.py, see, -h @doomedraven
* distributed CAPE documentation updated
* m2crypto+swig replaced with cryptography library

### [25-12-2019]
* CAPEv2 is Python3 based
* Django 3 tested
* [ASGI support - async "wsgi"](https://docs.djangoproject.com/en/3.0/howto/deployment/asgi/)
* All found memleaks fixed
* A lot of code improved and bug fixed
* Malware parsers/extractors moved to use upstream libraries instead of include them to the project, to simplify maintaining and code bug fixes
* User experience improved
* Still might contain some bugs, so please let us know if you see any
* Thanks NaxoneZ for all your bug reports and hard testing <3<|MERGE_RESOLUTION|>--- conflicted
+++ resolved
@@ -1,20 +1,16 @@
-<<<<<<< HEAD
-### [01.04.2025] Cleaners update
-* Now you can specify time range as 12h, 50m, 3d
-* Improved bulk cleanup for speed
-* Servers that runs for years, might need to update their `tasks_tags` table schema by hand, only if you getting `ForeignKey violation`.
+### [02.04.2025]
+* Monitor updates:
+    * Trace: allow custom stepping behavior with 'stepmode' option, stepmode=1 steps into short calls (e.g. Rhadamanthys control flow flattening)
+    * Hooking: replace sprintf calls with internal non-allocating implementation (num_to_hex(), uuid_to_string())
+    * CommandLineToArgvW hook
+* Cleaners update
+    * Now you can specify time range as 12h, 50m, 3d.
+    * Improved bulk cleanup for speed. Mongodb's calls collection now has task_id value. This allows to cleanup it faster.
+    * Servers that runs for years, might need to update their `tasks_tags` table schema by hand, only if you getting `ForeignKey violation`.
 ```
     ALTER TABLE tasks_tags DROP CONSTRAINT tasks_tags_task_id_fkey, ADD CONSTRAINT tasks_tags_task_id_fkey FOREIGN KEY (task_id) REFERENCES tasks (id) ON DELETE CASCADE;
     ALTER TABLE tasks_tags DROP CONSTRAINT tasks_tags_tag_id_fkey, ADD CONSTRAINT tasks_tags_tag_id_fkey FOREIGN KEY (tag_id) REFERENCES tags (id) ON DELETE CASCADE;
 ```
-* Mongodb's calls collection now has task_id value. This allows to cleanup it faster.
-=======
-### [02.04.2025]
-* Monitor updates:
-    * Trace: allow custom stepping behavior with 'stepmode' option, stepmode=1 steps into short calls (e.g. Rhadamanthys control flow flattening)
-    * Hooking: replace sprintf calls with internal non-allocating implementation (num_to_hex(), uuid_to_string())
-    * CommandLineToArgvW hook
->>>>>>> 350c001a
 
 ### [14.03.2025] CAPA and FLOSS
 * CAPA and FLOSS configs are moved to `integrations.conf`
