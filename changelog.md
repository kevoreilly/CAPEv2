<<<<<<< HEAD
### [26.09.2024] Browser monitoring
* [Browser extension details](https://github.com/kevoreilly/CAPEv2/tree/master/extra/browser_extension/README.md). For code details see [PR](https://github.com/kevoreilly/CAPEv2/pull/2330)
=======
### [23.09.2024]
* Monitor update: Fix size bug with unpacking embedded PEs
* .NET loader 'SlowLoader' detonation shim for slower cpus (race condition)
>>>>>>> 0b4ef6b9

### [18.09.2024]
* Monitor updates:
    * Add disassembled instruction to exception output
    * VBScript hook improvements (thanks Jeremy at Proofpoint)

### [13.09.2024]
* Fix issue with sign extension causing 32-bit values to be misrepresented in web ui (e.g. 0xffffffffc000005 for 0xc000005)
* bytes2str(): if any values in dict type are already str then keep them
* Expand behavior log process information with image base, image size and bitness

### [10.09.2024]
* Monitor update: Add capability to dynamically unhook previously hooked functions (unhook-apis option takes colon-separated list e.g. unhook-apis=NtSetInformationThread:NtDelayExecution)
* Themida detonation shim

### [03.09.2024]
* Monitor updates:
    * Add HtaFile to CLSIDS handled in WMI/DCOM (e.g. FormBook) - thanks Will Metcalf
    * VBScript hooks

### [16.08.2024]
* TTD integration (Microsoft Time Travel Debugging)
    * Use submission option ttd=1
    * Place TTD binaries in analyzer/windows/bin (with wow64 subdirectory for 32-bit)
    * .trc files output to TTD directory in results folder for manual retrieval
* Monitor update: Small debugger fix

### [07.08.2024]
* Monitor update: Set language via lang=X (language code) submission option

### [05.08.2024]
* SparkRAT config parser - thanks t-mtsmt

### [22.07.2024]
* Monitor update: Enhancements to software (& syscall) breakpoint mechanism, add handling for Internet Shortcut CLSID (.url)

### [11.07.2024]
* Monitor updates:
    * (in)direct syscall handling enhancements
    * unpacking & scanning: improved entropy checks

### [26.06.2024]
* Monitor updates: debugger/trace enhancements

### [21.06.2024]
* Monitor updates: misc enhancements & fixes (see capemon repo for details)

### [12.06.2024]
* Monitor update: Unpacker enhancement: capture modified mapped images

### [10.06.2024]
* Monitor update: Fix for 64-bit Firefox

### [04.06.2024]
* Monitor update: New hooks (GetAddrInfoExW, CLSIDFromProgIDEx), 64-bit hooking fixes

### [23.05.2024]
* Integration of [rat_king_parser](https://github.com/jeFF0Falltrades/rat_king_parser) by @jeFF0Falltrades
    * Requires `dnfile` upgrade. We can't update it in `pyporject` due to `flare-capa`.
        * Upgrade `dnfile` by yourself by running: `poetry run pip3 install -U dnfile`

### [22.05.2024]
* Monitor update: Enhance DnsQuery* hooks to capture DNS server lists (e.g. Socks5Systemz)
* Socks5Systemz detection & config extraction

### [21.05.2024]
* Monitor update: Hook full set of service APIs in sechost.dll

### [20.05.2024]
* YARA-X support - https://virustotal.github.io/yara-x/
* Monitor update: Debugger fixes/improvements, misc other fixes (see capemon repo for details)

### [11.04.2024]
* Monitor updates:
    * YARA upgrade to 4.5.0 (& disabled assertion dialogs)
    * Enable 64-bit 'native' hooks to avoid SSN overwriting
    * Expand YARA options to allow offsets relative to the end of a pattern to be specified using asterisk (e.g. bp0=$code*+6)

### [25.03.2024]
* Bypass for variant of Heaven's Gate direct syscall seen in ecrime loader
* Monitor updates: misc fixes (see capemon repo for details)

### [20.03.2024]
* Formbook: ntdll remap bypass & config extraction updates
* Monitor update: Trace GetRegister() tweak

### [15.03.2024]
* Monitor update: Further unpacker refinement: Improve filter for unwanted .NET payloads to avoid missing interesting payloads

### [14.03.2024]
* Monitor update: Unpacker refinement for e.g. Shikata Ga Nai - thanks @para0x0dise

### [12.03.2024]
* Monitor update: Initial IPv6 support - thanks @cccs-mog
* Linux support details can be seen in this [Pull Request](https://github.com/kevoreilly/CAPEv2/pull/2001)
* We remove all `x.conf` to finish the mess with the configs.
    * DO NOT EDIT `.conf.default` files. cape2.sh makes a copy of them removing `.default`.
    * If you don't use `cape2.sh`.
        * Run: `for filename in conf/default/*.conf.default; do cp -vf "./$filename" "./$(echo "$filename" | sed -e 's/.default//g' | sed -e 's/default//g')";  done`

### [07.03.2024]
* Monitor updates:
    * Countermeasure for NtCreateUserProcess block-non-Microsoft-DLLs mitigation policy affecting monitoring
    * Expand 'syscall' breakpoints to handle indirect syscalls (sysbpmode=1)
    * Small fixes & improvements
* Pikabot detection update & anti-hook bypass

### [29.02.2024]
* TLP fields added to distributed database. Requires db upgrade: `cd utils/db_migration_db && alembic upgrade head`
* Monitor fixes

### [28.02.2024]
* Add 'ShellWindows' COM object injection mechanism (e.g. Latrodectus MSIs)
* Monitor: add option to disable ntdll remap protection: ntdll-remap=0
* Lumma direct systenter unmap crash bypass

### [26.02.2024]
* Monitor updates: Service injection delay for e.g. msi detonation & EnumDisplayDevices hooks & anti-vm (thanks @enzo)
* Updated DarkGate config & payload extraction (thanks @enzo)
* Latrodectus auto-export selection

### [23.02.2024]
* Monitor updates: Debugger/Trace enhancements

### [14.02.2024]
* Monitor update: Protect NtFreeVirtualMemory hook against spurious pointer values (e.g. f4bb0089dcf3629b1570fda839ef2f06c29cbf846c5134755d22d419015c8bd2)

### [08.02.2024] CAPA 7 + CAPE
* [CAPA](https://github.com/mandiant/capa) allows to generate a summary of CAPE's analysis. This gives quick abstract summary of analysis. More details [CAPA v7 blogpost](https://www.mandiant.com/resources/blog/dynamic-capa-executable-behavior-cape-sandbox)
* Monitor update: Fix logging bug causing rare buffer overflows (e.g. 780be7a70ce3567ef268f6c768fc5a3d2510310c603bf481ebffd65e4fe95ff3)

### [05.02.2024]
* PhemedroneStealer config extractor - thanks @tccontre18 - Br3akp0int

### [31.01.2024]
* Monitor update: Protect 64-bit hooks against unaligned stack (e.g. 780be7a70ce3567ef268f6c768fc5a3d2510310c603bf481ebffd65e4fe95ff3)

### [24.01.2024]
* Monitor update: Improve handling of irregularly mapped PE images (e.g. from 7911e39e07995e3afb97ac0e5a4608c10c2e278bef29924ecc3924edfcc495ca)

### [23.01.2024]
* Monitor updates:
    * PE dumping refinements for small PEs
    * Debugger: don't trace rundll32 entry point for dlls submitted with bpX=ep

### [18.01.2024]
* Monitor update: Harden against volatile register anti-hook technique in e.g. AgentTesla (thanks @ClaudioWayne)

### [10.01.2024]
* Monitor updates:
    * Further process dump filter hardening
    * Fix dotnet cache dumps

### [05.01.2024]
* Monitor updates: fix a couple of issues affecting detonation (see capemon repo for details)

### [08.12.2023]
* Monitor updates:
    * Expand procdump config option to allow forced procdumps irrespective of code section changes (procdump=2)
    * Improve dumping of images with missing section addresses (e.g. VMP)

### [07.12.2023]
* Monitor update: fix bug in dumping malformed PEs

### [05.12.2023]
* Monitor updates:
    * Process dump filter enhancements & fix
    * Enhanced checks (parent process path) for service hookset assignment
    * Misc fixes

### [04.12.2023] IPinfo.io database integration
* Introduce support for IPinfo.io database. You can download database [here](https://ipinfo.io/account/data-downloads).
* To enable it:
    * `conf/processing.conf` -> `network` -> `country_lookup = yes` and point `maxmind_database` to proper file.

### [30.11.2023]
* Monitor update: Fix bug affecting some process dumps

### [29.11.2023] Unify download services
* Virustotal config moved from `auxiliary.conf` to `web.conf` under `download_services`

### [24.11.2023]
* AsyncRAT config parser overhaul
* Monitor update: Debugger tweaks

### [17.11.2023]
* Monitor update: Debugger fixes & enhancements (action target registers can be pointers when within [], e.g. action2=string:[esp])

### [14.11.2023]
* Monitor update: Small detonation fix
* Formbook detonation & config tweaks

### [7.11.2023]
* Monitor updates: Misc debugger tweaks
* XWorm config extraction

### [3.11.2023]
* Monitor updates:
    * New debugger actions: 'setsrc' & 'setdst' to set values pointed at by instruction operands
    * Improve filtering of uninteresting process dumps
    * Misc fixes/improvements

### [1.11.2023] ZPAQ Support
* __ACTION REQUIRED__
    * `sudo apt install zpaq`
    * as cape user: `poetry install`

### [20.10.2023]
* Monitor fixes: address new issue affecting procdump and add check in compileMethod hook

### [19.10.2023]
* Monitor update:
    * Unpacker: reduce/filter unwanted .NET payloads

### [13.10.2023]
* Formbook updates
* Monitor updates:
    * NtContinueEx hook
    * Debugger action enhancements: setptr, patch, sleep, exit
    * Software breakpoint handler enhancement
    * Misc fixes/improvements

### [11.10.2023]
* Formbook config extraction
* Monitor updates:
    * GetComputerNameExW hook added, PostThreadMessage hook enhancement
    * Debugger action enhancements
    * Misc fixes

### Download files matched by YARA
* When doing search by `capeyara` we expose button to download files that only matches that search criteria.
    * For [@fumik0_](https://twitter.com/fumik0_) with love.

### [22.9.2023] CSRF changes
* __IMPORTANT__. If you using __https__ please update config to use new field for __CSRF__ in `conf/web.conf`.
    * Before: `[general]` -> `hostname`.
    * Now: `[security]` -> `csrf_trusted_origins`

### [19.9.2023]
* Storage of file data in MongoDB
    * Store the parts of a report's file data that is independent of a detonation in a separate collection
      to conserve disk space.
* __ACTION REQUIRED__
    * It is recommended to add a regular cron job to call `cd /opt/CAPEv2 && sudo -u cape poetry run python ./utils/cleaners.py --delete-unused-file-data-in-mongo`
      to prune these entries that are no longer needed.

### [13.9.2023]
* Monitor updates:
    * .NET JIT native cache handling improvements
    * New debugger action 'string' to capture decrypted strings
    * Fix issue in procname_watch_init() with non-null-terminated unicode paths - thanks Proofpoint for the report

### [8.9.2023]
* Monitor update:
    * .NET JIT native cache scanning & dumping

### [1.9.2023]
* Monitor updates:
    * Fix missing browser hooks config setting for Edge & Chrome
    * Trace: add config option to try and skip loops which flood trace logs (loopskip=1)

### [25.8.2023]
* Monitor update: Upgrade monitor Yara to 4.3.2 (thanks Michael Weiser)

### [19.8.2023]
* Monitor update: fix memcpy hook logging issue

### [16.8.2023]
* Monitor updates:
    * Filter uninteresting process dumps via new VerifyCodeSection() function checking code section for modification
    * Fix issue with process path-based options being set too late (after yara init)
    * YaraScan: do not call SetInitialBreakpoints() unless DebuggerInitialised flag is set

### [10.8.2023]
* Monitor updates:
    * Fix for NtQueueApcThread hook: do not send thread handle in 'process' message
    * Add WmiPrvSE.exe to services hookset to fix Win10 WMI/interop detonation issues

### [8.8.2023]
* Minimal YARA version now is 4.3.1
* `file_extra_info` modules autoload, see example in `lib/cuckoo/common/file_extra_info_modules`
* Initial compatibility with x64 python version in guests.
* In `agent.py` add `is_admin` value.

### [5.8.2023]
* New anti-direct-syscall feature: 'syscall breakpoints' (64-bit only)
    * redirect syscalls back through traditional hooks
    * via monitor yara & updated monitor
* Monitor updates:
    * Unpacker: add dumping of decrypted PEs from CryptDecrypt(), NCryptDecrypt(), BCryptDecrypt()
    * NtOpenProcessToken, NtQueryInformationToken, RtlWow64GetThreadContext hooks
    * Syscall breakpoint implementation (64-bit)
    * Fix hook issues with NtQueueApcThread, GetWriteWatch
    * Misc fixes & improvements (see capemon repo for details)

### [31.7.2023] Prescan feature
* Allows to scan all new file tasks with YARA. Must be enabled in `web.conf` -> `[general]` -> `yara_recon`.
    * This allows you to set CAPE arguments, as tags for example for proper VM pickup.
    * YARA name must ends with `Crypter`, `Packer`, `Obfuscator` or `Loader` and have `cape_name` and `cape_options` in meta. Example:
    * See `def recon` in `CAPEv2/lib/cuckoo/common/web_utils.py`
```
rule X_cryptor {
    meta:
        author = "doomedraven"
        description = "New X Crypter"
        cape_type = "New X Crypter"
        cape_options = "tags=win10"
    strings:
        $a = "New awesome crypter <3" fullword
    condition:
        $a
}
```

### [28.7.2023]
* Syscall hooks now enabled by default
* Monitor updates:
    * improved syscall hook logging, unpacker & debugger integration
    * new debugger actions "call" & "setbpX"
    * misc improvements

### [18.7.2023]
* FLARE CAPA v6 support. Is now uniq supported version. They doing breaking changes.

### [14.7.2023]
* Monitor update: Add hook for LoadLibraryExW

### [7.7.2023]
* UPX-type dynamic unpacker in yara sig
* Monitor updates:
    * New debugger action 'Step2OEP' for packers like UPX
    * Deprecate obsolete UPX unpacker code
    * misc improvements & fixes

### [24.6.2023] EuskalHack feature
* .inf detonation. Requires `sflock2==0.3.50`
* New admin/admin.py - Cluster edition - [Documentation](https://capev2.readthedocs.io/en/latest/usage/cluster_administration.html)
* New dependency. Run `cd /opt/CAPEv2 && poetry install`
*
### [19.6.2023]
* Monitor update: misc improvements & fixes

### [13.6.2023]
* Monitor update: fix issue with Microsoft Edge not launching properly (#1587)

### [5.6.2023]
* Stealc detection update
* Monitor update: Fix NtWriteFile hook issue by removing critical sections - thanks to @RazviOverflow for report

### [30.5.2023]
* Monitor updates:
    * Add GetWriteWatch & UpdateProcThreadAttribute hooks which allow Pikabot detonation - thanks @enzok!
    * CoCreateInstance(Ex) hook improvements - thanks @heck-gd!
    * PostThreadMessage hooks - thanks @nblog!
* PikaBot detection update

### [29.5.2023]
* URL default analysis package selection in web.conf
* SQLAlchemy2 migration started
* MSIX extract

### [21.4.2023]
* Fix issue with Rhadamanthys & BumbleBeeLoader FPs due to monitor sigs in process dumps
* Monitor update: Debugger hardening & new actions

### [21.4.2023]
* Monitor updates: Misc fixes (see capemon repo) & hooks for CreateProcessA/W to reduce noise

### [6.4.2023]
* Monitor update: Add hook for WinExec()

### [5.4.2023] Configs make easier
* Simplifing the configuration
    * Do NOT edit any config that ends on `.default` as it will be default config.
    * For more details read readme inside of `conf` folder.

### [30.3.2023]
* RedLine config extraction - thanks @Gi7w0rm
* Monitor fixes:
    * Harden GetExportAddress() against malformed PE images
    * Add fallback payload metadata in ProcessTrackedRegions

### [21.3.2023] Syscall Hooks
* New feature (beta):
    * Syscall hooks on Win10+ (via InstrumentationCallback) via submission checkbox or option: syscall=1
* Ursnif/ISFB detection & config extraction update

### [17.3.2023]
* Monitor fixes:
    * Unpacker: Improve ProcessTrackedRegion() to allow yara scans of mapped modules
    * Disable sleep skips prior to thread creation (rather than after) and upon CoCreateInstance (WMI etc)

### [16.3.2023] Loggers
* New config `conf/logging.conf`. Remember to copy it to `custom/conf/logging.conf` for moddifications.
    * Syslog handler for `cuckoo.py` and `process.py` can be on/off in config. Useful for global monitoring tools or cloud setups.
    * Allow to create logs per analysis in analysis folder. Useful for distributed setup to show on webgui if enabled and have logs in main server.

### [10.3.2023]
* Monitor fixes:
    * Prevent unpacker initialisation from adding imagebase to tracked regions, allow yara scans on caller
    * CoGetClassObject hook: remove modification of dwClsContext parameter causing detonation failures

### [9.3.2023]
* Monitor updates:
    * Remove cryptsp 'double' hooks in Office processes due to detonation failures (e.g. Word 2016)
    * Prevent following child processes of WerSvc (to prevent werfault.exe producing mini dumps that are detected by yara due to in-memory monitor sigs)

### [8.3.2023]
* Virtual machine tags: For Windows only. Please set windows version in tag, any of: winxp, win7, win8, win10, win11.
    * This is required for proper detonation for packages like MsiX.
* New feature. In `web.conf` there is section `[packages]`:
    * It allows to create new packages and push them to correct VMs.
    * Or in case you want to detonate some of the packages only on specific VMs you can specify it there like: `package:vm_tag1,vm_tagX`
* MsiX file proper recognization requires upgrade to `sflock2==0.3.48`, otherwise it will push it as zip or extract and add each file as separated job.

### [1.03.2023]
* Msix/MsixBundle package works only on Windows >= 10
* Quarantine is integrated into normal file submission so you don't need to know if file is normal or quarantined.

### [24.2.2023] CAPE 2.4: 🌻 Edition
* New Unpacker option: `unpacker=2`
* Deprecated:
    * submitCAPE.py - no more additional jobs
* Staging branch:
    * We want to have CAPE stable. So new features will go to staging branch for 1-2 weeks before merged to master.
    * If you want to help us to spot any possible issue use that branch on your dev side.
* We need help to add as much tests as possible to cover all possible cases to prevent broken code.
* Stop using `conf/` folder. All config should be in `custom/conf/`. This will simplify your life on CAPE updates when new entry added to base templates. [Details](https://github.com/kevoreilly/CAPEv2/blob/master/conf/readme.md)

### [20.2.2023]
* Scheduler update:
    * A machine may be configured with `reserved = yes` in `<machinery>.conf`. For such machines, the scheduler will
      not use it for tasks unless the user specifically requests it by its label.
* Database update:
    * The 'name' of all machines defined in `<machinery>.conf` must be unique. The same goes for their 'label' fields.

### [16.2.2023]
* Monitor update: Hooking engine stability fix for detonation issues (e.g. Word)

### [4.2.2023]
* Monitor updates:
    * Extend svchost hookset to Winmgmt (netsvcs) service
    * Fix for bug in get_full_keyvalue_pathUS() (thanks oalieno)

### [2.2.2023]
* Monitor update: Process dump improvements & 'export' option to allow DLL export to be defined by monitor yara signature

### [1.2.2023]
* Monitor update: Disable spawning WER processes (werfault.exe etc) via RtlReportSilentProcessExit hook

### [30.01.2023]
* Add `utils/fstab.py` utils which is used by `utils/dist.py` when NFS mode is used.
    * Check configure NFS in [documentation](https://capev2.readthedocs.io/en/latest/usage/dist.html):
* Now when you register new server in distributed cluster that uses NFS, it will automatically:
    * Create worker folder
    * Add NFS entry to `/etc/fstab`. Ex:
        * `192.168.1.1:/opt/CAPEv2 /opt/CAPEv2/workers/192.168.1.1 nfs, auto,user,users,nofail,noatime,nolock,intr,tcp,actimeo=1800, 0 0`
    * Mount folder

### [26.1.2023] Configs
* Please read [this](https://github.com/kevoreilly/CAPEv2/blob/master/conf/readme.md) to simplify your life with configs managment

### [25.1.2023]
* Google Cloud Platform (GCP) support in distributed CAPE aka dist.py

### [5.1.2023]
* Big duplicated code cleanup. Context: CAPE.py module processing all the files so it calling File(x).get_all() which is pretty heavy.
* Deprecated standalone modules. They are moved inside of CAPE.py. Data will be under the same keys.
    * Target info
    * Dropped
    * ProcDump
* Url analysis moved to `nodules/processing/url_analysis.py`

### [4.1.2023]
* Monitor update: Fix 32-bit stack recursion hook issue (affecting, for example, golang binaries)

### [28.12.2022] NETReactorSlayer
* Integrated deobfuscator and unpacker for Eziriz .NET Reactor. [Source](https://github.com/SychicBoy/NETReactorSlayer).
    * You need to download version for your CPU and extract it to `data/NETReactorSlayer.CLI`
        * In case if you are on x64 host, then just run: `poetry run python utils/community.py -waf`
    * Add execution permission with `chmod a+x data/NETReactorSlayer.CLI`
* Now each section inside of `selfextract.conf` has timeout value. Default is 60 seconds

### [24.12.2022]
* Monitor updates: Fix NtAllocateVirtualMemoryEx & NtMapViewOfSectionEx hooks and rebuild with Visual Studio 2022

### [2.12.2022]
* Monitor updates: add 32-bit hook compatibility to allow hooking of GetCommandLine APIs (and add GetCommandLineA hook)

### [17.11.2022]
* QakBot config extraction update
* Emotet detection & config extractor updates

### [10.11.2022]
* Monitor fixes:
    * Fixes for CreateTimerQueueTimer hook affecting Emotet detonation
    * Remove function name resolving via ScyllaGetExportNameByAddress() in thread & process hooks due to issues

### [14.11.2022]
* Monitor fixes:
    * hook recursion issue in 64-bit monitor
    * UNICODE_STRING comparison issue in add_all_dlls_to_dll_ranges()

### [7.11.2022]
* Monitor updates: misc fixes & improvements (see capemon repo for details)
* Fix merging of split configs per family in CAPE processing module

### [11.10.2022] Archive package
* [archive package](https://github.com/kevoreilly/CAPEv2/blob/master/analyzer/windows/modules/packages/archive.py) by [@cccs-kevin](https://github.com/cccs-kevin) with a nice talk explaining how to detonate some kind of malware properly [here](https://youtu.be/-70Mlkmtdds?t=13013). Thank you Kevin and CCCS team for this contribution. [Documentation](https://capev2.readthedocs.io/en/latest/usage/packages.html).

### [6.10.2022]
* Some not core dependencies are commented out and won't be installed anympore by default.
* Our idea is to leave CAPE core with core dependencies to avoid conflicts with another libraries.

### [1-10-2022]
* Monitor update: GetSystemInfo anti-vm improvement & 64-bit hooking engine fix

### [24-9-2022]
* Monitor update: Per-api total cap (api-cap=X) and Javascript (wscript) hookset

### [17-9-2022]
* Monitor update: misc fixes (see capemon repo for details)

### [12-9-2022]
* Monitor update: TLSdump on Win10 & other improvements (see capemon repo for details)

### [2-9-2022]
* Monitor update: Fix issue with incorrect prototype for NtCreateThreadEx hook

### [28-08-2022] [Maco - Malware config extractor framework](https://github.com/CybercentreCanada/Maco)
* [MACO foramt for malware configs](https://github.com/kevoreilly/CAPEv2/pull/1037)

### [26-08-2022]
* [Interactive mode](https://github.com/kevoreilly/CAPEv2/pull/1065) thanks to @enzok based on his [guac-session](https://github.com/enzok/guac-session/). [Docs](https://capev2.readthedocs.io/en/latest/usage/interactive_desktop.html)

### [18-8-2022]
* Function `yara_detected` now returns 4 arguments. 4th is file metadata

### [17-8-2022]
* Monitor updates:
    * Enable enhanced .NET dumps
    * Misc updates & fixes (see capemon repo)

### [30-7-2022]
* [Details here](https://github.com/kevoreilly/CAPEv2/pull/1020)
* __ACTION REQUIRED__
    * `cd /opt/CAPEv2/utils/db_migration && alembic upgrade head`
    * Restart:
        * CAPE service `systemctl restart cape cape-processor`
        * Web: uwsgi or cape-web

### [15-7-2022]
* Monitor updates:
    * MSI detonation (Win10)
    * Misc updates & fixes (see capemon repo)

### [11-7-2022]
* FLARE-CAPA fix, you must install it from `GitHub`. Pip version is different.
* FLOSS 2.0 integration.
* BinGraph requires CAPE's version: `poetry run pip install git+https://github.com/CAPESandbox/binGraph`
* `on_demand` fixed.
* __ACTION REQUIRED__
    * Now that CAPA and Floss uses the same signatures we renamed `capa-signatures` to `flare-signatures`
    * `python3 utils/community.py -cr`

### [15-6-2022]
* [Azure machinery](https://github.com/kevoreilly/CAPEv2/pull/922) by @cccs-kevin

### [8-6-2022]
* Use poetry to handle dependencies
    * requirements.txt is still present to continue support for pip
* Added pre-commit hooks
* Add community blocklist to avoid pulling some undesired modules/signatures/etc.

### [10-5-2022]
* Added AWS machinery and ReversingLabs file lookup by @JaminB

### [5-5-2022]
* Monitor updates:
    * Increase GlobalMemoryStatusEx faked return value
    * Loosen requirements in TestPERequirements to allow zero-sized sections
    * Fix issue with missing dropped files (e.g. 64-bit Al-khaser log.txt)
    * Crypto hooks: add buffer length to logs, add dump-crypto to NCrypt APIs & use DumpMemoryRaw()
    * Trace improvements (64-bit set register range and DoStepOver function)
    * Debugger improvements (NoSetThreadContext for Win 10 breakpoints)
    * Fix off-by-one in ReverseScanForNonZero()

### [3-5-2022]
*  lnkparse3 integration

### [20-4-2022]
* Emotet E5 update
* Monitor updates:
    * New hooks: LdrGetProcedureAddressForCaller, GetCommandLineW
    * Fix issue with payload metadata incorrectly set in certain conditions

### [19-4-2022]
* Emotet E4 update (new 64-bit)

### [1-4-2022]
* Monitor update: Fix issue with attempted dll load notifications in tlsdump mode causing lsass to crash

### [31-3-2022]
* Monitor updates:
    * dump-crypto option: add dumping of Bcrypt encrypt/decrypt apis
    * Add general typestring to options, overrides type codes

### [28-3-2022]
* Monitor: Fix issue causing some exceptions in VirtualProtectEx and NtProtectVirtualMemory hooks
* Unittests for core enabled on GitHub. Please help us cover as much as we can to make CAPE more stable than never.

### [16-3-2022]
* Monitor updates:
    * Add 'Unwind' debugger action for x86
    * Fix for NtCreateThreadEx hook not initialising thread breakpoints
    * Filter dlls alongside target process executable in add_all_dlls_to_dll_ranges()
    * Fix issues with WriteMemoryHandler invocation in hooks, update NtWow64 function prototypes
    * Show dll load notifications in behavior log, use already_hooked() on load check
    * Add module name to debugger log exception output
    * Do RestoreHeaders() at end of init
    * Add Yara logging switch

### [4-3-2022]
* Rewritten detection.
    * Now if you have many different detections it will show all of them, not only 1. Details about each detection is in CAPE signature
    * This is not backward compatible feature, so search won't return old matches

### [2-3-2022]
* Emotet updates

### [23-2-2022]
* Loader update: fix check for previous IAT patch with corrected size (fixes #748 - Obsidium packers)
* PlugX updates
* Emotet updates

### [20-02-2022] [UnAutoIt](https://github.com/x0r19x91/UnAutoIt) by @x0r19x91
* You need to compile it by yourself and put binary under `/opt/CAPEv2/data/UnAutoIt`
```
cd /opt/CAPEv2/data/
snap install go --classic
git clone https://github.com/x0r19x91/UnAutoIt && cd UnAutoIt
GOOS="linux" GOARCH="amd64" go build -o UnAutoIt
```

### [19-02-2022] [Detect It Easy](https://github.com/horsicq/Detect-It-Easy/) by @horsicq
* To install it you can download installer from [here](https://github.com/horsicq/DIE-engine/releases)
```
sudo apt install libqt5opengl5 libqt5script5 libqt5scripttools5 -y
wget "https://github.com/horsicq/DIE-engine/releases/download/${DIE_VERSION}/die_${DIE_VERSION}_Ubuntu_${UBUNTU_VERSION}_amd64.deb" -O DIE.deb
sudo dpkg -i DIE.deb
```

### [18-02-2022] Depricate static
* To be able to generate the same info as was generated for initial binary under static tab. We decided to depricate static module and make it reusable for any other files like dropped, downloaded, etc.
* So now you will be able all file static info on each file to speedup your analysis

### [15-2-2022]
* Monitor updates:
    * Do not call notify_successful_load() if tlsdump mode (avoid lsass being added to analyzer process list)
    * Fix: ensure module (ntdll) is writeable before calling restore_hooks_on_range()

### [13-02-2022] PEEPDF
* [peepdf](https://github.com/CAPESandbox/peepdf) isn't installed anymore by default, python3 version is pretty buggy, so if you want to fix it you are more than welcome!

### [7-2-2022]
* Monitor updates:
    * Add hooks for NtAllocateVirtualMemoryEx, NtMapViewOfSectionEx, NtUnmapViewOfSectionEx (Win10+)
    * Extend ntdll protection to cover VirtualProtectEx, make more stealthy

### [5-02-2022] Config extractors
* Make standard file key for all `path` keys. No more: `file`, `path`, etc. Now just `x["path"]`
* MWCP, malwareconfigs, and malduck are not part of requirements.txt anymore! They bring their own dependencies that not everyone needs. If you enable that framework in processing.conf you need to install that dependencies.
    * TIP: You need to figurate the proper version(is another reason why we abondone them)
        * `poetry run pip install git+https://github.com/Defense-Cyber-Crime-Center/DC3-MWCP`
        * `poetry run pip install git+https://github.com/kevthehermit/RATDecoders`
        * `poetry run pip install git+https://github.com/CERT-Polska/malduck/`
* `PyCrypto` replaced with [PyCryptoDoMeX](https://pycryptodome.readthedocs.io/en/latest/src/installation.html)
* __ACTION REQUIRED__
    * `poetry run pip install pycryptodomex==3.14.0`
    * Restart:
        * CAPE service `systemctl restart cape-processor`

### [4-2-2022]
* Monitor updates:
    * Dump-on-API bug fix
    * YaraHarness: fix issue with delta variable
    * End yara later during shutdown
    * Prevent unloading core modules (fix #531)
    * New crypto hooks: CryptDeriveKey, CryptDestroyKey, CryptDestroyHash
    * YaraInit: log number of loaded sigs rather than a list
    * Debugger push & pop actions
    * WriteMemoryHandler: tiny code clean
    * CreateProcessHandler: improve logging
    * Fix evasion techniques reported by (& many thanks to) Alexey Bukhteyev of Checkpoint, [writeup](https://research.checkpoint.com/2022/invisible-cuckoo-cape-sandbox-evasion/)
* Update 'GetTickCount' anti-vm bypass with latest IcedID packers

### [26-1-2022]
* Config extension, for short details see [PR](https://github.com/kevoreilly/CAPEv2/pull/724) or full [read docs](https://capev2.readthedocs.io/en/latest/installation/host/configuration.html)

### [20-1-2022]
* MongoDB abstraction for easier upgrades when they depricate some apis + code cleanup

### [19-1-2022]
* Monitor: PE dumping more tolerant of inaccessible sections (e.g. recent Emotet)
* Updates for latest Emotet Epoch 4

### [8-1-2022]
* Feature: AMSI dumps (enabled by default for Win10+)

### [17-12-2021]
* Monitor: x64 debugger updates & improvements
* Al-khaser bypass
* ElasticSearch to store reports support by @CorraMatte

### [22-12-2021]
* Add new field to DB `arch`. To avoid problems with pendings tasks when user didn't read config and set tags
* If you using `dist.py` ensure next:
    * If you have `x64` and `x86` VMs:
        * `x64` VMs should have both `x64` and `x86` tags. Otherwise only `x64` tag
    * `x86` VMs should have only `x86` tag.
    * You can use any other tags, just to work properly you need those two.
    * Tags requires update in `machine` table in distributed database if your server contains only x64 VMs.
    * Probably will be improved in future for better solution
* __ACTION REQUIRED__
    * `cd /opt/CAPEv2/utils/db_migration && alembic upgrade head`
    * Restart:
        * CAPE service `systemctl restart cape`
        * Web: uwsgi or cape-web

### [14-12-2021]
* Monitor: Add Add debugger actions: 'nop' and 'wret' to patch instructions with nop and ret
* Yara dynamic bypass for latest Emotet packer anti-vm trick

### [11-12-2021]
* Monitor: Add RDTSCP NOP option as alternative for when emulation is too slow (and timestamp counter value not needed)
* Yara signature to enable RDTSCP NOP dynamically for recent Emotet/ISFB packers

### [07-12-2021] Decode them all
* VBE/JSE/BATCH decoded and shown on WebGui
* __ACTION REQUIRED__
    * `poetry run pip install -U git+https://github.com/DissectMalware/batch_deobfuscator`
* Monitor: Add support for parent pid in payload capture (thanks to Intezer)

### [02-12-2021] - API changes
* We spot that pyzipper adds huge overhead specially to distributed cape.
* Repors now are just zips, screens also now zips, anything that is not contains malicious code is just pure zip, the rest is keeps the same.

### [01-12-2021]
* Monitor: Bcrypt hooks, disable yara scans in IE, silent rdtscp emulation, other misc tweaks

### [23-11-2021]
* Integrate [Kixtart-Detokenizer](https://github.com/jhumble/Kixtart-Detokenizer)
* Simplify integration of another tools to unpack/extract files

### [18-11-2021]
* Add [RichHeader](https://github.com/RichHeaderResearch/RichPE) MD5
* Improve Suricata family detection
* Extract strings on demand feature

### [08-11-2021]
* Monitor: rdtscp emulation, optional exception & breakpoint logging

### [04-11-2021]
* Move Office hook options from packages to monitor
* Monitor: Disable NtWaitForSingleObject hook for 32-bit Windows 8+ due to crashes

### [03-11-2021]
* Add MongoDB multifield index for all SHA256 fields.
    * if you using any other fields for frequent lookup, add indexes for that on your side to speedup database

### [01-11-2021]
* Allow download reports as zip via API
* Fix python analysis support in Windows

### [22-10-2021]
* POC: AntiRansomware:
    * Can be enabled in `processing.conf` it will disable processing of files with extensions that are not in allowed list, see `modules/processing/antiransomware.py`
    * Specially useful to disable them in CAPE.py that gather all the metadata, yara etc and can consume a lot of ram

### [21-10-2021]
* Monitor update: Monitor fix for scan crashes in e.g. Equation Editor/Cmd (thanks Will)

### [19-10-2021]
* Monitor update: Monitor fix for NtSuspendThread hook issue (thanks Intezer)

### CENTS - Configuration Extraction to Network Traffic Signatures
* For full description [read](https://github.com/kevoreilly/CAPEv2/pull/605)

### [17-10-2021]
* Monitor update: Win10x64 deadlock fix & other misc fixes (see capemon repo for details)

### [2-10-2021] Hacktoberfest
* Add test module to extraction framework to ensure that they are loaded properly: CAPE, MWCP, RATDecoders, Malduck
* Monitor update: Fixes/hardening of dumps (PE & memory) and yara scans (e.g. SquirrelWaffle)
* Handled errors that was giving problem to use `init_yara` sometime, used in Qakbot extractor
    * `OSError: /opt/CAPEv2/lib/cuckoo/common/blzpack_lib.so: failed to map segment from shared object`
* Bingraph:
    * matplotlib `forward` deprication fixed
    * moved to external dependency, we host CAPE's version here https://github.com/CAPESandbox/binGraph.
    * __ACTION REQUIRED__
        * `poetry run pip install -U git+https://github.com/CAPESandbox/binGraph`


### [23-09-2021]
* Monitor update: Add CLSIDs and IsValidUrl hook for CVE-2021-40444

### [22-09-2021]
* SquirrelWaffle detection & config extraction
* Monitor improvements:
    * Dumping stability improvements (ScanForDisguisedPE, IsDisguisedPEHeader, DumpMemory, DumpRegion)
    * Add config option to allow enable/disable scans/dumps while loader lock held
    * Monitor updates: dump/scan stability improvements, configurable loader lock scans/dumps, window hook fixes

### [14-09-2021]
* Update Lockbit yara sig
* Update Bazar yara sig
* We spot that some extractors only works with `mwcp==3.2.1`, requirements updated
* FLARE-CAPA v3

### [11-09-2021]
* Monitor improvements:
    * Restrict debugger breakpoint protection to current process (NtSetContextThread)
    * Limit "Dropped file limit reached" messages to just one per process

### [02-09-2021]
* Monitor fixes:
    * Some dropped files being missed (file_handle_terminate())
    * Disable ntdll write-protection for Office processes

### [06-09-2021]
* Sflock update with more PE checks, as in many cases PE has other formats strings inside
* __ACTION REQUIRED__
    * `poetry run pip install -U sflock2`

### [02-09-2021]
* Monitor: Remove case-sensitivity from check for dll path (e.g. Hancitor maldoc-spawned dlls)

### [28-08-2021]
* Monitor: revert changes to IsPeImageRaw() while crashes (e.g. BazarLoader) are investigated

### [25-08-2021]
* __ACTION REQUIRED__
    * `poetry run pip install -U pyattck`

### [19-08-2021]
* Move office settings from package options to in-monitor (automatic)
* Fix issue with tlsdump/lsass being assigned 'first process' in analyzer
* Usage graph moved to under statistics block

### [18-08-2021]
* Monitor update: stability fixes (window hooks, ...) & debugger improvements

### [11-08-2021]
* Distributed. Master node stop picking pending tasks when `node=X` is specified and master_storage_only=False

### [10-08-2021]
* Monitor update: Remove unnecessary check in TestPERequirements causing failed PE dumps
* Search by hash now will cover any file in CAPE that contains hash.
    * It searches in binary/Dropped files/CAPE payloads/ProcessDump
    * payloads: md5 <- as example not needed anymore and will be deprecated in next month

### [08-08-2021]
* Monitor update: debugger improvements
* Loader: fix debug output for shellcode start address including offset
* Allow start offsets into shellcode to be set for Shellcode packages (offset=x)

### [07-08-2021]
* Monitor update: fix issue causing occasional crashes on x64 when calling ScyllaGetExportDirectory on apphelp.dll
* XLMMacroDeobfuscator moved to `on_demand`

### [28-07-2021]
* bzip archives was replaced with zip with password, default infected, can be changes in conf/web.conf -> zipped_download -> zip_pwd
    * use 7zip or pyzipper to extract

### [23-07-2021] Distribute task based on route
* Add hability to have different exit nodes on each cape worker in cluster, that will auto pickup proper worker server based on route.
    * To update current nodes details on main db server, do the request with pull request

### [21-07-2021] [Xll support](https://www.fortinet.com/blog/threat-research/signed-sealed-and-delivered-signed-xll-file-delivers-buer-loader)
* __ACTION REQUIRED__
    * `poetry run pip install -U sflock2`

### [07-07-2021] Signature testing
* Allow to execute one specific signature, loading data from mongo or json report. Specially useful for signature based extractors.
    * python3 utils/process.py -r ID -sig -sn cape_detected_threat

### [06-07-2021] [Malduck](https://github.com/CERT-Polska/malduck)
* Integration of part of [mwcfg-modules](https://github.com/c3rb3ru5d3d53c/mwcfg-modules) by [@c3rb3ru5d3d53c](https://github.com/c3rb3ru5d3d53c)

### [05-07-2021]
* Add support for archives in static extraction, so you don't need to submit them one by one

### [20-06-2021] [enter the sandman](https://www.youtube.com/watch?v=CD-E-LDc384) @doomedraven moved to CAPEv2
* Expect more fixes :)

### [17-06-2021]
* Updates to processing module & monitor to allow type strings to replace old type codes
* Updates to 'dump' Debugger action
* Hit counts added to debugger breakpoints

### [17-06-2021]
* add `username` field to be used for custom auth
* __ACTION REQUIRED__ if you using dist.py
    * `cd utils/db_migration && alembic upgrade head`

### [13-06-2021]
* Introdiced checker of available space in process.py to prevent system run out of memory and generate a lot of troubles

### [10-06-2021] dist.py
* Migrates from ht_user/ht_pass to apikey for proper apiv2 integration
* __ACTION REQUIRED__ if you using dist.py
    * `cd utils/db_migration_dist && alembic upgrade head`

### [09-06-2021] RAMFS renamed to TMPFS
* As TMPFS is better and modernish, and it was a naming typo

```
# only if you using volatility to speedup IO
mkdir -p /mnt/tmpfs
mount -t tmpfs -o size=50g tmpfs /mnt/tmpfs
chown cape:cape /mnt/tmpfs
vim /etc/fstab
tmpfs       /mnt/tmpfs tmpfs   nodev,nosuid,noexec,nodiratime,size=50g   0 0
```

* [ORJson](https://pypi.org/project/orjson/) library is now used for json report if installed
    * orjson is a fast JSON library for Python. It benchmarks as the fastest Python library for JSON. Its serialization performance is 2x to 3x the nearest other library and 4.5x to 11.5x the standard library.

### [07-06-2021] MongoDB auth fixed
* [Example of user/role creation](https://pymongo.readthedocs.io/en/stable/examples/authentication.html)
```
use admin

# To Create root user
use admin
db.createUser(
      {
          user: "username",
          pwd:  passwordPrompt(),   // or cleartext password
          roles: [ "root" ]
      }
  )

# To create user with perm RW on db
db.createUser(
    {
        user: "WORKER_USERNAME",
        pwd:  passwordPrompt(),   // or cleartext password
        roles: [{ role: "readWrite", db: "cuckoo" }]
    }
)
```

### [06-06-2021] Ratelimit strikes again
* Reintroduce ratelimit to control abuses

### [04-06-2021]
* Allow anon users list reports and view them
    * `conf/web.conf ->  general -> anon_viewable`

### [31-05-2021]
* Monitor updates:
    * Fixes for NtCreateProcessEx hook, regsvr32 arg parsing, branch tracing (debugger)
    * Remove instruction filtering from ntdll protection
    * Add more debug logging to YaraHarness

### [15-05-2021]
* Reports download moved to main page, under file info as Strings, VirusTotal, Mitre

### [02-05-2021] [Square Hammer](https://youtu.be/VqoyKzgkqR4)
* Add button to ban user and their pending tasks on admin tab
    * __ACTION REQUIRED!__
        * `cd utils/db_migration/ && alembic upgrade head`
        * `sudo systemctl restart cape.service cape-web.service`

### [01-05-2021]
* Dirty cluster admin utils helper -> `admin/admin.py`, see `-h`

### [28-04-2021]
* Strings tab are under the file info on main page
* VirusTotal tab are also under the file info on main page
* VT apiv3 integrated

### [23-04-2021]
* Pyattck v3.0.1 support
* If you are using alternative location to `/opt/CAPEv2` and wants to use `MITRE TTPs` next action is required:
    * you need to update value of `data_path` in config `data/mitre/config.yml`

### [18-04-2021]
* Move MITRE ATT&CK from tab to collapse table after signatures

### [15-04-2021]
* Allow pass search patter in url: `analysis/search/detections:<family>/`

### [13-04-2021]
* Add example how to add custom auth, see `web/web/middleware.py`

### [06-04-2021] Small performance improvements
* New dependecy `ujson`
    * __REQUIRED ACTION:__ -> `poetry run pip install ujson -U`


### [23-03-2021] API Subscription
* Default 5/m, it can be changed using Django Admin in user profile. ratelimit is deprecated
* This was done with huge help from those writeups
    - [How to add subscription based throtting to django](https://dev.to/mattschwartz/how-to-add-subscription-based-throttling-to-a-django-api-28j0)
    - [How to add custom fields to user profile](https://simpleisbetterthancomplex.com/tutorial/2016/11/23/how-to-add-user-profile-to-django-admin.html)

* __REQUIRED ACTION:__ -> `cd web && python3 manage.py migrate`


### [09-02-2021] Registration more configrations
* Allow enable/disable all new users to activate them by hand
* Disable new users after email verification if set `manual_approve` in `conf/web.conf`
* __REQUIRED ACTION:__ -> `poetry run pip install django-extensions`

### [05-02-2021] Volatility3 integration done, some future optimizations might come later
* ToDo: pass yara file to exec yarascan
* Thanks to Xabier Ugarte-Pedrero and dadokkio for their work
* `poetry run pip install volatility3`, then check
    * `conf/processing.conf` -> `[memory]`
    * `conf/memory.conf` for the plugins

* You will need to download `symbols`, see [volatility3 readme for details](https://github.com/volatilityfoundation/volatility3)

### [03-02-2021]
* ratelimit 4 upgrade -> `poetry run pip install django-ratelimit -U`

### [02-02-2021]
* Link task to user_id, to be able to ban spammers and bad users
* __REQUIRED ACTION:__ -> `cd /opt/CAPEv2/utils/db_migration && alembic upgrade head`
* Instead of Volatility3 integration planned for today you got this, thanks spammers
* If registration enabled, allow to set manual approve of users and set them inactive by default

### [28-01-2021] CAPE 2.3
* APIv2 - [Django REST Framework](https://www.django-rest-framework.org) + [Token AUTH](https://simpleisbetterthancomplex.com/tutorial/2018/11/22/how-to-implement-token-authentication-using-django-rest-framework.html)
    * just replace `/api/` to `/apiv2/` in your urls
* Current API will be removed in future, so move toward new one
* Updated API [documentation](https://capev2.readthedocs.io/en/latest/usage/api.html)
* New dependency: `poetry run pip install djangorestframework`
* __REQUIRED ACTION:__ -> `cd /opt/CAPEv2/web/`
    * `python3 manage.py migrate && python3 manage.py collectstatic`

### [24-01-2021] Disposable email services ban support
* To enable it see `[registration]` in `web.conf`
* List of domains can be placed in `data/safelist/disposable_domain_list.txt`
* Allow enable ReCaptcha for user registration to avoid bots
* Integrated [stopforumspam domain list](https://www.stopforumspam.com/downloads/toxic_domains_partial.txt)

### [21-01-2021] JA3 by Suricata no custom scripts anymore
* `sed -i 's|#ja3-fingerprints: auto|ja3-fingerprints: yes|g' /etc/suricata/suricata.yaml && sudo systemctl restart suricata`

### [20-01-2021]
* [TLSH hashing](https://github.com/trendmicro/tlsh) - Trend Micro Locality Sensitive Hash
* sha3-384

### [14-01-2021] [Headers Quality](https://adamj.eu/tech/2019/04/10/how-to-score-a+-for-security-headers-on-your-django-website/)
* [Content Security Policy](https://www.laac.dev/blog/content-security-policy-using-django/) - [writeup](https://www.laac.dev/blog/content-security-policy-using-django/)
* [2FA for Django Admin](https://hackernoon.com/5-ways-to-make-django-admin-safer-eb7753698ac8)
* New dependency: `poetry run pip install django-otp qrcode`
 __REQUIRED ACTION:__ -> `cd /opt/CAPEv2/web/`
    * `python3 manage.py migrate` if no you will get `no such table: otp_totp_totpdevice`

### [13-01-2020] Social Media buttons for sign in
* Adding [bootstrap-social](https://github.com/peterblazejewicz/bootstrap-social) to simplify sign buttons integration
* Move SSO providers config to from `web/web/settings.py` to `web/web/local_settings.py`
* `[oauth]` added to `conf/web.conf` for future on/off of the buttons
* New dependency: `poetry run pip install django-settings-export`

### [10-01-2020] Scrappers&Bots nightmare :)
* Add Web signup/SSO, email verification - [more details](https://django-allauth.readthedocs.io/en/latest/overview.html) - Amazing [writeup](https://www.theophilusn.com/blog/django-with-bootstrap-4) was used for integration
* [ReCaptcha protected admin](https://github.com/axil/django-captcha-admin/)
* New dependencies -> `poetry run pip install django-allauth django-recaptcha==2.0.6 django-crispy-forms git+https://github.com/CAPESandbox/httpreplay.git`
* __REQUIRED ACTION:__ -> `cd /opt/CAPEv2/web/`
    * `python3 manage.py migrate` if no you will get `No such table as django_site`
    * `python3 manage.py collectstatic` -> to enable django admin css -> requires web/web/local_settings.py modifiy `STATIC_ROOT`

### [02.01.02021] POST 2020
* Allow download http(s) Request/Response and Response 48bytes hex preview
* auth_only in api.conf to allow apikey/autentificated users hit the rest api

### [29.12.2020]
* YARA integrated to capemon, this allows to bypass anti-* aka capemon scripting, more [here](https://github.com/kevoreilly/CAPEv2/commit/9306e4e2629f569d4275e241d14aea65a74b421b)
* Docs and more anti bypasses and examples coming soon

### [22.12.2020] Peque edition
* TLS decrypt integration, huge thanks to Hatching team to release their code. WEBGUI integration isn't finished yet, but you already can see https requests there
* Safelists moved from network.py to `data/safelist/{domains,ips}.py`

### [08.12.2020] On demand
* Add uniq submission limitation, can be enabled in `conf/web.conf` to disable the same submission during X hours
* Bingraph, FLARE CAPA, vba2graph on demand
* Added `on_demand` feature.
    * This funcions aim to speedup processing but allow to user to generate parts of analysis that takes some time to finish and not used frequently. Example scripted submissions

### [02.12.2020] CAPE 2.2
* Malduck integration
* Bootrstarp 4.5.3 & font awesome 5
* Statistics
* Tag_tasks - allows you tag your jobs
* self.pefiles: introduced to prcessing/signatures modules, you can get PEFILE object by sha256 self.pefiles.get(sha256)
* Pending page now is much useful and show hashes to easilly spot duplicated
* Submission of file or resubmission will show all the jobs and detection for that file
* [Flare capa](https://github.com/fireeye/capa) integrated under static tab for original binary, procdump and cape (should be enabled in processing.conf), Rules can be pulled from community, but we will leave it community driven to sync them. So you can copy them from https://github.com/fireeye/capa-rules and place under `data/flare-capa`
* More soon ;)

### 16-11-2020
* `utils/cleaners.py` option `--delete-older-than-days` moved to bulk remove 10 in 10, to improve performance and decrease IO

### [31-10-2020] Pre Halloween edition
* [Box-js](https://github.com/kirk-sayre-work/box-js/) integration [docs](https://capev2.readthedocs.io/en/latest/integrations/box-js.html)
* Fixed support for office in x64 VMs

### [22-10-2020]
* cape.py rewrite so it affects `api/tasks/get/config/` so before it was list of configs and it has `cape_name`, now its like `[{malware_family:{config}}]`

### [20-10-2020]
* static config extraction lookup in database before scan file with yara and extract
* resubmit added to CAPE/procdump tabs

### [15-10-2020]
* Huge code unification and cleanup between `submission/views.py` and `api/views.py`
* Improve error messages on bulk submission, for failed samples/hashes
* Physical machinery updated by @hariomenkel, you can [read details in his writeup](https://mariohenkel.medium.com/using-cape-sandbox-and-fog-to-analyze-malware-on-physical-machines-4dda328d4e2c)

### [05-10-2020]
* Static extraction fix, thanks for testing it @nikhilh-20
* Static endpoint now will return config apart of the task id

### [01-10-2020] HacktoberFest edition
* Create zip files in memory (requires pyzipper) instead of using 7z and write them to temp folder
* Simplified parsing of arguments between submission/api views
* Created [docs](https://capev2.readthedocs.io/en/latest/development/current_module_improvement.html) on how to test `Curtain` and `Suricata`
* Static extraction api added
* Curtain module updated
* Code clenup
* Massive useless IO improved, read config once instead of on each file submit

### [14-09-2020]
* Added ability to enable/disable some of 3rd part services for malware detection, like: VirusTotal, ClamAV, Suricata

### [13-09-2020]
* Enable ratelimit on download any file, to avoid scrapping, to change limits, edit: `api.conf` -> `download_file`
* Error message for ratelimit can be configured in `web/web/settings.py`
* Fixed a lot of bugs/typos, thanks Flake8 + GitHub Actions :)

### [11-08-2020]
* Update suricata socket path in processing.conf as in cape2.sh from `/var/run/` to `/tmp/`
* Fix pebble pool restart on timeout
* Zip package reintroduced but it should be only used with option `file=X` when we need side load files

### [23-07-2020]
* Scan extracted macro with yara from macro/CAPE folder

### [11-07-2020]
* [ReadTheDocs](https://capev2.readthedocs.io/en/latest/#)

### [24-06-2020]
* Show url from where file was downloaded when using Download'n'Exec
* Zip package is depricate as it doesn't support AES etc, to upload with side files use file=X and submit in zip archive, for rest you have [sflock](https://github.com/doomedraven/sflock) <3

### [18-06-2020]
* Restore original dump file, don't dump inmediatelly
* CAPE tab now also loaded via ajax request

### [11-06-2020]
* Extended api search changed, now instead of return only ids, return some basic info, as detection, etc

### [31-05-2020]
* Rewrite /api/ ratelimit implementation to allow unlimited api for existing users([htpasswd](https://httpd.apache.org/docs/2.4/programs/htpasswd.html)), just set username and password as get/post arguments

### [17-05-2020]
* [XLMMacroDeobfuscator](https://github.com/DissectMalware/XLMMacroDeobfuscator) from @DissectMalware integrated
* Yara now compiled once at processing start or reprocessing

### [15-05-2020]
* pyattck upgrade to >= 2.0.2
* moved many files from `/data/` to `community` -> `python3 utils/community.py -h`

### [07-05-2020]
* Behavior data/tab is now loaded via ajax request, to speedup webgui

### [06-05-2020]
* Add parent sample details to analysis
* Add Yara author to webgui, useful when yara name overlap with private yara

### [18-04-2020]
* All not core yara moved to community repo

### [17-04-2020]
* Dark theme is default now, to set old one just do
    * Backup current: `cp /opt/CAPEv2/web/templates/header.html /opt/CAPEv2/web/templates/header-dark.html`
    * Set old theme: `cp /opt/CAPEv2/web/templates/header-light.html /opt/CAPEv2/web/templates/header.html`

### [13-04-2020]
* TLP implemented for analysis, thanks @enzok

### [30-03-2020]
* /configdownload/ is moved to /api/tasks/get/config/<task_id>/ or /api/tasks/get/config/<task_id>/Family/
* Anti-api-spamming feature in monitor
* webgui optimizations(mongo queries improved a lot), thanks [MongoDB university](https://university.mongodb.com) for free cources :)

### [28-03-2020]
* CAPE 2.1 ;)
* A lot of small bug fixes, code cleanup, gui fixes, and monitor improvements
* Now insted if "None matched" we just hide field
* All VMs now are disabled on submission you need to enable it in web.conf
* To submit ZIP file for analisis you need to specify zip package, if no it will be extracted

### [24-03-2020]
* Big update of suricata name extraction/detection
* malscore now is off by default, can be enabled in conf/reporting.conf
* MalFamily renamed to detections

### [12-03-2020]
* community.py reintroduced to simplify everything
    * now all signatures and not core modules are moved to specific repo, please see `python3 utils/community.py -h`

### [29-02-2020]
* SIGHUP handling to stop submitting tasks and stop cuckoo.py, useful for when you need to reload it without breaking running jobs
    * `ps aux|grep "python3 cuckoo.py"|cut -d" " -f 5| xargs kill -1`

### [22-01-2020]
* Add qemu.py with support for x64/x86/MIPS/MIPSEL/ARM/ARMWRT/ARM64/PowerPC/PowerPC64/Sparc/Sparc64
* Basic linux integration is done thanks to @enzok

### [17-01-2020]
* Bson data compression to remove api spamming, [details](http://security.neurolabs.club/2019/12/inline-loop-detection-for-compressing.html), thanks @mabj
* Many bug fixes in cleaners.py, thanks @Enzok

### [14-01-2020]
* Fix local_settings
* move all in 1 dlls, example option to capemon: combo=1,extraction=1,injection=1,compression=1
* Fix ratelimit enabled/disabled in /api/
* Agent now by default set outout to StringIO to make it works with pythonw without extra args

### [08-01-2020]
* Screenshot deduplicacion algorithm is configurable now and default set to ahash, pr #10, thanks @wmetcalf
* Fixed pythonw compability problem, pr #7, thanks @wmetcalf
* Pillow 7 compatible, pr #9, thanks @wmetcalf
* Upgrade ClamAV support, pr #11, thanks @wmetcalf
* All cleaners from cuckoo.py and some from utils folder are moved to unique file utils/cleaners.py, see, -h @doomedraven
* distributed CAPE documentation updated
* m2crypto+swig replaced with cryptography library

### [25-12-2019]
* CAPEv2 is Python3 based
* Django 3 tested
* [ASGI support - async "wsgi"](https://docs.djangoproject.com/en/3.0/howto/deployment/asgi/)
* All found memleaks fixed
* A lot of code improved and bug fixed
* Malware parsers/extractors moved to use upstream libraries instead of include them to the project, to simplify maintaining and code bug fixes
* User experience improved
* Still might contain some bugs, so please let us know if you see any
* Thanks NaxoneZ for all your bug reports and hard testing <3<|MERGE_RESOLUTION|>--- conflicted
+++ resolved
@@ -1,11 +1,10 @@
-<<<<<<< HEAD
 ### [26.09.2024] Browser monitoring
 * [Browser extension details](https://github.com/kevoreilly/CAPEv2/tree/master/extra/browser_extension/README.md). For code details see [PR](https://github.com/kevoreilly/CAPEv2/pull/2330)
-=======
+
+
 ### [23.09.2024]
 * Monitor update: Fix size bug with unpacking embedded PEs
 * .NET loader 'SlowLoader' detonation shim for slower cpus (race condition)
->>>>>>> 0b4ef6b9
 
 ### [18.09.2024]
 * Monitor updates:
