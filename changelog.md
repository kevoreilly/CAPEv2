### [16.2.2023]
<<<<<<< HEAD
* Scheduler update:
    * A machine may be configured with `reserved = yes` in `<machinery>.conf`. For such machines, the scheduler will
      not use it for tasks unless the user specifically requests it by its label.
* Database update:
    * The 'name' of all machines defined in `<machinery>.conf` must be unique. The same goes for their 'label' fields.
=======
* Monitor update: Hooking engine stability fix for detonation issues (e.g. Word)
>>>>>>> 6ff50456

### [4.2.2023]
* Monitor updates:
    * Extend svchost hookset to Winmgmt (netsvcs) service
    * Fix for bug in get_full_keyvalue_pathUS() (thanks oalieno)

### [2.2.2023]
* Monitor update: Process dump improvements & 'export' option to allow DLL export to be defined by monitor yara signature

### [1.2.2023]
* Monitor update: Disable spawning WER processes (werfault.exe etc) via RtlReportSilentProcessExit hook

### [30.01.2023]
* Add `utils/fstab.py` utils which is used by `utils/dist.py` when NFS mode is used.
    * Check configure NFS in [documentation](https://capev2.readthedocs.io/en/latest/usage/dist.html):
* Now when you register new server in distributed cluster that uses NFS, it will automatically:
    * Create worker folder
    * Add NFS entry to `/etc/fstab`. Ex:
        * `192.168.1.1:/opt/CAPEv2 /opt/CAPEv2/workers/192.168.1.1 nfs, auto,user,users,nofail,noatime,nolock,intr,tcp,actimeo=1800, 0 0`
    * Mount folder

### [26.1.2023] Configs
* Please read [this](https://github.com/kevoreilly/CAPEv2/blob/master/conf/readme.md) to simplify your life with configs managment

### [25.1.2023]
* Google Cloud Platform (GCP) support in distributed CAPE aka dist.py

### [5.1.2023]
* Big duplicated code cleanup. Context: CAPE.py module processing all the files so it calling File(x).get_all() which is pretty heavy.
* Deprecated standalone modules. They are moved inside of CAPE.py. Data will be under the same keys.
    * Target info
    * Dropped
    * ProcDump
* Url analysis moved to `nodules/processing/url_analysis.py`

### [4.1.2023]
* Monitor update: Fix 32-bit stack recursion hook issue (affecting, for example, golang binaries)

### [28.12.2022] NETReactorSlayer
* Integrated deobfuscator and unpacker for Eziriz .NET Reactor. [Source](https://github.com/SychicBoy/NETReactorSlayer).
    * You need to download version for your CPU and extract it to `data/NETReactorSlayer.CLI`
        * In case if you are on x64 host, then just run: `poetry run python utils/community.py -waf`
    * Add execution permission with `chmod a+x data/NETReactorSlayer.CLI`
* Now each section inside of `selfextract.conf` has timeout value. Default is 60 seconds

### [24.12.2022]
* Monitor updates: Fix NtAllocateVirtualMemoryEx & NtMapViewOfSectionEx hooks and rebuild with Visual Studio 2022

### [2.12.2022]
* Monitor updates: add 32-bit hook compatibility to allow hooking of GetCommandLine APIs (and add GetCommandLineA hook)

### [17.11.2022]
* QakBot config extraction update
* Emotet detection & config extractor updates

### [10.11.2022]
* Monitor fixes:
    * Fixes for CreateTimerQueueTimer hook affecting Emotet detonation
    * Remove function name resolving via ScyllaGetExportNameByAddress() in thread & process hooks due to issues

### [14.11.2022]
* Monitor fixes:
    * hook recursion issue in 64-bit monitor
    * UNICODE_STRING comparison issue in add_all_dlls_to_dll_ranges()

### [7.11.2022]
* Monitor updates: misc fixes & improvements (see capemon repo for details)
* Fix merging of split configs per family in CAPE processing module

### [11.10.2022] Archive package
* [archive package](https://github.com/kevoreilly/CAPEv2/blob/master/analyzer/windows/modules/packages/archive.py) by [@cccs-kevin](https://github.com/cccs-kevin) with a nice talk explaining how to detonate some kind of malware properly [here](https://youtu.be/-70Mlkmtdds?t=13013). Thank you Kevin and CCCS team for this contribution. [Documentation](https://capev2.readthedocs.io/en/latest/usage/packages.html).

### [6.10.2022]
* Some not core dependencies are commented out and won't be installed anympore by default.
* Our idea is to leave CAPE core with core dependencies to avoid conflicts with another libraries.

### [1-10-2022]
* Monitor update: GetSystemInfo anti-vm improvement & 64-bit hooking engine fix

### [24-9-2022]
* Monitor update: Per-api total cap (api-cap=X) and Javascript (wscript) hookset

### [17-9-2022]
* Monitor update: misc fixes (see capemon repo for details)

### [12-9-2022]
* Monitor update: TLSdump on Win10 & other improvements (see capemon repo for details)

### [2-9-2022]
* Monitor update: Fix issue with incorrect prototype for NtCreateThreadEx hook

### [28-08-2022] [Maco - Malware config extractor framework](https://github.com/CybercentreCanada/Maco)
* [MACO foramt for malware configs](https://github.com/kevoreilly/CAPEv2/pull/1037)

### [26-08-2022]
* [Interactive mode](https://github.com/kevoreilly/CAPEv2/pull/1065) thanks to @enzok based on his [guac-session](https://github.com/enzok/guac-session/). [Docs](https://capev2.readthedocs.io/en/latest/usage/interactive_desktop.html)

### [18-8-2022]
* Function `yara_detected` now returns 4 arguments. 4th is file metadata

### [17-8-2022]
* Monitor updates:
    * Enable enhanced .NET dumps
    * Misc updates & fixes (see capemon repo)

### [30-7-2022]
* [Details here](https://github.com/kevoreilly/CAPEv2/pull/1020)
* __ACTION REQUIRED__
    * `cd /opt/CAPEv2/utils/db_migration && alembic upgrade head`
    * Restart:
        * CAPE service `systemctl restart cape cape-processor`
        * Web: uwsgi or cape-web

### [15-7-2022]
* Monitor updates:
    * MSI detonation (Win10)
    * Misc updates & fixes (see capemon repo)

### [11-7-2022]
* FLARE-CAPA fix, you must install it from `GitHub`. Pip version is different.
* FLOSS 2.0 integration.
* BinGraph requires CAPE's version: `pip3 install git+https://github.com/CAPESandbox/binGraph`
* `on_demand` fixed.
* __ACTION REQUIRED__
    * Now that CAPA and Floss uses the same signatures we renamed `capa-signatures` to `flare-signatures`
    * `python3 utils/community.py -cr`

### [15-6-2022]
* [Azure machinery](https://github.com/kevoreilly/CAPEv2/pull/922) by @cccs-kevin

### [8-6-2022]
* Use poetry to handle dependencies
    * requirements.txt is still present to continue support for pip
* Added pre-commit hooks
* Add community blocklist to avoid pulling some undesired modules/signatures/etc.

### [10-5-2022]
* Added AWS machinery and ReversingLabs file lookup by @JaminB

### [5-5-2022]
* Monitor updates:
    * Increase GlobalMemoryStatusEx faked return value
    * Loosen requirements in TestPERequirements to allow zero-sized sections
    * Fix issue with missing dropped files (e.g. 64-bit Al-khaser log.txt)
    * Crypto hooks: add buffer length to logs, add dump-crypto to NCrypt APIs & use DumpMemoryRaw()
    * Trace improvements (64-bit set register range and DoStepOver function)
    * Debugger improvements (NoSetThreadContext for Win 10 breakpoints)
    * Fix off-by-one in ReverseScanForNonZero()

### [3-5-2022]
*  lnkparse3 integration

### [20-4-2022]
* Emotet E5 update
* Monitor updates:
    * New hooks: LdrGetProcedureAddressForCaller, GetCommandLineW
    * Fix issue with payload metadata incorrectly set in certain conditions

### [19-4-2022]
* Emotet E4 update (new 64-bit)

### [1-4-2022]
* Monitor update: Fix issue with attempted dll load notifications in tlsdump mode causing lsass to crash

### [31-3-2022]
* Monitor updates:
    * dump-crypto option: add dumping of Bcrypt encrypt/decrypt apis
    * Add general typestring to options, overrides type codes

### [28-3-2022]
* Monitor: Fix issue causing some exceptions in VirtualProtectEx and NtProtectVirtualMemory hooks
* Unittests for core enabled on GitHub. Please help us cover as much as we can to make CAPE more stable than never.

### [16-3-2022]
* Monitor updates:
    * Add 'Unwind' debugger action for x86
    * Fix for NtCreateThreadEx hook not initialising thread breakpoints
    * Filter dlls alongside target process executable in add_all_dlls_to_dll_ranges()
    * Fix issues with WriteMemoryHandler invocation in hooks, update NtWow64 function prototypes
    * Show dll load notifications in behavior log, use already_hooked() on load check
    * Add module name to debugger log exception output
    * Do RestoreHeaders() at end of init
    * Add Yara logging switch

### [4-3-2022]
* Rewritten detection.
    * Now if you have many different detections it will show all of them, not only 1. Details about each detection is in CAPE signature
    * This is not backward compatible feature, so search won't return old matches

### [2-3-2022]
* Emotet updates

### [23-2-2022]
* Loader update: fix check for previous IAT patch with corrected size (fixes #748 - Obsidium packers)
* PlugX updates
* Emotet updates

### [20-02-2022] [UnAutoIt](https://github.com/x0r19x91/UnAutoIt) by @x0r19x91
* You need to compile it by yourself and put binary under `/opt/CAPEv2/data/UnAutoIt`
```
cd /opt/CAPEv2/data/
snap install go --classic
git clone https://github.com/x0r19x91/UnAutoIt && cd UnAutoIt
GOOS="linux" GOARCH="amd64" go build -o UnAutoIt
```

### [19-02-2022] [Detect It Easy](https://github.com/horsicq/Detect-It-Easy/) by @horsicq
* To install it you can download installer from [here](https://github.com/horsicq/DIE-engine/releases)
```
sudo apt install libqt5opengl5 libqt5script5 libqt5scripttools5 -y
wget "https://github.com/horsicq/DIE-engine/releases/download/${DIE_VERSION}/die_${DIE_VERSION}_Ubuntu_${UBUNTU_VERSION}_amd64.deb" -O DIE.deb
sudo dpkg -i DIE.deb
```

### [18-02-2022] Depricate static
* To be able to generate the same info as was generated for initial binary under static tab. We decided to depricate static module and make it reusable for any other files like dropped, downloaded, etc.
* So now you will be able all file static info on each file to speedup your analysis

### [15-2-2022]
* Monitor updates:
    * Do not call notify_successful_load() if tlsdump mode (avoid lsass being added to analyzer process list)
    * Fix: ensure module (ntdll) is writeable before calling restore_hooks_on_range()

### [13-02-2022] PEEPDF
* [peepdf](https://github.com/CAPESandbox/peepdf) isn't installed anymore by default, python3 version is pretty buggy, so if you want to fix it you are more than welcome!

### [7-2-2022]
* Monitor updates:
    * Add hooks for NtAllocateVirtualMemoryEx, NtMapViewOfSectionEx, NtUnmapViewOfSectionEx (Win10+)
    * Extend ntdll protection to cover VirtualProtectEx, make more stealthy

### [5-02-2022] Config extractors
* Make standard file key for all `path` keys. No more: `file`, `path`, etc. Now just `x["path"]`
* MWCP, malwareconfigs, and malduck are not part of requirements.txt anymore! They bring their own dependencies that not everyone needs. If you enable that framework in processing.conf you need to install that dependencies.
    * TIP: You need to figurate the proper version(is another reason why we abondone them)
        * `pip3 install git+https://github.com/Defense-Cyber-Crime-Center/DC3-MWCP`
        * `pip3 install git+https://github.com/kevthehermit/RATDecoders`
        * `pip3 install git+https://github.com/CERT-Polska/malduck/`
* `PyCrypto` replaced with [PyCryptoDoMeX](https://pycryptodome.readthedocs.io/en/latest/src/installation.html)
* __ACTION REQUIRED__
    * `pip3 install pycryptodomex==3.14.0`
    * Restart:
        * CAPE service `systemctl restart cape-processor`

### [4-2-2022]
* Monitor updates:
    * Dump-on-API bug fix
    * YaraHarness: fix issue with delta variable
    * End yara later during shutdown
    * Prevent unloading core modules (fix #531)
    * New crypto hooks: CryptDeriveKey, CryptDestroyKey, CryptDestroyHash
    * YaraInit: log number of loaded sigs rather than a list
    * Debugger push & pop actions
    * WriteMemoryHandler: tiny code clean
    * CreateProcessHandler: improve logging
    * Fix evasion techniques reported by (& many thanks to) Alexey Bukhteyev of Checkpoint, [writeup](https://research.checkpoint.com/2022/invisible-cuckoo-cape-sandbox-evasion/)
* Update 'GetTickCount' anti-vm bypass with latest IcedID packers

### [26-1-2022]
* Config extension, for short details see [PR](https://github.com/kevoreilly/CAPEv2/pull/724) or full [read docs](https://capev2.readthedocs.io/en/latest/installation/host/configuration.html)

### [20-1-2022]
* MongoDB abstraction for easier upgrades when they depricate some apis + code cleanup

### [19-1-2022]
* Monitor: PE dumping more tolerant of inaccessible sections (e.g. recent Emotet)
* Updates for latest Emotet Epoch 4

### [8-1-2022]
* Feature: AMSI dumps (enabled by default for Win10+)

### [17-12-2021]
* Monitor: x64 debugger updates & improvements
* Al-khaser bypass
* ElasticSearch to store reports support by @CorraMatte

### [22-12-2021]
* Add new field to DB `arch`. To avoid problems with pendings tasks when user didn't read config and set tags
* If you using `dist.py` ensure next:
    * If you have `x64` and `x86` VMs:
        * `x64` VMs should have both `x64` and `x86` tags. Otherwise only `x64` tag
    * `x86` VMs should have only `x86` tag.
    * You can use any other tags, just to work properly you need those two.
    * Tags requires update in `machine` table in distributed database if your server contains only x64 VMs.
    * Probably will be improved in future for better solution
* __ACTION REQUIRED__
    * `cd /opt/CAPEv2/utils/db_migration && alembic upgrade head`
    * Restart:
        * CAPE service `systemctl restart cape`
        * Web: uwsgi or cape-web

### [14-12-2021]
* Monitor: Add Add debugger actions: 'nop' and 'wret' to patch instructions with nop and ret
* Yara dynamic bypass for latest Emotet packer anti-vm trick

### [11-12-2021]
* Monitor: Add RDTSCP NOP option as alternative for when emulation is too slow (and timestamp counter value not needed)
* Yara signature to enable RDTSCP NOP dynamically for recent Emotet/ISFB packers

### [07-12-2021] Decode them all
* VBE/JSE/BATCH decoded and shown on WebGui
* __ACTION REQUIRED__
    * `pip3 install -U git+https://github.com/DissectMalware/batch_deobfuscator`
* Monitor: Add support for parent pid in payload capture (thanks to Intezer)

### [02-12-2021] - API changes
* We spot that pyzipper adds huge overhead specially to distributed cape.
* Repors now are just zips, screens also now zips, anything that is not contains malicious code is just pure zip, the rest is keeps the same.

### [01-12-2021]
* Monitor: Bcrypt hooks, disable yara scans in IE, silent rdtscp emulation, other misc tweaks

### [23-11-2021]
* Integrate [Kixtart-Detokenizer](https://github.com/jhumble/Kixtart-Detokenizer)
* Simplify integration of another tools to unpack/extract files

### [18-11-2021]
* Add [RichHeader](https://github.com/RichHeaderResearch/RichPE) MD5
* Improve Suricata family detection
* Extract strings on demand feature

### [08-11-2021]
* Monitor: rdtscp emulation, optional exception & breakpoint logging

### [04-11-2021]
* Move Office hook options from packages to monitor
* Monitor: Disable NtWaitForSingleObject hook for 32-bit Windows 8+ due to crashes

### [03-11-2021]
* Add MongoDB multifield index for all SHA256 fields.
    * if you using any other fields for frequent lookup, add indexes for that on your side to speedup database

### [01-11-2021]
* Allow download reports as zip via API
* Fix python analysis support in Windows

### [22-10-2021]
* POC: AntiRansomware:
    * Can be enabled in `processing.conf` it will disable processing of files with extensions that are not in allowed list, see `modules/processing/antiransomware.py`
    * Specially useful to disable them in CAPE.py that gather all the metadata, yara etc and can consume a lot of ram

### [21-10-2021]
* Monitor update: Monitor fix for scan crashes in e.g. Equation Editor/Cmd (thanks Will)

### [19-10-2021]
* Monitor update: Monitor fix for NtSuspendThread hook issue (thanks Intezer)

### CENTS - Configuration Extraction to Network Traffic Signatures
* For full description [read](https://github.com/kevoreilly/CAPEv2/pull/605)

### [17-10-2021]
* Monitor update: Win10x64 deadlock fix & other misc fixes (see capemon repo for details)

### [2-10-2021] Hacktoberfest
* Add test module to extraction framework to ensure that they are loaded properly: CAPE, MWCP, RATDecoders, Malduck
* Monitor update: Fixes/hardening of dumps (PE & memory) and yara scans (e.g. SquirrelWaffle)
* Handled errors that was giving problem to use `init_yara` sometime, used in Qakbot extractor
    * `OSError: /opt/CAPEv2/lib/cuckoo/common/blzpack_lib.so: failed to map segment from shared object`
* Bingraph:
    * matplotlib `forward` deprication fixed
    * moved to external dependency, we host CAPE's version here https://github.com/CAPESandbox/binGraph.
    * __ACTION REQUIRED__
        * `pip3 install -U git+https://github.com/CAPESandbox/binGraph`


### [23-09-2021]
* Monitor update: Add CLSIDs and IsValidUrl hook for CVE-2021-40444

### [22-09-2021]
* SquirrelWaffle detection & config extraction
* Monitor improvements:
    * Dumping stability improvements (ScanForDisguisedPE, IsDisguisedPEHeader, DumpMemory, DumpRegion)
    * Add config option to allow enable/disable scans/dumps while loader lock held
    * Monitor updates: dump/scan stability improvements, configurable loader lock scans/dumps, window hook fixes

### [14-09-2021]
* Update Lockbit yara sig
* Update Bazar yara sig
* We spot that some extractors only works with `mwcp==3.2.1`, requirements updated
* FLARE-CAPA v3

### [11-09-2021]
* Monitor improvements:
    * Restrict debugger breakpoint protection to current process (NtSetContextThread)
    * Limit "Dropped file limit reached" messages to just one per process

### [02-09-2021]
* Monitor fixes:
    * Some dropped files being missed (file_handle_terminate())
    * Disable ntdll write-protection for Office processes

### [06-09-2021]
* Sflock update with more PE checks, as in many cases PE has other formats strings inside
* __ACTION REQUIRED__
    * `pip3 install -U sflock2`

### [02-09-2021]
* Monitor: Remove case-sensitivity from check for dll path (e.g. Hancitor maldoc-spawned dlls)

### [28-08-2021]
* Monitor: revert changes to IsPeImageRaw() while crashes (e.g. BazarLoader) are investigated

### [25-08-2021]
* __ACTION REQUIRED__
    * `pip3 install -U pyattck`

### [19-08-2021]
* Move office settings from package options to in-monitor (automatic)
* Fix issue with tlsdump/lsass being assigned 'first process' in analyzer
* Usage graph moved to under statistics block

### [18-08-2021]
* Monitor update: stability fixes (window hooks, ...) & debugger improvements

### [11-08-2021]
* Distributed. Master node stop picking pending tasks when `node=X` is specified and master_storage_only=False

### [10-08-2021]
* Monitor update: Remove unnecessary check in TestPERequirements causing failed PE dumps
* Search by hash now will cover any file in CAPE that contains hash.
    * It searches in binary/Dropped files/CAPE payloads/ProcessDump
    * payloads: md5 <- as example not needed anymore and will be deprecated in next month

### [08-08-2021]
* Monitor update: debugger improvements
* Loader: fix debug output for shellcode start address including offset
* Allow start offsets into shellcode to be set for Shellcode packages (offset=x)

### [07-08-2021]
* Monitor update: fix issue causing occasional crashes on x64 when calling ScyllaGetExportDirectory on apphelp.dll
* XLMMacroDeobfuscator moved to `on_demand`

### [28-07-2021]
* bzip archives was replaced with zip with password, default infected, can be changes in conf/web.conf -> zipped_download -> zip_pwd
    * use 7zip or pyzipper to extract

### [23-07-2021] Distribute task based on route
* Add hability to have different exit nodes on each cape worker in cluster, that will auto pickup proper worker server based on route.
    * To update current nodes details on main db server, do the request with pull request

### [21-07-2021] [Xll support](https://www.fortinet.com/blog/threat-research/signed-sealed-and-delivered-signed-xll-file-delivers-buer-loader)
* __ACTION REQUIRED__
    * `pip3 install -U sflock2`

### [07-07-2021] Signature testing
* Allow to execute one specific signature, loading data from mongo or json report. Specially useful for signature based extractors.
    * python3 utils/process.py -r ID -sig -sn cape_detected_threat

### [06-07-2021] [Malduck](https://github.com/CERT-Polska/malduck)
* Integration of part of [mwcfg-modules](https://github.com/c3rb3ru5d3d53c/mwcfg-modules) by [@c3rb3ru5d3d53c](https://github.com/c3rb3ru5d3d53c)

### [05-07-2021]
* Add support for archives in static extraction, so you don't need to submit them one by one

### [20-06-2021] [enter the sandman](https://www.youtube.com/watch?v=CD-E-LDc384) @doomedraven moved to CAPEv2
* Expect more fixes :)

### [17-06-2021]
* Updates to processing module & monitor to allow type strings to replace old type codes
* Updates to 'dump' Debugger action
* Hit counts added to debugger breakpoints

### [17-06-2021]
* add `username` field to be used for custom auth
* __ACTION REQUIRED__ if you using dist.py
    * `cd utils/db_migration && alembic upgrade head`

### [13-06-2021]
* Introdiced checker of available space in process.py to prevent system run out of memory and generate a lot of troubles

### [10-06-2021] dist.py
* Migrates from ht_user/ht_pass to apikey for proper apiv2 integration
* __ACTION REQUIRED__ if you using dist.py
    * `cd utils/db_migration_dist && alembic upgrade head`

### [09-06-2021] RAMFS renamed to TMPFS
* As TMPFS is better and modernish, and it was a naming typo

```
# only if you using volatility to speedup IO
mkdir -p /mnt/tmpfs
mount -t tmpfs -o size=50g tmpfs /mnt/tmpfs
chown cape:cape /mnt/tmpfs
vim /etc/fstab
tmpfs       /mnt/tmpfs tmpfs   nodev,nosuid,noexec,nodiratime,size=50g   0 0
```

* [ORJson](https://pypi.org/project/orjson/) library is now used for json report if installed
    * orjson is a fast JSON library for Python. It benchmarks as the fastest Python library for JSON. Its serialization performance is 2x to 3x the nearest other library and 4.5x to 11.5x the standard library.

### [07-06-2021] MongoDB auth fixed
* [Example of user/role creation](https://pymongo.readthedocs.io/en/stable/examples/authentication.html)
```
use admin

# To Create root user
use admin
db.createUser(
      {
          user: "username",
          pwd:  passwordPrompt(),   // or cleartext password
          roles: [ "root" ]
      }
  )

# To create user with perm RW on db
db.createUser(
    {
        user: "WORKER_USERNAME",
        pwd:  passwordPrompt(),   // or cleartext password
        roles: [{ role: "readWrite", db: "cuckoo" }]
    }
)
```

### [06-06-2021] Ratelimit strikes again
* Reintroduce ratelimit to control abuses

### [04-06-2021]
* Allow anon users list reports and view them
    * `conf/web.conf ->  general -> anon_viewable`

### [31-05-2021]
* Monitor updates:
    * Fixes for NtCreateProcessEx hook, regsvr32 arg parsing, branch tracing (debugger)
    * Remove instruction filtering from ntdll protection
    * Add more debug logging to YaraHarness

### [15-05-2021]
* Reports download moved to main page, under file info as Strings, VirusTotal, Mitre

### [02-05-2021] [Square Hammer](https://youtu.be/VqoyKzgkqR4)
* Add button to ban user and their pending tasks on admin tab
    * __ACTION REQUIRED!__
        * `cd utils/db_migration/ && alembic upgrade head`
        * `sudo systemctl restart cape.service cape-web.service`

### [01-05-2021]
* Dirty cluster admin utils helper -> `admin/admin.py`, see `-h`

### [28-04-2021]
* Strings tab are under the file info on main page
* VirusTotal tab are also under the file info on main page
* VT apiv3 integrated

### [23-04-2021]
* Pyattck v3.0.1 support
* If you are using alternative location to `/opt/CAPEv2` and wants to use `MITRE TTPs` next action is required:
    * you need to update value of `data_path` in config `data/mitre/config.yml`

### [18-04-2021]
* Move MITRE ATT&CK from tab to collapse table after signatures

### [15-04-2021]
* Allow pass search patter in url: `analysis/search/detections:<family>/`

### [13-04-2021]
* Add example how to add custom auth, see `web/web/middleware.py`

### [06-04-2021] Small performance improvements
* New dependecy `ujson`
    * __REQUIRED ACTION:__ -> `pip3 install ujson -U`


### [23-03-2021] API Suscription
* Default 5/m, it can be changed using Django Admin in user profile. ratelimit is deprecated
* This was done with huge help from those writeups
    - [How to add susctiption based throtting to django](https://dev.to/mattschwartz/how-to-add-subscription-based-throttling-to-a-django-api-28j0)
    - [How to add custom fields to user profile](https://simpleisbetterthancomplex.com/tutorial/2016/11/23/how-to-add-user-profile-to-django-admin.html)

* __REQUIRED ACTION:__ -> `cd web && python3 manage.py migrate`


### [09-02-2021] Registration more configrations
* Allow enable/disable all new users to activate them by hand
* Disable new users after email verification if set `manual_approve` in `conf/web.conf`
* __REQUIRED ACTION:__ -> `pip3 install django-extensions`

### [05-02-2021] Volatility3 integration done, some future optimizations might come later
* ToDo: pass yara file to exec yarascan
* Thanks to Xabier Ugarte-Pedrero and dadokkio for their work
* `pip3 install volatility3`, then check
    * `conf/processing.conf` -> `[memory]`
    * `conf/memory.conf` for the plugins

* You will need to download `symbols`, see [volatility3 readme for details](https://github.com/volatilityfoundation/volatility3)

### [03-02-2021]
* ratelimit 4 upgrade -> `pip3 install django-ratelimit -U`

### [02-02-2021]
* Link task to user_id, to be able to ban spammers and bad users
* __REQUIRED ACTION:__ -> `cd /opt/CAPEv2/utils/db_migration && alembic upgrade head`
* Instead of Volatility3 integration planned for today you got this, thanks spammers
* If registration enabled, allow to set manual approve of users and set them inactive by default

### [28-01-2021] CAPE 2.3
* APIv2 - [Django REST Framework](https://www.django-rest-framework.org) + [Token AUTH](https://simpleisbetterthancomplex.com/tutorial/2018/11/22/how-to-implement-token-authentication-using-django-rest-framework.html)
    * just replace `/api/` to `/apiv2/` in your urls
* Current API will be removed in future, so move toward new one
* Updated API [documentation](https://capev2.readthedocs.io/en/latest/usage/api.html)
* New dependency: `pip3 install djangorestframework`
* __REQUIRED ACTION:__ -> `cd /opt/CAPEv2/web/`
    * `python3 manage.py migrate && python3 manage.py collectstatic`

### [24-01-2021] Disposable email services ban support
* To enable it see `[registration]` in `web.conf`
* List of domains can be placed in `data/safelist/disposable_domain_list.txt`
* Allow enable ReCaptcha for user registration to avoid bots
* Integrated [stopforumspam domain list](https://www.stopforumspam.com/downloads/toxic_domains_partial.txt)

### [21-01-2021] JA3 by Suricata no custom scripts anymore
* `sed -i 's|#ja3-fingerprints: auto|ja3-fingerprints: yes|g' /etc/suricata/suricata.yaml && sudo systemctl restart suricata`

### [20-01-2021]
* [TLSH hashing](https://github.com/trendmicro/tlsh) - Trend Micro Locality Sensitive Hash
* sha3-384

### [14-01-2021] [Headers Quality](https://adamj.eu/tech/2019/04/10/how-to-score-a+-for-security-headers-on-your-django-website/)
* [Content Security Policy](https://www.laac.dev/blog/content-security-policy-using-django/) - [writeup](https://www.laac.dev/blog/content-security-policy-using-django/)
* [2FA for Django Admin](https://hackernoon.com/5-ways-to-make-django-admin-safer-eb7753698ac8)
* New dependency: `pip3 install django-otp qrcode`
 __REQUIRED ACTION:__ -> `cd /opt/CAPEv2/web/`
    * `python3 manage.py migrate` if no you will get `no such table: otp_totp_totpdevice`

### [13-01-2020] Social Media buttons for sign in
* Adding [bootstrap-social](https://github.com/peterblazejewicz/bootstrap-social) to simplify sign buttons integration
* Move SSO providers config to from `web/web/settings.py` to `web/web/local_settings.py`
* `[oauth]` added to `conf/web.conf` for future on/off of the buttons
* New dependency: `pip3 install django-settings-export`

### [10-01-2020] Scrappers&Bots nightmare :)
* Add Web signup/SSO, email verification - [more details](https://django-allauth.readthedocs.io/en/latest/overview.html) - Amazing [writeup](https://www.theophilusn.com/blog/django-with-bootstrap-4) was used for integration
* [ReCaptcha protected admin](https://github.com/axil/django-captcha-admin/)
* New dependencies -> `pip3 install django-allauth django-recaptcha==2.0.6 django-crispy-forms git+https://github.com/CAPESandbox/httpreplay.git`
* __REQUIRED ACTION:__ -> `cd /opt/CAPEv2/web/`
    * `python3 manage.py migrate` if no you will get `No such table as django_site`
    * `python3 manage.py collectstatic` -> to enable django admin css -> requires web/web/local_settings.py modifiy `STATIC_ROOT`

### [02.01.02021] POST 2020
* Allow download http(s) Request/Response and Response 48bytes hex preview
* auth_only in api.conf to allow apikey/autentificated users hit the rest api

### [29.12.2020]
* YARA integrated to capemon, this allows to bypass anti-* aka capemon scripting, more [here](https://github.com/kevoreilly/CAPEv2/commit/9306e4e2629f569d4275e241d14aea65a74b421b)
* Docs and more anti bypasses and examples coming soon

### [22.12.2020] Peque edition
* TLS decrypt integration, huge thanks to Hatching team to release their code. WEBGUI integration isn't finished yet, but you already can see https requests there
* Safelists moved from network.py to `data/safelist/{domains,ips}.py`

### [08.12.2020] On demand
* Add uniq submission limitation, can be enabled in `conf/web.conf` to disable the same submission during X hours
* Bingraph, FLARE CAPA, vba2graph on demand
* Added `on_demand` feature.
    * This funcions aim to speedup processing but allow to user to generate parts of analysis that takes some time to finish and not used frequently. Example scripted submissions

### [02.12.2020] CAPE 2.2
* Malduck integration
* Bootrstarp 4.5.3 & font awesome 5
* Statistics
* Tag_tasks - allows you tag your jobs
* self.pefiles: introduced to prcessing/signatures modules, you can get PEFILE object by sha256 self.pefiles.get(sha256)
* Pending page now is much useful and show hashes to easilly spot duplicated
* Submission of file or resubmission will show all the jobs and detection for that file
* [Flare capa](https://github.com/fireeye/capa) integrated under static tab for original binary, procdump and cape (should be enabled in processing.conf), Rules can be pulled from community, but we will leave it community driven to sync them. So you can copy them from https://github.com/fireeye/capa-rules and place under `data/flare-capa`
* More soon ;)

### 16-11-2020
* `utils/cleaners.py` option `--delete-older-than-days` moved to bulk remove 10 in 10, to improve performance and decrease IO

### [31-10-2020] Pre Halloween edition
* [Box-js](https://github.com/kirk-sayre-work/box-js/) integration [docs](https://capev2.readthedocs.io/en/latest/integrations/box-js.html)
* Fixed support for office in x64 VMs

### [22-10-2020]
* cape.py rewrite so it affects `api/tasks/get/config/` so before it was list of configs and it has `cape_name`, now its like `[{malware_family:{config}}]`

### [20-10-2020]
* static config extraction lookup in database before scan file with yara and extract
* resubmit added to CAPE/procdump tabs

### [15-10-2020]
* Huge code unification and cleanup between `submission/views.py` and `api/views.py`
* Improve error messages on bulk submission, for failed samples/hashes
* Physical machinery updated by @hariomenkel, you can [read details in his writeup](https://mariohenkel.medium.com/using-cape-sandbox-and-fog-to-analyze-malware-on-physical-machines-4dda328d4e2c)

### [05-10-2020]
* Static extraction fix, thanks for testing it @nikhilh-20
* Static endpoint now will return config apart of the task id

### [01-10-2020] HacktoberFest edition
* Create zip files in memory (requires pyzipper) instead of using 7z and write them to temp folder
* Simplified parsing of arguments between submission/api views
* Created [docs](https://capev2.readthedocs.io/en/latest/development/current_module_improvement.html) on how to test `Curtain` and `Suricata`
* Static extraction api added
* Curtain module updated
* Code clenup
* Massive useless IO improved, read config once instead of on each file submit

### [14-09-2020]
* Added ability to enable/disable some of 3rd part services for malware detection, like: VirusTotal, ClamAV, Suricata

### [13-09-2020]
* Enable ratelimit on download any file, to avoid scrapping, to change limits, edit: `api.conf` -> `download_file`
* Error message for ratelimit can be configured in `web/web/settings.py`
* Fixed a lot of bugs/typos, thanks Flake8 + GitHub Actions :)

### [11-08-2020]
* Update suricata socket path in processing.conf as in cape2.sh from `/var/run/` to `/tmp/`
* Fix pebble pool restart on timeout
* Zip package reintroduced but it should be only used with option `file=X` when we need side load files

### [23-07-2020]
* Scan extracted macro with yara from macro/CAPE folder

### [11-07-2020]
* [ReadTheDocs](https://capev2.readthedocs.io/en/latest/#)

### [24-06-2020]
* Show url from where file was downloaded when using Download'n'Exec
* Zip package is depricate as it doesn't support AES etc, to upload with side files use file=X and submit in zip archive, for rest you have [sflock](https://github.com/doomedraven/sflock) <3

### [18-06-2020]
* Restore original dump file, don't dump inmediatelly
* CAPE tab now also loaded via ajax request

### [11-06-2020]
* Extended api search changed, now instead of return only ids, return some basic info, as detection, etc

### [31-05-2020]
* Rewrite /api/ ratelimit implementation to allow unlimited api for existing users([htpasswd](https://httpd.apache.org/docs/2.4/programs/htpasswd.html)), just set username and password as get/post arguments

### [17-05-2020]
* [XLMMacroDeobfuscator](https://github.com/DissectMalware/XLMMacroDeobfuscator) from @DissectMalware integrated
* Yara now compiled once at processing start or reprocessing

### [15-05-2020]
* pyattck upgrade to >= 2.0.2
* moved many files from `/data/` to `community` -> `python3 utils/community.py -h`

### [07-05-2020]
* Behavior data/tab is now loaded via ajax request, to speedup webgui

### [06-05-2020]
* Add parent sample details to analysis
* Add Yara author to webgui, useful when yara name overlap with private yara

### [18-04-2020]
* All not core yara moved to community repo

### [17-04-2020]
* Dark theme is default now, to set old one just do
    * Backup current: `cp /opt/CAPEv2/web/templates/header.html /opt/CAPEv2/web/templates/header-dark.html`
    * Set old theme: `cp /opt/CAPEv2/web/templates/header-light.html /opt/CAPEv2/web/templates/header.html`

### [13-04-2020]
* TLP implemented for analysis, thanks @enzok

### [30-03-2020]
* /configdownload/ is moved to /api/tasks/get/config/<task_id>/ or /api/tasks/get/config/<task_id>/Family/
* Anti-api-spamming feature in monitor
* webgui optimizations(mongo queries improved a lot), thanks [MongoDB university](https://university.mongodb.com) for free cources :)

### [28-03-2020]
* CAPE 2.1 ;)
* A lot of small bug fixes, code cleanup, gui fixes, and monitor improvements
* Now insted if "None matched" we just hide field
* All VMs now are disabled on submission you need to enable it in web.conf
* To submit ZIP file for analisis you need to specify zip package, if no it will be extracted

### [24-03-2020]
* Big update of suricata name extraction/detection
* malscore now is off by default, can be enabled in conf/reporting.conf
* MalFamily renamed to detections

### [12-03-2020]
* community.py reintroduced to simplify everything
    * now all signatures and not core modules are moved to specific repo, please see `python3 utils/community.py -h`

### [29-02-2020]
* SIGHUP handling to stop submitting tasks and stop cuckoo.py, useful for when you need to reload it without breaking running jobs
    * `ps aux|grep "python3 cuckoo.py"|cut -d" " -f 5| xargs kill -1`

### [22-01-2020]
* Add qemu.py with support for x64/x86/MIPS/MIPSEL/ARM/ARMWRT/ARM64/PowerPC/PowerPC64/Sparc/Sparc64
* Basic linux integration is done thanks to @enzok

### [17-01-2020]
* Bson data compression to remove api spamming, [details](http://security.neurolabs.club/2019/12/inline-loop-detection-for-compressing.html), thanks @mabj
* Many bug fixes in cleaners.py, thanks @Enzok

### [14-01-2020]
* Fix local_settings
* move all in 1 dlls, example option to capemon: combo=1,extraction=1,injection=1,compression=1
* Fix ratelimit enabled/disabled in /api/
* Agent now by default set outout to StringIO to make it works with pythonw without extra args

### [08-01-2020]
* Screenshot deduplicacion algorithm is configurable now and default set to ahash, pr #10, thanks @wmetcalf
* Fixed pythonw compability problem, pr #7, thanks @wmetcalf
* Pillow 7 compatible, pr #9, thanks @wmetcalf
* Upgrade ClamAV support, pr #11, thanks @wmetcalf
* All cleaners from cuckoo.py and some from utils folder are moved to unique file utils/cleaners.py, see, -h @doomedraven
* distributed CAPE documentation updated
* m2crypto+swig replaced with cryptography library

### [25-12-2019]
* CAPEv2 is Python3 based
* Django 3 tested
* [ASGI support - async "wsgi"](https://docs.djangoproject.com/en/3.0/howto/deployment/asgi/)
* All found memleaks fixed
* A lot of code improved and bug fixed
* Malware parsers/extractors moved to use upstream libraries instead of include them to the project, to simplify maintaining and code bug fixes
* User experience improved
* Still might contain some bugs, so please let us know if you see any
* Thanks NaxoneZ for all your bug reports and hard testing <3<|MERGE_RESOLUTION|>--- conflicted
+++ resolved
@@ -1,13 +1,13 @@
-### [16.2.2023]
-<<<<<<< HEAD
+
+### [TBA]
 * Scheduler update:
     * A machine may be configured with `reserved = yes` in `<machinery>.conf`. For such machines, the scheduler will
       not use it for tasks unless the user specifically requests it by its label.
 * Database update:
     * The 'name' of all machines defined in `<machinery>.conf` must be unique. The same goes for their 'label' fields.
-=======
+
+### [16.2.2023]
 * Monitor update: Hooking engine stability fix for detonation issues (e.g. Word)
->>>>>>> 6ff50456
 
 ### [4.2.2023]
 * Monitor updates:
