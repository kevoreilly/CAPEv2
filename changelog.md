--- conflicted
+++ resolved
@@ -1,5 +1,3 @@
-<<<<<<< HEAD
-=======
 ### [22.10.2025]
 * Remove obsolete 'suspended' parameter from PROCESS monitor message
 * Monitor updates:
@@ -26,7 +24,6 @@
 ### [03.10.2025]
 * Monitor update: Fix issue with hook_restore config setting being ignored (fixes #2715 - thanks @federicofantini)
 
->>>>>>> ca6dcdb4
 ### [23.09.2025]
 * Monitor updates:
     * unhook: attempt restoration of detected hook modifications
@@ -70,7 +67,7 @@
 * Monitor update: WMI hooks: add handling for VT_NULL and enable WMI_Get logging
 
 ### [06.06.2025]
-* Monitor updates: 
+* Monitor updates:
     * WMI hooks
     * Fix format string vulnerability in debugger StringsOutput() function
 
