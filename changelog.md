<<<<<<< HEAD
### [TBD] CAPE 2.2
* Malduck integration
* Bootrstarp 4.5.3 & font awesome 5
* Statistics
* Tag_tasks - allows you tag your jobs
* self.pefiles: introduced to prcessing/signatures modules, you can get PEFILE object by sha256 self.pefiles.get(sha256)
* More soon ;)
=======
### 16-11-2020
* `utils/cleaners.py` option `--delete-older-than-days` moved to bulk remove 10 in 10, to improve performance and decrease IO
>>>>>>> 4e130427

### [31-10-2020] Pre Halloween edition
* [Box-js](https://github.com/kirk-sayre-work/box-js/) integration [docs](https://capev2.readthedocs.io/en/latest/integrations/box-js.html)
* Fixed support for office in x64 VMs

### [22-10-2020]
* cape.py rewrite so it affects `api/tasks/get/config/` so before it was list of configs and it has `cape_name`, now its like `[{malware_family:{config}}]`

### [20-10-2020]
* static config extraction lookup in database before scan file with yara and extract
* resubmit added to CAPE/procdump tabs

### [15-10-2020]
* Huge code unification and cleanup between `submission/views.py` and `api/views.py`
* Improve error messages on bulk submission, for failed samples/hashes
* Physical machinery updated by @hariomenkel, you can [read details in his writeup](https://mariohenkel.medium.com/using-cape-sandbox-and-fog-to-analyze-malware-on-physical-machines-4dda328d4e2c)

### [05-10-2020]
* Static extraction fix, thanks for testing it @nikhilh-20
* Static endpoint now will return config apart of the task id

### [01-10-2020] HacktoberFest edition
* Create zip files in memory (requires pyzipper) instead of using 7z and write them to temp folder
* Simplified parsing of arguments between submission/api views
* Created [docs](https://capev2.readthedocs.io/en/latest/development/current_module_improvement.html) on how to test `Curtain` and `Suricata`
* Static extraction api added
* Curtain module updated
* Code clenup
* Massive useless IO improved, read config once instead of on each file submit

### [14-09-2020]
* Added ability to enable/disable some of 3rd part services for malware detection, like: VirusTotal, ClamAV, Suricata

### [13-09-2020]
* Enable ratelimit on download any file, to avoid scrapping, to change limits, edit: `api.conf` -> `download_file`
* Error message for ratelimit can be configured in `web/web/settings.py`
* Fixed a lot of bugs/typos, thanks Flake8 + GitHub Actions :)

### [11-08-2020]
* Update suricata socket path in processing.conf as in cape2.sh from `/var/run/` to `/tmp/`
* Fix pebble pool restart on timeout
* Zip package reintroduced but it should be only used with option `file=X` when we need side load files

### [23-07-2020]
* Scan extracted macro with yara from macro/CAPE folder

### [11-07-2020]
* [ReadTheDocs](https://capev2.readthedocs.io/en/latest/#)

### [24-06-2020]
* Show url from where file was downloaded when using Download'n'Exec
* Zip package is depricate as it doesn't support AES etc, to upload with side files use file=X and submit in zip archive, for rest you have [sflock](https://github.com/doomedraven/sflock) <3

### [18-06-2020]
* Restore original dump file, don't dump inmediatelly
* CAPE tab now also loaded via ajax request

### [11-06-2020]
* Extended api search changed, now instead of return only ids, return some basic info, as detection, etc

### [31-05-2020]
* Rewrite /api/ ratelimit implementation to allow unlimited api for existing users([htpasswd](https://httpd.apache.org/docs/2.4/programs/htpasswd.html)), just set username and password as get/post arguments

### [17-05-2020]
* [XLMMacroDeobfuscator](https://github.com/DissectMalware/XLMMacroDeobfuscator) from @DissectMalware integrated
* Yara now compiled once at processing start or reprocessing

### [15-05-2020]
* pyattck upgrade to >= 2.0.2
* moved many files from `/data/` to `community` -> `python3 utils/community.py -h`

### [07-05-2020]
* Behavior data/tab is now loaded via ajax request, to speedup webgui

### [06-05-2020]
* Add parent sample details to analysis
* Add Yara author to webgui, useful when yara name overlap with private yara

### [18-04-2020]
* All not core yara moved to community repo

### [17-04-2020]
* Dark theme is default now, to set old one just do
    * Backup current: `cp /opt/CAPEv2/web/templates/header.html /opt/CAPEv2/web/templates/header-dark.html`
    * Set old theme: `cp /opt/CAPEv2/web/templates/header-light.html /opt/CAPEv2/web/templates/header.html`

### [13-04-2020]
* TLP implemented for analysis, thanks @enzok

### [30-03-2020]
* /configdownload/ is moved to /api/tasks/get/config/<task_id>/ or /api/tasks/get/config/<task_id>/Family/
* Anti-api-spamming feature in monitor
* webgui optimizations(mongo queries improved a lot), thanks [MongoDB university](https://university.mongodb.com) for free cources :)

### [28-03-2020]
* CAPE 2.1 ;)
* A lot of small bug fixes, code cleanup, gui fixes, and monitor improvements
* Now insted if "None matched" we just hide field
* All VMs now are disabled on submission you need to enable it in web.conf
* To submit ZIP file for analisis you need to specify zip package, if no it will be extracted

### [24-03-2020]
* Big update of suricata name extraction/detection
* malscore now is off by default, can be enabled in conf/reporting.conf
* MalFamily renamed to detections

### [12-03-2020]
* community.py reintroduced to simplify everything
    * now all signatures and not core modules are moved to specific repo, please see `python3 utils/community.py -h`

### [29-02-2020]
* SIGHUP handling to stop submitting tasks and stop cuckoo.py, useful for when you need to reload it without breaking running jobs
    * `ps aux|grep "python3 cuckoo.py"|cut -d" " -f 5| xargs kill -1`

### [22-01-2020]
* Add qemu.py with support for x64/x86/MIPS/MIPSEL/ARM/ARMWRT/ARM64/PowerPC/PowerPC64/Sparc/Sparc64
* Basic linux integration is done thanks to @enzok

### [17-01-2020]
* Bson data compression to remove api spamming, [details](http://security.neurolabs.club/2019/12/inline-loop-detection-for-compressing.html), thanks @mabj
* Many bug fixes in cleaners.py, thanks @Enzok

### [14-01-2020]
* Fix local_settings
* move all in 1 dlls, example option to capemon: combo=1,extraction=1,injection=1,compression=1
* Fix ratelimit enabled/disabled in /api/
* Agent now by default set outout to StringIO to make it works with pythonw without extra args

### [08-01-2020]
* Screenshot deduplicacion algorithm is configurable now and default set to ahash, pr #10, thanks @wmetcalf
* Fixed pythonw compability problem, pr #7, thanks @wmetcalf
* Pillow 7 compatible, pr #9, thanks @wmetcalf
* Upgrade ClamAV support, pr #11, thanks @wmetcalf
* All cleaners from cuckoo.py and some from utils folder are moved to unique file utils/cleaners.py, see, -h @doomedraven
* distributed CAPE documentation updated
* m2crypto+swig replaced with cryptography library

### [25-12-2019]
* CAPEv2 is Python3 based
* Django 3 tested
* [ASGI support - async "wsgi"](https://docs.djangoproject.com/en/3.0/howto/deployment/asgi/)
* All found memleaks fixed
* A lot of code improved and bug fixed
* Malware parsers/extractors moved to use upstream libraries instead of include them to the project, to simplify maintaining and code bug fixes
* User experience improved
* Still might contain some bugs, so please let us know if you see any
* Thanks NaxoneZ for all your bug reports and hard testing <3<|MERGE_RESOLUTION|>--- conflicted
+++ resolved
@@ -1,4 +1,4 @@
-<<<<<<< HEAD
+
 ### [TBD] CAPE 2.2
 * Malduck integration
 * Bootrstarp 4.5.3 & font awesome 5
@@ -6,10 +6,9 @@
 * Tag_tasks - allows you tag your jobs
 * self.pefiles: introduced to prcessing/signatures modules, you can get PEFILE object by sha256 self.pefiles.get(sha256)
 * More soon ;)
-=======
+
 ### 16-11-2020
 * `utils/cleaners.py` option `--delete-older-than-days` moved to bulk remove 10 in 10, to improve performance and decrease IO
->>>>>>> 4e130427
 
 ### [31-10-2020] Pre Halloween edition
 * [Box-js](https://github.com/kirk-sayre-work/box-js/) integration [docs](https://capev2.readthedocs.io/en/latest/integrations/box-js.html)
