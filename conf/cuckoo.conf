--- conflicted
+++ resolved
@@ -76,8 +76,6 @@
 # NOTE: Enabling this feature adds 4 database calls every 10 seconds.
 periodic_log = off
 
-<<<<<<< HEAD
-=======
 # Max filename length for submissions, before truncation. 196 is arbitrary.
 max_len = 196
 
@@ -93,7 +91,6 @@
 # See https://github.com/kevoreilly/CAPEv2/issues/1340.
 apicall_details = off
 
->>>>>>> 9a7a1bee
 [resultserver]
 # The Result Server is used to receive in real time the behavioral logs
 # produced by the analyzer.
