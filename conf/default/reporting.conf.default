--- conflicted
+++ resolved
@@ -231,13 +231,10 @@
 # Good examples are large report formats you don't need in GCS.
 exclude_files =
 
-<<<<<<< HEAD
-=======
 # Mode: zip - will submit all files and folders as unique zip archive. Useful to not spam pubsub notification on file creation.
 # Mode: file - will submit one by one.
 mode = zip
 
->>>>>>> ca6dcdb4
 # Can be vm or json
 auth_by = vm
 # only if auth_by = json. The absolute path to your Google Cloud service account JSON key file.
