# Enable or disable the available processing modules [on/off].
# If you add a custom processing module to your Cuckoo setup, you have to add
# a dedicated entry in this file, or it won't be executed.
# You can also add additional options under the section of your module and
# they will be available in your Python class.

# exclude files that doesn't match safe extension and ignore their files from processing inside of other modules like CAPE.py
[antiransomware]
enabled = no
# ignore all files with extension found more than X
skip_number = 30

[curtain]
enabled = no

[sysmon]
enabled = no

[analysisinfo]
enabled = yes

# FLARE capa -> to update rules utils/community.py -cr
# install -> cd /tmp && git clone --recurse-submodules https://github.com/fireeye/capa.git && cd capa && git submodule update --init rules && python -m pip3 install .
[flare_capa]
enabled = no
# Generate it always or generate on demand only(user need to click button to generate it), still should be enabled to use this feature on demand
on_demand = no
# Analyze binary payloads
static = no
# Analyze CAPE payloads
cape = no
# Analyze ProcDump
procdump = no

[decompression]
enabled = no

[dumptls]
enabled = no

[behavior]
enabled = yes
# Toggle specific modules within the BehaviorAnalysis class
anomaly = yes
processtree = yes
summary = yes
enhanced = yes
encryptedbuffers = yes

[debug]
enabled = yes

[detections]
enabled = yes
# Signatures
behavior = yes
yara = yes
suricata = yes
virustotal = no
clamav = no

# ... but this mechanism may still be switched on
[procmemory]
enabled = yes
strings = yes

[procmon]
enabled = no

[memory]
enabled = no

[usage]
enabled = no

[network]
enabled = yes
sort_pcap = no
# DNS whitelisting to ignore domains/IPs configured in network.py
# This should be disabled when utilizing InetSim/Remnux as we end up resolving
# the IP from fakedns which would then remove all domains associated with that
# resolved IP
dnswhitelist = yes
# additional entries
dnswhitelist_file = extra/whitelist_domains.txt
ipwhitelist = yes
ipwhitelist_file = extra/whitelist_ips.txt

<<<<<<< HEAD
# Register for API Account at www.whoisxmlapi.com is able to retrieve the API Key
whoisxmlapi_query = no
whois_apikey =
=======
# Requires geoip2 and maxmind database
country_lookup = no
# Register and download for free from https://www.maxmind.com/
maxmind_database = data/GeoLite2-Country.mmdb

>>>>>>> 2bb4a1f2

# Should the server use a compressed version of behavioural logs? This helps
# in saving space in Mongo, accelerates searchs and reduce the size of the
# final JSON report.
[loop_detection]
enabled = no

[url_analysis]
enabled = yes
# Enable a WHOIS lookup for the target domain of a URL analyses
whois = yes

[strings]
enabled = yes
on_demand = no
nullterminated_only = no
minchars = 5

[trid]
# Specify the path to the trid binary to use for static analysis.
enabled = no
identifier = data/trid/trid
definitions = data/trid/triddefs.trd

[die]
# Detect it Easy
enabled = no
binary = /usr/bin/diec

[virustotal]
enabled = yes
on_demand = no
timeout = 60
# remove empty detections
remove_empty = yes
# Add your VirusTotal API key here. The default API key, kindly provided
# by the VirusTotal team, should enable you with a sufficient throughput
# and while being shared with all our users, it shouldn't affect your use.
key = a0283a2c3d55728300d064874239b5346fb991317e8449fe43c902879d758088
do_file_lookup = yes
do_url_lookup = yes
urlscrub = (^http:\/\/serw\.clicksor\.com\/redir\.php\?url=|&InjectedParam=.+$)

[suricata]
# Notes on getting this to work check install_suricata function:
# https://github.com/doomedraven/Tools/blob/master/Sandbox/cape2.sh

enabled = yes
#Runmode "cli" or "socket"
runmode = socket
#Outputfiles
# if evelog is specified, it will be used instead of the per-protocol log files
evelog = eve.json

# per-protocol log files
#
#alertlog = alert.json
#httplog = http.json
#tlslog = tls.json
#sshlog = ssh.json
#dnslog = dns.json

fileslog = files-json.log
filesdir = files
# Amount of text to carve from plaintext files (bytes)
buffer = 8192
#Used for creating an archive of extracted files
7zbin = /usr/bin/7z
zippass = infected
##Runmode "cli" options
bin = /usr/bin/suricata
conf = /etc/suricata/suricata.yaml
##Runmode "socket" Options
socket_file = /tmp/suricata-command.socket

[cif]
enabled = no
# url of CIF server
url = https://your-cif-server.com/api
# CIF API key
key = your-api-key-here
# time to wait for server to respond, in seconds
timeout = 60
# minimum confidence level of returned results:
# 25=not confident, 50=automated, 75=somewhat confident, 85=very confident, 95=certain
# defaults to 85
confidence = 85
# don't log queries by default, set to 'no' to log queries
nolog = yes
# max number of results per query
per_lookup_limit = 20
# max number of queries per analysis
per_analysis_limit = 200

[CAPE]
enabled = yes
# Ex targetinfo standalone module
targetinfo = yes
# Ex dropped standalone module
dropped = yes
# Ex procdump standalone module
procdump = yes
# Amount of text to carve from plaintext files (bytes)
buffer = 8192
# Process files not bigger than value below in Mb. We saw that after 90Mb it has biggest delay
max_file_size = 90
# Scan for UserDB.TXT signature matches
userdb_signature = no

# Deduplicate screenshots
# You need to install dependency ImageHash = "4.2.1" or newer
[deduplication]
#
# Available hashs functions:
#  ahash:      Average hash
#  phash:      Perceptual hash
#  dhash:      Difference hash
#  whash-haar: Haar wavelet hash
#  whash-db4:  Daubechies wavelet hash
enabled = no
hashmethod = ahash

[vba2graph]
# Mac - brew install graphviz
# Ubuntu - sudo apt-get install graphviz
# Arch - sudo pacman -S graphviz+
# sudo pip3 install networkx>=2.1 graphviz>=0.8.4 pydot>=1.2.4
enabled = yes
on_demand = yes

# ja3 finger print db with descriptions
# https://github.com/trisulnsm/trisul-scripts/blob/master/lua/frontend_scripts/reassembly/ja3/prints/ja3fingerprint.json
[ja3]
ja3_path = data/ja3/ja3fingerprint.json

[maliciousmacrobot]
# https://maliciousmacrobot.readthedocs.io
# Install mmbot
#   sudo pip3 install mmbot
# Create/Set required paths
# Populate benign_path and malicious_path with appropriate macro maldocs (try the tests/samples in the github)
#   https://github.com/egaus/MaliciousMacroBot/tree/master/tests/samples
# Create modeldata.pickle with your maldocs (this does not append to the model, it overwrites it)
#
#   mmb = MaliciousMacroBot(benign_path, malicious_path, model_path, retain_sample_contents=False)
#   result = mmb.mmb_init_model(modelRebuild=True)
#
# Copy your model file and vocab.txt to your model_path
enabled = no
benign_path = /opt/cuckoo/data/mmbot/benign
malicious_path = /opt/cuckoo/data/mmbot/malicious
model_path = /opt/cuckoo/data/mmbot/model

[xlsdeobf]
# pip3 install git+https://github.com/DissectMalware/XLMMacroDeobfuscator.git
enabled = no
on_demand = no

[boxjs]
enabled = no
timeout = 60
url = http://your_super_box_js:9000

# Extractors
[mwcp]
enabled = yes
modules_path = modules/processing/parsers/mwcp/

[ratdecoders]
enabled = yes
modules_path = modules/processing/parsers/RATDecoders/

[malduck]
enabled = yes
modules_path = modules/processing/parsers/malduck/

[CAPE_extractors]
enabled = yes
# Must ends with /
modules_path = modules/processing/parsers/CAPE/

[reversinglabs]
enabled = no
url =
key =

[script_log_processing]
enabled = yes

# Dump PE's overlay info
[overlay]
enabled = no

[floss]
enabled = no
on_demand = yes
static_strings = no
stack_strings = yes
decoded_strings = yes
tight_strings = yes
min_length = 5
# Download FLOSS signatures from https://github.com/mandiant/flare-floss/tree/master/sigs
sigs_path = data/flare-signatures<|MERGE_RESOLUTION|>--- conflicted
+++ resolved
@@ -86,17 +86,16 @@
 ipwhitelist = yes
 ipwhitelist_file = extra/whitelist_ips.txt
 
-<<<<<<< HEAD
+
 # Register for API Account at www.whoisxmlapi.com is able to retrieve the API Key
 whoisxmlapi_query = no
 whois_apikey =
-=======
+
 # Requires geoip2 and maxmind database
 country_lookup = no
 # Register and download for free from https://www.maxmind.com/
 maxmind_database = data/GeoLite2-Country.mmdb
 
->>>>>>> 2bb4a1f2
 
 # Should the server use a compressed version of behavioural logs? This helps
 # in saving space in Mongo, accelerates searchs and reduce the size of the
