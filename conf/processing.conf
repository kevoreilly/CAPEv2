--- conflicted
+++ resolved
@@ -134,12 +134,8 @@
 enabled = yes
 
 [virustotal]
-<<<<<<< HEAD
-enabled = no
-=======
-enabled = yes
+enabled = no
 on_demand = no
->>>>>>> a0736731
 timeout = 60
 # remove empty detections
 remove_empty = yes
