# Enable or disable the available reporting modules [on/off].
# If you add a custom reporting module to your Cuckoo setup, you have to add
# a dedicated entry in this file, or it won't be executed.
# You can also add additional options under the section of your module and
# they will be available in your Python class.

[mitre]
enabled = no
local_file = data/mitre_attack.json

# https://github.com/geekscrapy/binGraph
# requires -> apt-get install python-tk
[bingraph]
<<<<<<< HEAD
enabled = no
=======
enabled = yes
on_demand = yes
binary = yes
>>>>>>> b928f04f
# geenrate bingraphs for cape/procdumps
cape = yes
procdump = yes

[pcap2cert]
enabled = yes

[jsondump]
enabled = yes
# use the c-optimized JSON encoder, requires fitting entire JSON results in memory
ram_boost = no
indent = 4
encoding = latin-1

[reporthtml]
# required for the WSGI interface
enabled = no

[reporthtmlsummary]
# much smaller, faster report generation, omits API logs and is non-interactive
enabled = no

[reportpdf]
# Note that this requires reporthtmlsummary to be enabled above as well
enabled = no

[maec41]
enabled = no
mode = overview
processtree = true
output_handles = false
static = true
strings = true
virustotal = true
deduplicate = true

[maec5]
enabled = no

[mongodb]
enabled = yes
host = 127.0.0.1
port = 27017
db = cuckoo
# Set those values if you are using mongodb authentication
# username =
# password =


# Automatically delete large dict values that exceed mongos 16MB limitation
# Note: This only deletes dict keys from data stored in MongoDB. You would
# still get the full dataset if you parsed the results dict in another
# reporting module or from the jsondump module.
fix_large_docs = yes

# Use ElasticSearch as the "database" which powers Django.
# NOTE: If this is enabled, MongoDB should not be enabled, unless
# search only option is set to yes. Then elastic search is only used for /search web page.
[elasticsearchdb]
enabled = no
searchonly = no
host = 127.0.0.1
port = 9200
# The report data is indexed in the form of {{index-yyyy.mm.dd}}
# so the below index configuration option is actually an index 'prefix'.
index = cuckoo

[retention]
enabled = no
# run at most once every this many hours (unless reporting.conf is modified)
run_every = 6
# The amount of days old a task needs to be before deleting data
# Set a value to no to never delete it
memory = 14
procmemory = 62
pcap = 62
sortedpcap = 14
bsonlogs = 62
dropped = 62
screencaps = 62
reports = 62
mongo = 731
elastic = no

[syslog]
enabled = no
# IP of your syslog server/listener
host = x.x.x.x
# Port of your syslog server/listener
port = 514
# Protocol to send data over
protocol = tcp
# Store a logfile? [in reports directory]
logfile = yes
# if yes, what logname? [Default: syslog.txt]
logname = syslog.log

[moloch]
enabled = no
base = https://172.18.100.105:8005/
node = cuckoo3
capture = /data/moloch/bin/moloch-capture
captureconf = /data/moloch/etc/config.ini
user = admin
pass = admin
realm = Moloch

[resubmitexe]
enabled = no
resublimit = 5


[compression]
enabled = no
zipmemdump = yes
zipmemstrings = yes
zipprocdump = yes
zipprocstrings = yes

[misp]
enabled = no
apikey =
url =
#Make event published after creation?
published = no
# minimal malscore, by default all
min_malscore = 0
# by default 5 threads
threads =
# this will retrieve information for iocs
# and activate misp report download from webgui
extend_context = no
# upload iocs from cuckoo to MISP
upload_iocs = no
distribution = 0
threat_level_id = 2
analysis = 2
# Sections to report
# Analysis ID will be appended, change
title = Iocs from cuckoo analysis:
network = no
ids_files = no
dropped = no
registry = no
mutexes = no

[callback]
enabled = no
# will send as post data {"task_id":X}
# can be coma separated urls
url = http://IP/callback

[distributed]
enabled = no
# save results on master, not analyze binaries
master_storage_only = no
remove_task_on_worker = no
failed_clean = no
# distributed cuckoo database, to store nodes and tasks info
db = sqlite:///dist.db
# tried before declare node as dead and deactivate it
dead_count = 5
# number of threads witch will retrieve files see api.py for dist
dist_threads = 4
# Tags breaks distributed logic,
# don't activate it till you really know what you do
enable_tags = no


# CAPE auto-submission of detected samples
# with a selected CAPE package.
[submitCAPE]
enabled = yes
# check root keyword, if found not resubmit, allows custom extractions
keyword = tr_extractor
# distributed CAPE, only enable on clients
distributed = no
#  rest api url to master node
url = http://IP:8000/api/tasks/create/file/

# Compress results including CAPE output
# to help avoid reaching the hard 16MB MongoDB limit.
[compressresults]
enabled = no

[ramfsclean]
enabled = no
key = tr_extractor<|MERGE_RESOLUTION|>--- conflicted
+++ resolved
@@ -11,13 +11,9 @@
 # https://github.com/geekscrapy/binGraph
 # requires -> apt-get install python-tk
 [bingraph]
-<<<<<<< HEAD
-enabled = no
-=======
-enabled = yes
+enabled = no
 on_demand = yes
 binary = yes
->>>>>>> b928f04f
 # geenrate bingraphs for cape/procdumps
 cape = yes
 procdump = yes
