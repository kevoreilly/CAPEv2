rule UrsnifV3
{
    meta:
        author = "kevoreilly"
        description = "UrsnifV3 Payload"
        cape_type = "UrsnifV3 Payload"
    strings:
        $crypto32_1 = {8B C3 83 EB 01 85 C0 75 0D 0F B6 16 83 C6 01 89 74 24 14 8D 58 07 8B C2 C1 E8 07 83 E0 01 03 D2 85 C0 0F 84 AB 01 00 00 8B C3 83 EB 01 85 C0 89 5C 24 20 75 13 0F B6 16 83 C6 01 BB 07 00 00 00}
<<<<<<< HEAD
        $crypto32_2 = {8B 45 EC 0F B6 38 FF 45 EC 33 C9 41 8B C7 23 C1 40 40 D1 EF 75 1B 89 4D 08 EB 45}
=======
        $crypto32_2 = {8B 45 ?? 0F B6 3? FF 45 ?? 33 [2] 8B C? 23 C? 40 40 D1 E? 7?}
        $crypto32_3 = {F6 46 03 02 75 59 8B 46 10 40 50 E8 [4] 8B D8 89 5C 24 1C 85 DB 74 41 F6 46 03 01 74 53 8B 46 10 89 44 24 1C 8B 46 0C 53 03 C7 E8 [4] 59}
        $cpuid = {8B C4 FF 18 8B F0 33 C0 0F A2 66 8C D8 66 8E D0 8B E5 8B C6 5E 5B 5D C3}
>>>>>>> 9a7a1bee
        $cape_string = "cape_options"
    condition:
        uint16(0) == 0x5A4D and 1 of ($crypto32_*) and not $cape_string
}<|MERGE_RESOLUTION|>--- conflicted
+++ resolved
@@ -6,13 +6,9 @@
         cape_type = "UrsnifV3 Payload"
     strings:
         $crypto32_1 = {8B C3 83 EB 01 85 C0 75 0D 0F B6 16 83 C6 01 89 74 24 14 8D 58 07 8B C2 C1 E8 07 83 E0 01 03 D2 85 C0 0F 84 AB 01 00 00 8B C3 83 EB 01 85 C0 89 5C 24 20 75 13 0F B6 16 83 C6 01 BB 07 00 00 00}
-<<<<<<< HEAD
-        $crypto32_2 = {8B 45 EC 0F B6 38 FF 45 EC 33 C9 41 8B C7 23 C1 40 40 D1 EF 75 1B 89 4D 08 EB 45}
-=======
         $crypto32_2 = {8B 45 ?? 0F B6 3? FF 45 ?? 33 [2] 8B C? 23 C? 40 40 D1 E? 7?}
         $crypto32_3 = {F6 46 03 02 75 59 8B 46 10 40 50 E8 [4] 8B D8 89 5C 24 1C 85 DB 74 41 F6 46 03 01 74 53 8B 46 10 89 44 24 1C 8B 46 0C 53 03 C7 E8 [4] 59}
         $cpuid = {8B C4 FF 18 8B F0 33 C0 0F A2 66 8C D8 66 8E D0 8B E5 8B C6 5E 5B 5D C3}
->>>>>>> 9a7a1bee
         $cape_string = "cape_options"
     condition:
         uint16(0) == 0x5A4D and 1 of ($crypto32_*) and not $cape_string
