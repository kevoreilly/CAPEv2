#!/bin/bash
# By @doomedraven - https://twitter.com/D00m3dR4v3n

# Copyright (C) 2011-2021 DoomedRaven.
# This file is part of Tools - https://github.com/doomedraven/Tools
# See the file 'LICENSE.md' for copying permission.

# Huge thanks to: @NaxoneZ @kevoreilly @ENZOK @wmetcalf @ClaudioWayne


# Static values
# Where to place everything
NETWORK_IFACE=virbr1
# for tor
IFACE_IP="192.168.1.1"
# DB password
PASSWD="SuperPuperSecret"
DIST_MASTER_IP=X.X.X.X
USER="cape"
nginx_version=1.19.6
prometheus_version=2.20.1
grafana_version=7.1.5
node_exporter_version=1.0.1
guacamole_version=1.4.0
# if set to 1, enables snmpd and other various bits to support
# monitoring via LibreNMS
librenms_enable=0
# snmp v1/2c community string to use
snmp_community=ChangeMePublicRO
# value for agentaddress... see snmpd.conf(5)
# if blank the default will be used
snmp_agentaddress=""
snmp_location='Rack, Room, Building, City, Country [GPSX,Y]'
snmp_contact='Foo <foo@bar>'
clamav_enable=0
# enable IPMI sensor checking with LibreNMS
librenms_ipmi=0
# args to pass to /usr/lib/nagios/plugins/check_mongodb.py
librenms_mongo_args=''
# warn value for the clamav check
librenms_clamav_warn=2
# crit value for the clamav check
librenms_clamav_crit=3
# enable librenms support for mdadm
librenms_mdadm_enable=0

# requires lsi_mrdsnmpmain
# https://docs.librenms.org/Extensions/Applications/#megaraid
librenms_megaraid_enable=0

# disabling this will result in the web interface being disabled
MONGO_ENABLE=1

DIE_VERSION="3.07"

TOR_SOCKET_TIMEOUT="60"

# if a config file is present, read it in
if [ -f "./cape-config.sh" ]; then
	. ./cape-config.sh
fi

UBUNTU_VERSION=$(lsb_release -rs)
OS="$(uname -s)"
MAINTAINER="$(whoami)"_"$(hostname)"
ARCH="$(dpkg --print-architecture)"

function issues() {
cat << EOI
Problems with PyOpenSSL?
    sudo rm -rf /usr/local/lib/python3.8/dist-packages/OpenSSL/
    sudo rm -rf /home/${USER}/.local/lib/python3.8/site-packages/OpenSSL/
    sudo apt install --reinstall python-openssl

Problem with PIP?
    sudo python -m pip3 uninstall pip3 && sudo apt install python3-pip --reinstall

Problem with pillow:
    * ValueError: jpeg is required unless explicitly disabled using --disable-jpeg, aborting
    * ValueError: zlib is required unless explicitly disabled using --disable-zlib, aborting
Solution:
    # https://askubuntu.com/a/1094768
    # you may need to adjust version of libjpeg-turbo8
    sudo apt install zlib1g-dev libjpeg-turbo8-dev libjpeg-turbo8=1.5.2-0ubuntu5
EOI
}

function usage() {
cat << EndOfHelp
    You need to edit NETWORK_IFACE, IFACE_IP and PASSWD for correct install

    * This ISN'T a silver bullet, we can't control all changes in all third part software, you are welcome to report updates

    Usage: $0 <command> <iface_ip> | tee $0.log
        Example: $0 all 192.168.1.1 | tee $0.log
    Commands - are case insensitive:
        Base - Installs dependencies, CAPE, systemd, see code for full list
        All - Installs everything - (don't use it if you don't know what will be installed ;))
        Sandbox - Install CAPE
        Dependencies - Install all dependencies with performance tricks
        Systemd - Install systemd config for cape, we suggest to use systemd
        Nginx <domain.com> - Install NGINX with realip plugin and other goodies, pass your domain as argument
        LetsEncrypt <domain.com> - Install LetsEncrypt for your site, pass your domain as argument
        Suricata - Install latest suricata with performance boost
        PostgreSQL - Install latest PostgresSQL
        Yara - Install latest yara
        Volatility3 - Install Volatility3 and windows symbols
        Mongo - Install latest mongodb
        LetsEncrypt - Install dependencies and retrieves certificate
        Dist - will install CAPE distributed stuff
        ClamAv - Install ClamAV and unofficial signatures
        redsocks2 - install redsocks2
        logrotate - install logrotate config to rotate daily or 10G logs
        librenms - install and setup LibreNMS support
        librenms_cron_config - print the cron entries for the LibreNMS bits
        librenms_snmpd_config - print the snmpd config for use with LibreNMS
        librenms_sneck_config - print the sneck config for use with LibreNMS
        prometheus - Install Prometheus and Grafana
        die - Install Detect It Easy
        unautoit - Install UnAutoIt
        node_exporter - Install node_exporter to report data to Prometheus+Grafana, only on worker servers
        jemalloc - Install jemalloc, required for CAPE to decrease memory usage
            Details: https://zapier.com/engineering/celery-python-jemalloc/
        crowdsecurity - Install CrowdSecurity for NGINX and webgui
        docker - install docker
        osslsigncode - Linux alternative to Windows signtool.exe
        modsecurity - install Nginx ModSecurity plugin
        Issues - show some known possible bugs/solutions

    Useful links - THEY CAN BE OUTDATED; RTFM!!!
        * https://cuckoo.sh/docs/introduction/index.html
        * https://medium.com/@seifreed/how-to-deploy-cuckoo-sandbox-431a6e65b848
        * https://infosecspeakeasy.org/t/howto-build-a-cuckoo-sandbox/27
    Cuckoo V2 customizations neat howto
        * https://www.adlice.com/cuckoo-sandbox-customization-v2/
EndOfHelp
}

function install_crowdsecurity() {
    sudo apt-get install bash gettext whiptail curl wget
    cd /tmp || return
    if [ ! -d crowdsec-release.tgz ]; then
        curl -s https://api.github.com/repos/crowdsecurity/crowdsec/releases/latest | grep browser_download_url| cut -d '"' -f 4  | wget -i -
    fi
    tar xvzf crowdsec-release.tgz
    directory=$(ls | grep "crowdsec-v*")
    cd "$directory" || return
    sudo ./wizard.sh -i
    sudo cscli collections install crowdsecurity/nginx
    sudo systemctl reload crowdsec
    install_docker
    sudo cscli dashboard setup -l 127.0.0.1 -p 8448

    wget https://github.com/crowdsecurity/cs-nginx-bouncer/releases/download/v0.0.4/cs-nginx-bouncer.tgz
    tar xvzf cs-nginx-bouncer.tgz
    directory=$(ls | grep "cs-nginx-bouncer*")
    cd "$directory" || return
    sudo ./install.sh
}

function install_docker() {
    # https://www.digitalocean.com/community/tutorials/how-to-install-and-use-docker-on-ubuntu-20-04
    sudo apt install apt-transport-https ca-certificates curl software-properties-common

    curl -fsSL https://download.docker.com/linux/ubuntu/gpg | sudo gpg --dearmor -o /etc/apt/keyrings/docker.gpg --yes
    echo "deb [signed-by=/etc/apt/keyrings/docker.gpg arch=amd64] https://download.docker.com/linux/ubuntu $(lsb_release -cs) stable" > /etc/apt/sources.list.d/docker.list

    sudo apt update
    sudo apt install docker-ce
    sudo usermod -aG docker ${USER}
}

function install_jemalloc() {

    # https://zapier.com/engineering/celery-python-jemalloc/
    if ! $(dpkg -l "libjemalloc*" | grep -q "ii  libjemalloc"); then
        apt install -f checkinstall curl build-essential jq autoconf libjemalloc-dev -y
    fi
}

function librenms_cron_config() {
	echo '*/5 * * * * root /usr/bin/env PATH=/sbin:/bin:/usr/sbin:/usr/bin:/usr/local/sbin:/usr/local/bin /usr/local/bin/sneck -u 2> /dev/null > /dev/null'
	echo '*/5 * * * * root /usr/bin/env PATH=/sbin:/bin:/usr/sbin:/usr/bin:/usr/local/sbin:/usr/local/bin /etc/snmp/extends/cape | /usr/local/bin/librenms_return_optimizer 2> /dev/null > /var/cache/cape.cache'
	echo '*/5 * * * * root /usr/bin/env PATH=/sbin:/bin:/usr/sbin:/usr/bin:/usr/local/sbin:/usr/local/bin /etc/snmp/extends/smart -u'
	echo '*/5 * * * * root /usr/bin/env PATH=/sbin:/bin:/usr/sbin:/usr/bin:/usr/local/sbin:/usr/local/bin /usr/local/bin/hv_monitor -c 2> /dev/null > /var/cache/hv_monitor.cache'
	echo '*/5 * * * * root /usr/bin/env PATH=/sbin:/bin:/usr/sbin:/usr/bin:/usr/local/sbin:/usr/local/bin /etc/snmp/extends/osupdate 2> /dev/null > /var/cache/osupdate.extend'
	echo '1 1 * * * root /bin/cat /sys/devices/virtual/dmi/id/board_serial > /etc/snmp/serial'
}

function librenms_sneck_config() {
	if [ "$librenms_ipmi" -ge 1 ]; then
		echo 'ipmi_sensor|/usr/lib/nagios/plugins/check_ipmi_sensor --nosel'
	else
		echo '#ipmi_sensor|/usr/lib/nagios/plugins/check_ipmi_sensor --nosel'
	fi
	echo 'virtqemud_procs|/usr/lib/nagios/plugins/check_procs --ereg-argument-array "^/usr/sbin/virtqemud" 1:1'
	echo 'cape_procs|/usr/lib/nagios/plugins/check_procs --ereg-argument-array "poetry.*bin/python cuckoo.py" 1:1'
	echo 'cape_processor_procs|/usr/lib/nagios/plugins/check_procs --ereg-argument-array "poetry.*bin/python process.py" 1:'
	echo 'cape_rooter_procs|/usr/lib/nagios/plugins/check_procs --ereg-argument-array "poetry.*bin/python rooter.py" 1'
	if [ "$clamav_enable" -ge 1 ]; then
		echo "clamav|/usr/lib/nagios/plugins/check_clamav -w $librenms_clamav_warn -c $librenms_clamav_crit"
	else
		echo "#clamav|/usr/lib/nagios/plugins/check_clamav -w $librenms_clamav_warn -c $librenms_clamav_crit"
	fi
	if [ "$MONGO_ENABLE" -ge 1 ]; then
		echo "mongodb|/usr/lib/nagios/plugins/check_mongodb.py $librenms_mongo_args"
		echo 'cape_web_procs|/usr/lib/nagios/plugins/check_procs --ereg-argument-array "poetry.*bin/python manage.py" 1:'
	else
		echo "#mongodb|/usr/lib/nagios/plugins/check_mongodb.py $librenms_mongo_args"
		echo 'cape_web_procs|/usr/lib/nagios/plugins/check_procs --ereg-argument-array "poetry.*bin/python manage.py" 0'
	fi
}

function librenms_snmpd_config() {
	echo "rocommunity $snmp_community"
	echo
	echo "syslocation $snmp_location"
	echo "syscontact $snmp_contact"
	echo
	if [ "$librenms_megaraid_enable" -ge 1 ]; then
		echo "pass .1.3.6.1.4.1.3582 /usr/sbin/lsi_mrdsnmpmain"
	else
		echo  "#pass .1.3.6.1.4.1.3582 /usr/sbin/lsi_mrdsnmpmain"
	fi
	echo
	echo 'extend distro /etc/snmp/extends/distro'
	echo "extend hardware '/bin/cat /sys/devices/virtual/dmi/id/product_name'"
	echo "extend manufacturer '/bin/cat /sys/devices/virtual/dmi/id/sys_vendor'"
	echo "extend serial '/bin/cat /etc/snmp/serial'"
	echo
	echo "extend cape /bin/cat /var/cache/cape.cache"
	echo "extend smart /bin/cat /var/cache/smart"
	echo "extend sneck /usr/bin/env PATH=/sbin:/bin:/usr/sbin:/usr/bin:/usr/local/sbin:/usr/local/bin /usr/local/bin/sneck -c -b"
	echo "extend hv-monitor /bin/cat /var/cache/hv_monitor.cache"
	echo "extend osupdate /bin/cat /var/cache/osupdate.extend"
	if [ "$librenms_mdadm_enable" -ge 1 ]; then
		echo "extend mdadm /usr/bin/env PATH=/sbin:/bin:/usr/sbin:/usr/bin:/usr/local/sbin:/usr/local/bin /etc/snmp/extends/mdadm"
	else
		echo "#extend mdadm /usr/bin/env PATH=/sbin:/bin:/usr/sbin:/usr/bin:/usr/local/sbin:/usr/local/bin /etc/snmp/extends/mdadm"
	fi
	echo
	if [ ! -z "$snmp_agentaddress" ]; then
		echo "agentaddress $snmp_agentaddress"
	fi
}

function install_librenms() {
	if [ "$librenms_enable" -ge 1 ]; then
		echo "Enabling stuff for LibreNMS"
		apt-get install -y zlib1g-dev cpanminus libjson-perl libfile-readbackwards-perl \
				libjson-perl libconfig-tiny-perl libdbi-perl libfile-slurp-perl \
				libstatistics-lite-perl libdbi-perl libdbd-pg-perl monitoring-plugins \
				monitoring-plugins-contrib monitoring-plugins-standard dmidecode wget snmpd
		cpanm HV::Monitor Monitoring::Sneck
		mkdir -p /etc/snmp/extends
		wget https://raw.githubusercontent.com/librenms/librenms-agent/master/snmp/distro -O /etc/snmp/extends/distro
		wget https://raw.githubusercontent.com/librenms/librenms-agent/master/snmp/cape -O /etc/snmp/extends/cape
		wget https://raw.githubusercontent.com/librenms/librenms-agent/master/snmp/smart -O /etc/snmp/extends/smart
		wget https://raw.githubusercontent.com/librenms/librenms-agent/master/snmp/osupdate -O /etc/snmp/extends/osupdate
		chmod +x /etc/snmp/extends/distro /etc/snmp/extends/cape  /etc/snmp/extends/smart /etc/snmp/extends/osupdate

		if [ "$librenms_mdadm_enable" -ge 1 ]; then
			apt-get install -y jq
			wget https://raw.githubusercontent.com/librenms/librenms-agent/master/snmp/mdadm -O /etc/snmp/extends/mdadm
			chmod +x /etc/snmp/extends/mdadm
		fi

		/etc/snmp/extends/smart -g > /etc/snmp/extends/smart.config
		echo "You will want to check /etc/snmp/extends/smart.config to see if it looks good."
		echo "See /etc/snmp/extends/smart for more info"

		cat /sys/devices/virtual/dmi/id/board_serial > /etc/snmp/serial

		librenms_sneck_config > /usr/local/etc/sneck.conf
		librenms_cron_config > /etc/cron.d/librenms_auto
		librenms_snmpd_config > /etc/snmp/snmpd.conf

		systemctl enable snmpd.service
		systemctl restart snmpd.service
		systemctl restart cron.service
	else
		echo "Skipping stuff for LibreNMS"
	fi
}

function install_modsecurity() {
    # Tested on nginx 1.(16|18).X Based on https://www.nginx.com/blog/compiling-and-installing-modsecurity-for-open-source-nginx/ with fixes
    apt-get install -y apt-utils autoconf automake build-essential git libcurl4-openssl-dev libgeoip-dev liblmdb-dev libpcre++-dev libtool libxml2-dev libyajl-dev pkgconf wget zlib1g-dev
    git clone --depth 1 -b v3/master --single-branch https://github.com/SpiderLabs/ModSecurity
    cd ModSecurity || return
    git submodule init
    git submodule update
    ./build.sh
    ./configure
    make -j"$(nproc)"
    checkinstall -D --pkgname="ModSecurity" --default

    cd .. || return
    git clone --depth 1 https://github.com/SpiderLabs/ModSecurity-nginx.git

    # this step is required to install plugin for existing setup
    if [ ! -d nginx-"$nginx_version" ]; then
        wget http://nginx.org/download/nginx-"$nginx_version".tar.gz
        wget http://nginx.org/download/nginx-"$nginx_version".tar.gz.asc
        gpg --verify "nginx-$nginx_version.tar.gz.asc"
        tar zxf nginx-"$nginx_version".tar.gz
    fi

    cd nginx-"$nginx_version" || return
    ./configure --with-compat --add-dynamic-module=../ModSecurity-nginx
    make modules
    cp objs/ngx_http_modsecurity_module.so /usr/share/nginx/modules/ngx_http_modsecurity_module.so
    cd .. || return

    mkdir /etc/nginx/modsec
    wget -P /etc/nginx/modsec/ https://raw.githubusercontent.com/SpiderLabs/ModSecurity/v3/master/modsecurity.conf-recommended
    mv /etc/nginx/modsec/modsecurity.conf-recommended /etc/nginx/modsec/modsecurity.conf
    cp ModSecurity/unicode.mapping /etc/nginx/modsec
    sed -i 's/SecRuleEngine DetectionOnly/SecRuleEngine On/' /etc/nginx/modsec/modsecurity.conf
    echo 'Include "/etc/nginx/modsec/modsecurity.conf"' >/etc/nginx/modsec/main.conf

    echo '''

    1. Add next line to the top of /etc/nginx/nginx.conf
        * load_module modules/ngx_http_modsecurity_module.so;
    2. Add next 2 rules to enabled-site under server section
        modsecurity on;
        modsecurity_rules_file /etc/nginx/modsec/main.conf;
    '''

}

function install_nginx() {

    if [ ! -d nginx-$nginx_version ]; then
        wget http://nginx.org/download/nginx-$nginx_version.tar.gz
        wget http://nginx.org/download/nginx-$nginx_version.tar.gz.asc
        gpg --verify "nginx-$nginx_version.tar.gz.asc"
        tar xzvf nginx-$nginx_version.tar.gz
    fi

    # PCRE version 8.42
    wget https://ftp.pcre.org/pub/pcre/pcre-8.42.tar.gz && tar xzvf pcre-8.42.tar.gz

    # zlib version 1.2.11
    wget https://www.zlib.net/zlib-1.2.11.tar.gz && tar xzvf zlib-1.2.11.tar.gz

    # OpenSSL version 1.1.0h
    wget https://www.openssl.org/source/openssl-1.1.0h.tar.gz && tar xzvf openssl-1.1.0h.tar.gz

    sudo add-apt-repository -y ppa:maxmind/ppa
    sudo apt update && sudo apt upgrade -y
    sudo apt install -y perl libperl-dev libgd3 libgd-dev libgeoip1 libgeoip-dev geoip-bin libxml2 libxml2-dev libxslt1.1 libxslt1-dev

    cd nginx-$nginx_version || return

    sudo cp man/nginx.8 /usr/share/man/man8
    sudo gzip /usr/share/man/man8/nginx.8
    ls /usr/share/man/man8/ | grep nginx.8.gz

    ./configure --prefix=/usr/share/nginx \
                --sbin-path=/usr/sbin/nginx \
                --modules-path=/usr/lib/nginx/modules \
                --conf-path=/etc/nginx/nginx.conf \
                --error-log-path=/var/log/nginx/error.log \
                --http-log-path=/var/log/nginx/access.log \
                --pid-path=/tmp/nginx.pid \
                --lock-path=/var/lock/nginx.lock \
                --user=www-data \
                --group=www-data \
                --build=Ubuntu \
                --http-client-body-temp-path=/var/lib/nginx/body \
                --http-fastcgi-temp-path=/var/lib/nginx/fastcgi \
                --http-proxy-temp-path=/var/lib/nginx/proxy \
                --http-scgi-temp-path=/var/lib/nginx/scgi \
                --http-uwsgi-temp-path=/var/lib/nginx/uwsgi \
                --with-openssl=../openssl-1.1.0h \
                --with-openssl-opt=enable-ec_nistp_64_gcc_128 \
                --with-openssl-opt=no-nextprotoneg \
                --with-openssl-opt=no-weak-ssl-ciphers \
                --with-openssl-opt=no-ssl3 \
                --with-pcre=../pcre-8.42 \
                --with-pcre-jit \
                --with-zlib=../zlib-1.2.11 \
                --with-compat \
                --with-file-aio \
                --with-threads \
                --with-http_addition_module \
                --with-http_auth_request_module \
                --with-http_dav_module \
                --with-http_flv_module \
                --with-http_gunzip_module \
                --with-http_gzip_static_module \
                --with-http_mp4_module \
                --with-http_random_index_module \
                --with-http_realip_module \
                --with-http_slice_module \
                --with-http_ssl_module \
                --with-http_sub_module \
                --with-http_stub_status_module \
                --with-http_v2_module \
                --with-http_secure_link_module \
                --with-mail \
                --with-mail_ssl_module \
                --with-stream \
                --with-stream_realip_module \
                --with-stream_ssl_module \
                --with-stream_ssl_preread_module \
                --with-debug \
                --with-cc-opt='-g -O2 -fPIE -fstack-protector-strong -Wformat -Werror=format-security -Wdate-time -D_FORTIFY_SOURCE=2' \
                --with-ld-opt='-Wl,-Bsymbolic-functions -fPIE -pie -Wl,-z,relro -Wl,-z,now'
                 #--with-http_v3_module \

    make -j"$(nproc)"
    checkinstall -D --pkgname="nginx-$nginx_version" --pkgversion="$nginx_version" --default
    sudo ln -s /usr/lib/nginx/modules /etc/nginx/modules
    sudo adduser --system --home /nonexistent --shell /bin/false --no-create-home --disabled-login --disabled-password --gecos "nginx user" --group nginx

    install_modsecurity

    sudo mkdir -p /var/cache/nginx/client_temp /var/cache/nginx/fastcgi_temp /var/cache/nginx/proxy_temp /var/cache/nginx/scgi_temp /var/cache/nginx/uwsgi_temp
    sudo chmod 700 /var/cache/nginx/*
    sudo chown nginx:root /var/cache/nginx/*

    if [ ! -f /lib/systemd/system/nginx.service ]; then
        cat >> /lib/systemd/system/nginx.service << EOF
[Unit]
Description=nginx - high performance web server
Documentation=https://nginx.org/en/docs/
After=network-online.target remote-fs.target nss-lookup.target
Wants=network-online.target

[Service]
Type=forking
PIDFile=/tmp/nginx.pid
ExecStartPre=/usr/sbin/nginx -t -c /etc/nginx/nginx.conf
ExecStart=/usr/sbin/nginx -c /etc/nginx/nginx.conf
ExecReload=/bin/kill -s HUP $MAINPID
ExecStop=/bin/kill -s TERM $MAINPID

[Install]
WantedBy=multi-user.target
EOF
    fi

    sudo systemctl enable nginx.service
    sudo systemctl start nginx.service
    sudo systemctl is-enabled nginx.service

    sudo mkdir /etc/nginx/{conf.d,snippets,sites-available,sites-enabled}
    sudo chmod 640 /var/log/nginx/*
    sudo chown nginx:adm /var/log/nginx/access.log /var/log/nginx/error.log


    if [ ! -f /etc/logrotate.d/nginx ]; then
        cat >> /etc/logrotate.d/nginx << EOF
/var/log/nginx/*.log {
    daily
    missingok
    rotate 52
    compress
    delaycompress
    notifempty
    create 640 nginx adm
    sharedscripts
    postrotate
    if [ -f /tmp/nginx.pid ]; then
            kill -USR1 $(cat /tmp/nginx.pid)
    fi
    endscript
}
EOF
fi

    sudo ln -s /etc/nginx/sites-available/"$1" /etc/nginx/sites-enabled/
    #sudo wget https://support.cloudflare.com/hc/en-us/article_attachments/201243967/origin-pull-ca.pem -O

    if [ ! -f /etc/nginx/sites-enabled/capesandbox ]; then
        cat >> /etc/nginx/sites-enabled/capesandbox << EOF
server {
    listen 80 default_server;
    server_name $1;
    return 301 https://$host$request_uri;
}

server {
     if ($http_user_agent = "") {
        return 444;
    }
    # SSL configuration
    listen 443 ssl http2;
    //listen [::]:443 ssl http2;
    //listen 443 http3 reuseport;  # UDP listener for QUIC+HTTP/3
    ssl        on;
    //ssl_protocols       TLSv1.3; # QUIC requires TLS 1.3
    ssl_certificate         /etc/letsencrypt/live/$1/fullchain.pem;
    ssl_certificate_key     /etc/letsencrypt/live/$1/privkey.pem;
    ssl_client_certificate /etc/ssl/certs/cloudflare.crt;
    ssl_verify_client on;

    //add_header Alt-Svc 'quic=":443"'; # Advertise that QUIC is available
    //add_header QUIC-Status $quic;     # Sent when QUIC was used

    server_name $1 www.$1;
    location / {
        try_files $uri $uri/ =404;
    }
}:
EOF
fi

    if [ ! -f /etc/ssl/certs/cloudflare.crt ]; then
        cat >> /etc/ssl/certs/cloudflare.crt << EOF
-----BEGIN CERTIFICATE-----
MIIGBjCCA/CgAwIBAgIIV5G6lVbCLmEwCwYJKoZIhvcNAQENMIGQMQswCQYDVQQG
EwJVUzEZMBcGA1UEChMQQ2xvdWRGbGFyZSwgSW5jLjEUMBIGA1UECxMLT3JpZ2lu
IFB1bGwxFjAUBgNVBAcTDVNhbiBGcmFuY2lzY28xEzARBgNVBAgTCkNhbGlmb3Ju
aWExIzAhBgNVBAMTGm9yaWdpbi1wdWxsLmNsb3VkZmxhcmUubmV0MB4XDTE1MDEx
MzAyNDc1M1oXDTIwMDExMjAyNTI1M1owgZAxCzAJBgNVBAYTAlVTMRkwFwYDVQQK
ExBDbG91ZEZsYXJlLCBJbmMuMRQwEgYDVQQLEwtPcmlnaW4gUHVsbDEWMBQGA1UE
BxMNU2FuIEZyYW5jaXNjbzETMBEGA1UECBMKQ2FsaWZvcm5pYTEjMCEGA1UEAxMa
b3JpZ2luLXB1bGwuY2xvdWRmbGFyZS5uZXQwggIiMA0GCSqGSIb3DQEBAQUAA4IC
DwAwggIKAoICAQDdsts6I2H5dGyn4adACQRXlfo0KmwsN7B5rxD8C5qgy6spyONr
WV0ecvdeGQfWa8Gy/yuTuOnsXfy7oyZ1dm93c3Mea7YkM7KNMc5Y6m520E9tHooc
f1qxeDpGSsnWc7HWibFgD7qZQx+T+yfNqt63vPI0HYBOYao6hWd3JQhu5caAcIS2
ms5tzSSZVH83ZPe6Lkb5xRgLl3eXEFcfI2DjnlOtLFqpjHuEB3Tr6agfdWyaGEEi
lRY1IB3k6TfLTaSiX2/SyJ96bp92wvTSjR7USjDV9ypf7AD6u6vwJZ3bwNisNw5L
ptph0FBnc1R6nDoHmvQRoyytoe0rl/d801i9Nru/fXa+l5K2nf1koR3IX440Z2i9
+Z4iVA69NmCbT4MVjm7K3zlOtwfI7i1KYVv+ATo4ycgBuZfY9f/2lBhIv7BHuZal
b9D+/EK8aMUfjDF4icEGm+RQfExv2nOpkR4BfQppF/dLmkYfjgtO1403X0ihkT6T
PYQdmYS6Jf53/KpqC3aA+R7zg2birtvprinlR14MNvwOsDOzsK4p8WYsgZOR4Qr2
gAx+z2aVOs/87+TVOR0r14irQsxbg7uP2X4t+EXx13glHxwG+CnzUVycDLMVGvuG
aUgF9hukZxlOZnrl6VOf1fg0Caf3uvV8smOkVw6DMsGhBZSJVwao0UQNqQIDAQAB
o2YwZDAOBgNVHQ8BAf8EBAMCAAYwEgYDVR0TAQH/BAgwBgEB/wIBAjAdBgNVHQ4E
FgQUQ1lLK2mLgOERM2pXzVc42p59xeswHwYDVR0jBBgwFoAUQ1lLK2mLgOERM2pX
zVc42p59xeswCwYJKoZIhvcNAQENA4ICAQDKDQM1qPRVP/4Gltz0D6OU6xezFBKr
LWtDoA1qW2F7pkiYawCP9MrDPDJsHy7dx+xw3bBZxOsK5PA/T7p1dqpEl6i8F692
g//EuYOifLYw3ySPe3LRNhvPl/1f6Sn862VhPvLa8aQAAwR9e/CZvlY3fj+6G5ik
3it7fikmKUsVnugNOkjmwI3hZqXfJNc7AtHDFw0mEOV0dSeAPTo95N9cxBbm9PKv
qAEmTEXp2trQ/RjJ/AomJyfA1BQjsD0j++DI3a9/BbDwWmr1lJciKxiNKaa0BRLB
dKMrYQD+PkPNCgEuojT+paLKRrMyFUzHSG1doYm46NE9/WARTh3sFUp1B7HZSBqA
kHleoB/vQ/mDuW9C3/8Jk2uRUdZxR+LoNZItuOjU8oTy6zpN1+GgSj7bHjiy9rfA
F+ehdrz+IOh80WIiqs763PGoaYUyzxLvVowLWNoxVVoc9G+PqFKqD988XlipHVB6
Bz+1CD4D/bWrs3cC9+kk/jFmrrAymZlkFX8tDb5aXASSLJjUjcptci9SKqtI2h0J
wUGkD7+bQAr+7vr8/R+CBmNMe7csE8NeEX6lVMF7Dh0a1YKQa6hUN18bBuYgTMuT
QzMmZpRpIBB321ZBlcnlxiTJvWxvbCPHKHj20VwwAz7LONF59s84ZsOqfoBv8gKM
s0s5dsq5zpLeaw==
-----END CERTIFICATE-----
EOF
fi
}

function install_letsencrypt(){
    sudo add-apt-repository ppa:certbot/certbot -y
    sudo apt update
    sudo apt install python3-certbot-nginx -y
    echo "server_name $1 www.$1;" > /etc/nginx/sites-available/"$1"
    sudo certbot --nginx -d "$1" -d www."$1"
}

function install_fail2ban() {
    sudo apt install fail2ban -y
    sudo cp /etc/fail2ban/jail.conf /etc/fail2ban/jail.local
    sudo sed -i /etc/fail2ban/jail.local
    systemctl start fail2ban
    systemctl enable fail2ban

    #https://kifarunix.com/how-to-protect-ssh-server-authentication-with-fail2ban-on-ubuntu-18-04/2/
}

function install_logrotate() {
    # du -sh /var/log/* | sort -hr | head -n10
    # thanks digitalocean.com for the manual
    # https://www.digitalocean.com/community/tutorials/how-to-manage-logfiles-with-logrotate-on-ubuntu-16-04
    if [ ! -f /etc/logrotate.d/doomedraven.conf ]; then
            cat >> /etc/logrotate.d/doomedraven.conf << EOF
#/var/log/*.log {
#    daily
#    missingok
#    rotate 7
#    compress
#    create
#    maxsize 10G
#}
EOF
    fi

    sudo /usr/sbin/logrotate --force /etc/logrotate.conf
    du -sh /var/log/* | sort -hr | head -n10
    # wipe kern.log
    # cat /dev/null | sudo tee /var/log/kern.log
}

function redsocks2() {
    cd /tmp || return
    sudo apt install -y git libevent-dev libreadline-dev zlib1g-dev libncurses5-dev
    sudo apt install -y libssl1.0-dev 2>/dev/null
    sudo apt install -y libssl-dev 2>/dev/null
    git clone https://github.com/semigodking/redsocks redsocks2 && cd redsocks2 || return
    DISABLE_SHADOWSOCKS=true make -j"$(nproc)" #ENABLE_STATIC=true
    sudo cp redsocks2 /usr/bin/
}

function distributed() {
    sudo apt install uwsgi uwsgi-plugin-python3 nginx -y 2>/dev/null
    sudo -u ${USER} bash -c 'poetry run pip install flask flask-restful flask-sqlalchemy requests'

    sudo cp /opt/CAPEv2/uwsgi/capedist.ini /etc/uwsgi/apps-available/cape_dist.ini
    sudo ln -s /etc/uwsgi/apps-available/cape_dist.ini /etc/uwsgi/apps-enabled

    sudo -u postgres -H sh -c "psql -c \"CREATE DATABASE ${USER}dist\"";
    sudo -u postgres -H sh -c "psql -d \"${USER}\" -c \"GRANT ALL PRIVILEGES ON DATABASE ${USER}dist to ${USER};\""
    sudo -u postgres -H sh -c "psql -d \"${USER}\" -c \"ALTER DATABASE ${USER}dist OWNER TO ${USER};\""

    if [ "$MONGO_ENABLE" -ge 1 ]; then
        sudo mkdir -p /data/{config,}db
        sudo chown mongodb:mongodb /data/ -R

        if [ ! -f /lib/systemd/system/mongos.service ]; then
            cat >> /lib/systemd/system/mongos.service << EOL
[Unit]
Description=Mongo shard service
After=network.target
After=bind9.service
[Service]
PIDFile=/tmp/mongos.pid
User=mongodb
Group=mongodb
StandardOutput=syslog
StandardError=syslog
SyslogIdentifier=mongodb
ExecStart=/usr/bin/mongos --configdb cape_config/${DIST_MASTER_IP}:27019 --port 27020
[Install]
WantedBy=multi-user.target
EOL
        fi
        systemctl daemon-reload
        systemctl enable mongos.service
        systemctl start mongos.service

        echo -e "\n\n\n[+] CAPE distributed documentation: https://github.com/kevoreilly/CAPEv2/blob/master/docs/book/src/usage/dist.rst"
        echo -e "\t https://docs.mongodb.com/manual/tutorial/enable-authentication/"
        echo -e "\t https://docs.mongodb.com/manual/administration/security-checklist/"
        echo -e "\t https://docs.mongodb.com/manual/core/security-users/#sharding-security"
    fi
}

function install_suricata() {
    echo '[+] Installing Suricata'
    add-apt-repository ppa:oisf/suricata-stable -y
    apt install suricata -y
    touch /etc/suricata/threshold.config

    # Download etupdate to update Emerging Threats Open IDS rules:
    pip3 install suricata-update
    mkdir -p "/etc/suricata/rules"
    if ! crontab -l | grep -q -F '15 * * * * /usr/bin/suricata-update'; then
        crontab -l | { cat; echo "15 * * * * /usr/bin/suricata-update --suricata /usr/bin/suricata --suricata-conf /etc/suricata/suricata.yaml -o /etc/suricata/rules/ && /usr/bin/suricatasc -c reload-rules /tmp/suricata-command.socket &>/dev/null"; } | crontab -
    fi
    if [ -d /usr/share/suricata/rules/ ]; then
        cp "/usr/share/suricata/rules/*" "/etc/suricata/rules/"
    fi
    if [ -d /var/lib/suricata/rules/ ]; then
        cp "/var/lib/suricata/rules/*" "/etc/suricata/rules/"
    fi

    # ToDo this is not the best solution but i don't have time now to investigate proper one
    sed -i 's|CapabilityBoundingSet=CAP_NET_ADMIN|#CapabilityBoundingSet=CAP_NET_ADMIN|g' /lib/systemd/system/suricata.service
    systemctl daemon-reload

    #change suricata yaml
    sed -i 's|#default-rule-path: /etc/suricata/rules|default-rule-path: /etc/suricata/rules|g' /etc/default/suricata
    sed -i 's|default-rule-path: /var/lib/suricata/rules|default-rule-path: /etc/suricata/rules|g' /etc/suricata/suricata.yaml
    sed -i 's/#rule-files:/rule-files:/g' /etc/suricata/suricata.yaml
    sed -i 's/# - suricata.rules/ - suricata.rules/g' /etc/suricata/suricata.yaml
    sed -i 's/RUN=yes/RUN=no/g' /etc/default/suricata
    sed -i 's/mpm-algo: ac/mpm-algo: hs/g' /etc/suricata/suricata.yaml
    sed -i 's/mpm-algo: auto/mpm-algo: hs/g' /etc/suricata/suricata.yaml
    sed -i 's/#run-as:/run-as:/g' /etc/suricata/suricata.yaml
    sed -i "s/#  user: suri/   user: ${USER}/g" /etc/suricata/suricata.yaml
    sed -i "s/#  group: suri/   group: ${USER}/g" /etc/suricata/suricata.yaml
    sed -i 's/    depth: 1mb/    depth: 0/g' /etc/suricata/suricata.yaml
    sed -i 's/request-body-limit: 100kb/request-body-limit: 0/g' /etc/suricata/suricata.yaml
    sed -i 's/response-body-limit: 100kb/response-body-limit: 0/g' /etc/suricata/suricata.yaml
    sed -i 's/EXTERNAL_NET: "!$HOME_NET"/EXTERNAL_NET: "ANY"/g' /etc/suricata/suricata.yaml
    sed -i 's|#pid-file: /var/run/suricata.pid|pid-file: /tmp/suricata.pid|g' /etc/suricata/suricata.yaml
    sed -i 's|#ja3-fingerprints: auto|ja3-fingerprints: yes|g' /etc/suricata/suricata.yaml
    #-k none
    sed -i 's/#checksum-validation: none/checksum-validation: none/g' /etc/suricata/suricata.yaml
    sed -i 's/checksum-checks: auto/checksum-checks: no/g' /etc/suricata/suricata.yaml

    # enable eve-log
    python3 -c "pa = '/etc/suricata/suricata.yaml';q=open(pa, 'rb').read().replace(b'eve-log:\n      enabled: no\n', b'eve-log:\n      enabled: yes\n');open(pa, 'wb').write(q);"
    python3 -c "pa = '/etc/suricata/suricata.yaml';q=open(pa, 'rb').read().replace(b'unix-command:\n  enabled: auto\n  #filename: custom.socket', b'unix-command:\n  enabled: yes\n  filename: /tmp/suricata-command.socket');open(pa, 'wb').write(q);"
    # file-store
    python3 -c "pa = '/etc/suricata/suricata.yaml';q=open(pa, 'rb').read().replace(b'file-store:\n  version: 2\n  enabled: no', b'file-store:\n  version: 2\n  enabled: yes');open(pa, 'wb').write(q);"

    chown ${USER}:${USER} -R /etc/suricata
    systemctl restart suricata
}

function install_yara() {
    echo '[+] Checking for old YARA version to uninstall'
    dpkg -l|grep "yara-v[0-9]\{1,2\}\.[0-9]\{1,2\}\.[0-9]\{1,2\}"|cut -d " " -f 3|sudo xargs dpkg --purge --force-all 2>/dev/null

    echo '[+] Installing Yara'

    apt install libtool libjansson-dev libmagic1 libmagic-dev jq autoconf -y

    cd /tmp || return
    yara_info=$(curl -s https://api.github.com/repos/VirusTotal/yara/releases/latest)
    yara_version=$(echo "$yara_info" |jq .tag_name|sed "s/\"//g")
    yara_repo_url=$(echo "$yara_info" | jq ".zipball_url" | sed "s/\"//g")
    if [ ! -f "$yara_version" ]; then
        wget -q "$yara_repo_url"
        unzip -q "$yara_version"
        #wget "https://github.com/VirusTotal/yara/archive/v$yara_version.zip" && unzip "v$yara_version.zip"
    fi
    directory=$(ls | grep "VirusTotal-yara-*")
    mkdir -p /tmp/yara_builded/DEBIAN
    cd "$directory" || return
    ./bootstrap.sh
    ./configure --enable-cuckoo --enable-magic --enable-dotnet --enable-profiling
    make -j"$(getconf _NPROCESSORS_ONLN)"
    yara_version_only=$(echo $yara_version|cut -c 2-)
    echo -e "Package: yara\nVersion: $yara_version_only\nArchitecture: $ARCH\nMaintainer: $MAINTAINER\nDescription: yara-$yara_version" > /tmp/yara_builded/DEBIAN/control
    make -j"$(nproc)" install DESTDIR=/tmp/yara_builded
    dpkg-deb --build --root-owner-group /tmp/yara_builded
    dpkg -i --force-overwrite /tmp/yara_builded.deb
    #checkinstall -D --pkgname="yara-$yara_version" --pkgversion="$yara_version_only" --default
    ldconfig

    cd /tmp || return
    git clone --recursive https://github.com/VirusTotal/yara-python
    cd yara-python
    # Temp workarond to fix issues compiling yara-python https://github.com/VirusTotal/yara-python/issues/212
    # partially applying PR https://github.com/VirusTotal/yara-python/pull/210/files
    sed -i "191 i \ \ \ \ # Needed to build tlsh'\n    module.define_macros.extend([('BUCKETS_128', 1), ('CHECKSUM_1B', 1)])\n    # Needed to build authenticode parser\n    module.libraries.append('ssl')" setup.py
    python3 setup.py build --enable-cuckoo --enable-magic --enable-dotnet --enable-profiling
    cd ..
    pip3 install ./yara-python
}

function install_mongo(){
	if [ "$MONGO_ENABLE" -ge 1 ]; then
		echo "[+] Installing MongoDB"
		# Mongo >=5 requires CPU AVX instruction support https://www.mongodb.com/docs/manual/administration/production-notes/#x86_64
		if grep -q ' avx ' /proc/cpuinfo; then
			MONGO_VERSION="6.0"
		else
			echo "[-] Mongo >= 5 is not supported"
			MONGO_VERSION="4.4"
		fi

		sudo curl -fsSL "https://www.mongodb.org/static/pgp/server-${MONGO_VERSION}.asc" | sudo gpg --dearmor -o /etc/apt/keyrings/mongo.gpg --yes
		echo "deb [signed-by=/etc/apt/keyrings/mongo.gpg arch=amd64] https://repo.mongodb.org/apt/ubuntu $(lsb_release -cs)/mongodb-org/${MONGO_VERSION} multiverse" > /etc/apt/sources.list.d/mongodb.list

		apt update 2>/dev/null
		apt install libpcre3-dev numactl -y
		apt install -y mongodb-org
		pip3 install pymongo -U

		apt install -y ntp
		systemctl start ntp.service && sudo systemctl enable ntp.service

		if ! grep -q -E '^kernel/mm/transparent_hugepage/enabled' /etc/sysfs.conf; then
			sudo apt install sysfsutils -y
			echo "kernel/mm/transparent_hugepage/enabled = never" >> /etc/sysfs.conf
			echo "kernel/mm/transparent_hugepage/defrag = never" >> /etc/sysfs.conf
		fi

		if [ -f /lib/systemd/system/mongod.service ]; then
			systemctl stop mongod.service
			systemctl disable mongod.service
			rm /lib/systemd/system/mongod.service
			rm /lib/systemd/system/mongod.service
			systemctl daemon-reload
		fi

		if [ ! -f /lib/systemd/system/mongodb.service ]; then
			crontab -l | { cat; echo "@reboot /bin/mkdir -p /data/configdb && /bin/mkdir -p /data/db && /bin/chown mongodb:mongodb /data -R"; } | crontab -
			cat >> /lib/systemd/system/mongodb.service <<EOF
[Unit]
Description=High-performance, schema-free document-oriented database
Wants=network.target
After=network.target
[Service]
PermissionsStartOnly=true
#ExecStartPre=/bin/mkdir -p /data/{config,}db && /bin/chown mongodb:mongodb /data -R
# https://www.tutorialspoint.com/mongodb/mongodb_replication.htm
ExecStart=/usr/bin/numactl --interleave=all /usr/bin/mongod --setParameter "tcmallocReleaseRate=5.0"
# --replSet rs0
ExecReload=/bin/kill -HUP $MAINPID
Restart=always
# enable on ramfs servers
# --wiredTigerCacheSizeGB=50
User=mongodb
Group=mongodb
StandardOutput=syslog
StandardError=syslog
SyslogIdentifier=mongodb
LimitNOFILE=65536
[Install]
WantedBy=multi-user.target
EOF
		fi
		sudo mkdir -p /data/{config,}db
		systemctl unmask mongodb.service
		systemctl enable mongodb.service
		systemctl restart mongodb.service

		echo -n "https://www.percona.com/blog/2016/08/12/tuning-linux-for-mongodb/"
	else
		echo "[+] Skipping MongoDB"
	fi

}

function install_elastic() {

    sudo curl -fsSL "https://artifacts.elastic.co/GPG-KEY-elasticsearch" | sudo gpg --dearmor -o /etc/apt/keyrings/elasticsearch-keyring.gpg --yes

    # Elasticsearch 7.x
    echo "deb [signed-by=/etc/apt/keyrings/elasticsearch-keyring.gpg] https://artifacts.elastic.co/packages/7.x/apt stable main" > /etc/apt/sources.list.d/elastic-7.x.list

    # Elasticsearch 8.x
    # echo "deb [signed-by=/etc/apt/keyrings/elasticsearch-keyring.gpg] https://artifacts.elastic.co/packages/8.x/apt stable main" > /etc/apt/sources.list.d/elastic-8.x.list

    apt update && apt install elasticsearch
    pip3 install elasticsearch
    systemctl enable elasticsearch
}

function install_postgresql() {
    echo "[+] Installing PostgreSQL"

    curl https://www.postgresql.org/media/keys/ACCC4CF8.asc | gpg --dearmor | sudo tee /etc/apt/trusted.gpg.d/apt.postgresql.org.gpg >/dev/null
    echo "deb [signed-by=/etc/apt/trusted.gpg.d/apt.postgresql.org.gpg arch=amd64] http://apt.postgresql.org/pub/repos/apt/ $(lsb_release -cs)-pgdg main" > /etc/apt/sources.list.d/pgdg.list

    sudo apt update -y
    sudo apt -y install libpq-dev postgresql postgresql-client

    # amazing tool for monitoring https://github.com/dalibo/pg_activity
    # sudo -u postgres pg_activity -U postgres
    python3 -m pip install pg_activity psycopg2-binary
    sudo systemctl enable postgresql.service
    sudo systemctl start postgresql.service
}

function dependencies() {
    echo "[+] Installing dependencies"

    timedatectl set-timezone UTC
    export LANGUAGE=en_US.UTF-8
    export LANG=en_US.UTF-8
    export LC_ALL=en_US.UTF-8

    #sudo snap install canonical-livepatch
    #sudo canonical-livepatch enable APITOKEN

    # deps
    apt install python3-pip build-essential libssl-dev libssl3 python3-dev cmake nfs-common -y
    apt install innoextract msitools iptables psmisc jq sqlite3 tmux net-tools checkinstall graphviz python3-pydot git numactl python3 python3-dev python3-pip libjpeg-dev zlib1g-dev -y
    apt install upx-ucl wget zip unzip p7zip-full lzip rar unrar unace-nonfree cabextract geoip-database libgeoip-dev libjpeg-dev mono-utils ssdeep libfuzzy-dev exiftool -y
    apt install uthash-dev libconfig-dev libarchive-dev libtool autoconf automake privoxy software-properties-common wkhtmltopdf xvfb xfonts-100dpi tcpdump libcap2-bin -y
    apt install python3-pil subversion uwsgi uwsgi-plugin-python3 python3-pyelftools git curl -y
    apt install openvpn wireguard -y

    # de4dot selfextraction
    apt install -y libgdiplus libdnlib2.1-cil libgif7 libmono-accessibility4.0-cil libmono-ldap4.0-cil libmono-posix4.0-cil libmono-sqlite4.0-cil libmono-system-componentmodel-dataannotations4.0-cil libmono-system-data4.0-cil libmono-system-design4.0-cil libmono-system-drawing4.0-cil libmono-system-enterpriseservices4.0-cil libmono-system-ldap4.0-cil libmono-system-runtime-serialization-formatters-soap4.0-cil libmono-system-runtime4.0-cil libmono-system-transactions4.0-cil libmono-system-web-applicationservices4.0-cil libmono-system-web-services4.0-cil libmono-system-web4.0-cil libmono-system-windows-forms4.0-cil libmono-webbrowser4.0-cil
    wget http://archive.ubuntu.com/ubuntu/pool/universe/d/de4dot/de4dot_3.1.41592.3405-2_all.deb && sudo dpkg -i de4dot_3.1.41592.3405-2_all.deb

    # if broken sudo python -m pip uninstall pip && sudo apt install python-pip --reinstall
    #pip3 install --upgrade pip
    # /usr/bin/pip
    # from pip import __main__
    # if __name__ == '__main__':
    #     sys.exit(__main__._main())

    # pip3 install flare-capa fails for me
    cd /tmp || return
    if [ ! -d /tmp/capa ]; then
        # problem with test files of dotnet as it goes over ssh insted of https --recurse-submodules
        git clone https://github.com/mandiant/capa.git
    fi
    cd capa || return
    git pull
    git submodule update --init rules
    pip3 install .

    # re2
    apt install libre2-dev -y
    #re2 for py3
    pip3 install cython
    pip3 install git+https://github.com/andreasvc/pyre2.git

    install_postgresql

    sudo -u postgres -H sh -c "psql -c \"CREATE USER ${USER} WITH PASSWORD '$PASSWD'\"";
    sudo -u postgres -H sh -c "psql -c \"CREATE DATABASE ${USER}\"";
    sudo -u postgres -H sh -c "psql -d \"${USER}\" -c \"GRANT ALL PRIVILEGES ON DATABASE ${USER} to ${USER};\""
    sudo -u postgres -H sh -c "psql -d \"${USER}\" -c \"ALTER DATABASE ${USER} OWNER TO ${USER};\""

    apt install apparmor-utils -y
    TCPDUMP_PATH=`which tcpdump`
    aa-complain ${TCPDUMP_PATH}
    aa-disable ${TCPDUMP_PATH}

    if id "${USER}" &>/dev/null; then
        echo "user ${USER} already exist"
    else
        groupadd ${USER}
        useradd --system -g ${USER} -d /home/${USER}/ -m ${USER}
    fi

    groupadd pcap
    usermod -a -G pcap ${USER}
    chgrp pcap ${TCPDUMP_PATH}
    setcap cap_net_raw,cap_net_admin=eip ${TCPDUMP_PATH}

    usermod -a -G systemd-journal ${USER}

    # https://www.torproject.org/docs/debian.html.en
    sudo apt install gnupg2 -y

    wget -qO- https://deb.torproject.org/torproject.org/A3C4F0F979CAA22CDBA8F512EE8CBC9E886DDD89.asc | gpg --dearmor | sudo tee /usr/share/keyrings/tor-archive-keyring.gpg >/dev/null
    echo "deb     [signed-by=/usr/share/keyrings/tor-archive-keyring.gpg] https://deb.torproject.org/torproject.org $(lsb_release -cs) main" > /etc/apt/sources.list.d/tor.list
    echo "deb-src [signed-by=/usr/share/keyrings/tor-archive-keyring.gpg] https://deb.torproject.org/torproject.org $(lsb_release -cs) main" >> /etc/apt/sources.list.d/tor.list


    sudo apt update 2>/dev/null
    apt install tor deb.torproject.org-keyring libzstd1 -y

    sed -i 's/#RunAsDaemon 1/RunAsDaemon 1/g' /etc/tor/torrc

    cat >> /etc/tor/torrc <<EOF
TransPort ${IFACE_IP}:9040
DNSPort ${IFACE_IP}:5353
NumCPUs $(getconf _NPROCESSORS_ONLN)
SocksTimeout ${TOR_SOCKET_TIMEOUT}
ControlPort 9051
HashedControlPassword 16:D14CC89AD7848B8C60093105E8284A2D3AB2CF3C20D95FECA0848CFAD2
EOF

    #Then restart Tor:
    sudo systemctl enable tor
    sudo systemctl start tor

    #Edit the Privoxy configuration
    #sudo sed -i 's/R#        forward-socks5t             /     127.0.0.1:9050 ./        forward-socks5t             /     127.0.0.1:9050 ./g' /etc/privoxy/config
    #service privoxy restart
    {
        echo "* soft nofile 1048576";
        echo "* hard nofile 1048576";
        echo "root soft nofile 1048576";
        echo "root hard nofile 1048576";
    } >>  /etc/security/limits.conf

    {
        echo "fs.file-max = 100000";
        echo "net.ipv6.conf.all.disable_ipv6 = 1";
        echo "net.ipv6.conf.default.disable_ipv6 = 1";
        echo "net.ipv6.conf.lo.disable_ipv6 = 1";
        echo "net.bridge.bridge-nf-call-ip6tables = 0";
        echo "net.bridge.bridge-nf-call-iptables = 0";
        echo "net.bridge.bridge-nf-call-arptables = 0";
    } >> /etc/sysctl.conf

    # enable packet forwarding for IPv4
    if ! grep -q -E '^net.ipv4.ip_forward=1' /etc/sysctl.conf; then
        echo "net.ipv4.ip_forward=1" >> /etc/sysctl.conf
    fi

    sudo modprobe br_netfilter
    sudo sysctl -p

    ### PDNS
    sudo apt install git binutils-dev libldns-dev libpcap-dev libdate-simple-perl libdatetime-perl libdbd-mysql-perl -y
    cd /tmp || return
    git clone https://github.com/gamelinux/passivedns.git
    cd passivedns/ || return
    autoreconf --install
    ./configure
    make -j"$(getconf _NPROCESSORS_ONLN)"
    sudo checkinstall -D --pkgname=passivedns --default

    pip3 install unicorn capstone

}

function install_clamav() {
    apt-get install clamav clamav-daemon clamav-freshclam clamav-unofficial-sigs -y
    pip3 install -U pyclamd

    cat >> /usr/share/clamav-unofficial-sigs/conf.d/00-clamav-unofficial-sigs.conf << EOF
# This file contains user configuration settings for the clamav-unofficial-sigs.sh
# Script provide by Bill Landry (unofficialsigs@gmail.com).
# Script updates can be found at: http://sourceforge.net/projects/unofficial-sigs
# License: BSD (Berkeley Software Distribution)
PATH="/bin:/sbin:/usr/bin:/usr/sbin:/usr/local/bin:/usr/local/sbin"
export PATH
clam_user="clamav"
clam_group="clamav"
setmode="yes"
clam_dbs="/var/lib/clamav"
clamd_pid="/var/run/clamd.pid"
reload_dbs="no"
reload_opt="clamdscan --reload"  # Default
enable_random="yes"
min_sleep_time="60"    # Default minimum is 60 seconds (1 minute).
max_sleep_time="600"   # Default maximum is 600 seconds (10 minutes).
# ========================
# Sanesecurity Database(s)
# ========================
# http://www.sanesecurity.com/clamav/databases.htm
ss_dbs="
   blurl.ndb
   junk.ndb
   jurlbl.ndb
   phish.ndb
   rogue.hdb
   sanesecurity.ftm
   scam.ndb
   sigwhitelist.ign2
   spamattach.hdb
   spamimg.hdb
   winnow.attachments.hdb
   winnow_bad_cw.hdb
   winnow_extended_malware.hdb
   winnow_malware.hdb
   winnow_malware_links.ndb
   doppelstern.hdb
   bofhland_cracked_URL.ndb
   bofhland_malware_attach.hdb
   bofhland_malware_URL.ndb
   bofhland_phishing_URL.ndb
   crdfam.clamav.hdb
   phishtank.ndb
   porcupine.ndb
   foxhole_filename.cdb
   foxhole_all.cdb
"
# ========================
# SecuriteInfo Database(s)
# ========================
si_dbs="
   honeynet.hdb
   securiteinfo.hdb
   securiteinfobat.hdb
   securiteinfodos.hdb
   securiteinfoelf.hdb
   securiteinfohtml.hdb
   securiteinfooffice.hdb
   securiteinfopdf.hdb
   securiteinfosh.hdb
"
si_update_hours="4"   # Default is 4 hours (6 update checks daily).
mbl_dbs="
   mbl.ndb
"
mbl_update_hours="6"   # Default is 6 hours (4 downloads daily).
rsync_connect_timeout="15"
rsync_max_time="60"
curl_connect_timeout="15"
curl_max_time="90"
work_dir="/usr/unofficial-dbs"   #Top level working directory
# Sub-directory names:
ss_dir="$work_dir/ss-dbs"        # Sanesecurity sub-directory
si_dir="$work_dir/si-dbs"        # SecuriteInfo sub-directory
mbl_dir="$work_dir/mbl-dbs"      # MalwarePatrol sub-directory
config_dir="$work_dir/configs"   # Script configs sub-directory
gpg_dir="$work_dir/gpg-key"      # Sanesecurity GPG Key sub-directory
add_dir="$work_dir/add-dbs"      # User defined databases sub-directory
# If you would like to make a backup copy of the current running database
# file before updating, leave the following variable set to "yes" and a
# backup copy of the file will be created in the production directory
# with -bak appended to the file name.
keep_db_backup="no"
# If you want to silence the information reported by curl, rsync, gpg
# or the general script comments, change the following variables to
# "yes".  If all variables are set to "yes", the script will output
# nothing except error conditions.
curl_silence="no"      # Default is "no" to report curl statistics
rsync_silence="no"     # Default is "no" to report rsync statistics
gpg_silence="no"       # Default is "no" to report gpg signature status
comment_silence="no"   # Default is "no" to report script comments
# Log update information to '$log_file_path/$log_file_name'.
enable_logging="yes"
log_file_path="/var/log"
log_file_name="clamav-unofficial-sigs.log"
# If necessary to proxy database downloads, define the rsync and/or curl
# proxy settings here.  For rsync, the proxy must support connections to
# port 873.  Both curl and rsync proxy setting need to be defined in the
# format of "hostname:port".  For curl, also note the -x and -U flags,
# which must be set as "-x hostname:port" and "-U username:password".
rsync_proxy=""
curl_proxy=""
# After you have completed the configuration of this file, set the
# following variable to "yes".
user_configuration_complete="no"
################################################################################
#                          END OF USER CONFIGURATION                           #
################################################################################
add_dbs="
    https://raw.githubusercontent.com/wmetcalf/clam-punch/master/miscreantpunch099.ldb
    https://raw.githubusercontent.com/wmetcalf/clam-punch/master/exexor99.ldb
    https://raw.githubusercontent.com/twinwave-security/twinclams/master/twinclams.ldb
    https://raw.githubusercontent.com/twinwave-security/twinclams/master/twinwave.ign2
"
EOF
    chown root:root /usr/share/clamav-unofficial-sigs/conf.d/00-clamav-unofficial-sigs.conf
    chmod 644 /usr/share/clamav-unofficial-sigs/conf.d/00-clamav-unofficial-sigs.conf
    usermod -a -G ${USER} clamav
    echo "/opt/CAPEv2/storage/** r," | sudo tee -a /etc/apparmor.d/local/usr.sbin.clamd
    sudo apparmor_parser -r /etc/apparmor.d/usr.sbin.clamd
    sudo systemctl enable clamav-daemon
    sudo systemctl start clamav-daemon
    sudo -u clamav /usr/sbin/clamav-unofficial-sigs
}

function install_CAPE() {
    echo "[+] Installing CAPEv2"

    cd /opt || return
    git clone https://github.com/kevoreilly/CAPEv2/
    #chown -R root:${USER} /usr/var/malheur/
    #chmod -R =rwX,g=rwX,o=X /usr/var/malheur/
    # Adapting owner permissions to the ${USER} path folder
    mkdir -p "/opt/CAPEv2/custom/conf"
    cd "/opt/CAPEv2/" || return
    pip3 install poetry crudini
    CRYPTOGRAPHY_DONT_BUILD_RUST=1 sudo -u ${USER} bash -c 'export PYTHON_KEYRING_BACKEND=keyring.backends.null.Keyring; poetry install'
    sudo -u ${USER} bash -c 'export PYTHON_KEYRING_BACKEND=keyring.backends.null.Keyring; poetry run extra/poetry_libvirt_installer.sh'
    sudo usermod -aG kvm ${USER}
    sudo usermod -aG libvirt ${USER}

    cp -r conf/*.conf "custom/conf"
    sed -i "/connection =/cconnection = postgresql://${USER}:${PASSWD}@localhost:5432/${USER}" custom/conf/cuckoo.conf
    # sed -i "/tor/{n;s/enabled = no/enabled = yes/g}" custom/conf/routing.conf
<<<<<<< HEAD
    # sed -i "/memory_dump = off/cmemory_dump = on" custom/conf/cuckoo.conf
    # sed -i "/machinery =/cmachinery = kvm" custom/conf/cuckoo.conf
=======
    #sed -i "/memory_dump = off/cmemory_dump = on" custom/conf/cuckoo.conf
    #sed -i "/machinery =/cmachinery = kvm" custom/conf/cuckoo.conf
>>>>>>> b038b1e0
    sed -i "/interface =/cinterface = ${NETWORK_IFACE}" custom/conf/auxiliary.conf

    chown ${USER}:${USER} -R "/opt/CAPEv2/"

	# default is enabled, so we only need to disable it
	if [ "$MONGO_ENABLE" -lt 1 ]; then
		crudini --set custom/conf/reporting.conf mongodb enabled no
	fi

	if [ "$librenms_enable" -ge 1 ]; then
		crudini --set custom/conf/reporting.conf litereport enabled yes
		crudini --set custom/conf/reporting.conf runstatistics enabled yes
	fi

    python3 utils/community.py -waf -cr
}

function install_systemd() {

    cp /opt/CAPEv2/systemd/cape.service /lib/systemd/system/cape.service
    cp /opt/CAPEv2/systemd/cape-processor.service /lib/systemd/system/cape-processor.service
    cp /opt/CAPEv2/systemd/cape-web.service /lib/systemd/system/cape-web.service
    cp /opt/CAPEv2/systemd/cape-rooter.service /lib/systemd/system/cape-rooter.service
    cp /opt/CAPEv2/systemd/suricata.service /lib/systemd/system/suricata.service
    systemctl daemon-reload
	cape_web_enable_string=''
	if [ "$MONGO_ENABLE" -ge 1 ]; then
		cape_web_enable_string="cape-web"
	fi
    systemctl enable cape cape-rooter cape-processor "$cape_web_enable_string" suricata
    systemctl restart cape cape-rooter cape-processor "$cape_web_enable_string" suricata
}


function install_prometheus_grafana() {

    # install only on master only master
    wget https://github.com/prometheus/prometheus/releases/download/v"$prometheus_version"/prometheus-"$prometheus_version".linux-amd64.tar.gz && tar xf prometheus-"$prometheus_version".linux-amd64.tar.gz
    cd prometheus-$prometheus_version.linux-amd6 && ./prometheus --config.file=prometheus.yml &

    sudo apt-get install -y adduser libfontconfig1
    wget https://dl.grafana.com/oss/release/grafana_"$grafana_version"_amd64.deb
    sudo dpkg -i grafana_"$grafana_version"_amd64.deb

    systemctl enable grafana
    cat << EOL
    Edit grafana config to listen on correct interface, default localhost, then
    systemctl start grafana
    Add prometheus data source: https://prometheus.io/docs/visualization/grafana/
    Add this dashboard: https://grafana.com/grafana/dashboards/11074
EOL
}

function install_node_exporter() {
    # deploy on all all monitoring servers
    wget https://github.com/prometheus/node_exporter/releases/download/v"$node_exporter_version"/node_exporter-"$node_exporter_version".linux-amd64.tar.gz && tar xf node_exporter-"$node_exporter_version".linux-amd64.tar.gz
    cd node_exporter-"$node_exporter_version".linux-amd6 && ./node_exporter &
}

function install_volatility3() {
    sudo apt install unzip
    sudo pip3 install git+https://github.com/volatilityfoundation/volatility3
    vol_path=$(python3 -c "import volatility3.plugins;print(volatility3.__file__.replace('__init__.py', 'symbols/'))")
    cd $vol_path || return
    wget https://downloads.volatilityfoundation.org/volatility3/symbols/windows.zip -O windows.zip
    unzip windows.zip
    rm windows.zip
    chown "${USER}:${USER}" $vol_path -R
}

function install_guacamole() {
    # Kudos to @Enzok https://github.com/kevoreilly/CAPEv2/pull/1065
    # https://guacamole.apache.org/doc/gug/installing-guacamole.html
    sudo add-apt-repository ppa:remmina-ppa-team/remmina-next-daily
    sudo apt update
    sudo apt -y install libcairo2-dev libjpeg-turbo8-dev libpng-dev libossp-uuid-dev freerdp2-dev
    sudo apt install -y freerdp2-dev libssh2-1-dev libvncserver-dev libpulse-dev  libssl-dev libvorbis-dev libwebp-dev libpango1.0-dev libavcodec-dev libavformat-dev libavutil-dev libswscale-dev
    sudo apt install -y bindfs
    # https://downloads.apache.org/guacamole/$guacamole_version/source/


    if [ ! -d "/tmp/guac-build" ] ; then
       mkdir /tmp/guac-build
    fi
    cd /tmp/guac-build || return

    if [ ! -f "guacamole-server-"$guacamole_version".tar.gz" ] ; then
        wget https://downloads.apache.org/guacamole/"$guacamole_version"/source/guacamole-server-"$guacamole_version".tar.gz
        wget https://downloads.apache.org/guacamole/"$guacamole_version"/source/guacamole-server-"$guacamole_version".tar.gz.asc
        tar xf guacamole-server-"$guacamole_version".tar.gz
    fi
    cd guacamole-server-"$guacamole_version" || return
    CFLAGS=-Wno-error ./configure --with-systemd-dir=/etc/systemd/system/
    mkdir -p /tmp/guacamole-"${guacamole_version}"_builded/DEBIAN
    echo -e "Package: guacamole\nVersion: ${guacamole_version}\nArchitecture: $ARCH\nMaintainer: $MAINTAINER\nDescription: Guacamole ${guacamole_version}" > /tmp/guacamole-"${guacamole_version}"_builded/DEBIAN/control
    USE_SYSTEM=1 make -j"$(nproc)" install DESTDIR=/tmp/guacamole-"${guacamole_version}"_builded
    USE_SYSTEM=1 dpkg-deb --build --root-owner-group /tmp/guacamole-"${guacamole_version}"_builded
    sudo dpkg -i --force-overwrite /tmp/guacamole-"${guacamole_version}"_builded.deb
    sudo ldconfig

    pip3 install -U 'Twisted[tls,http2]'

    if [ ! -f "/opt/lib/systemd/system/guac-web.service" ] ; then
        cp /opt/CAPEv2/systemd/guacd.service /lib/systemd/system/guacd.service
        cp /opt/CAPEv2/systemd/guac-web.service /lib/systemd/system/guac-web.service
    fi

    if [ ! -d "/var/www/guacrecordings" ] ; then
        sudo mkdir -p /var/www/guacrecordings && chown ${USER}:${USER} /var/www/guacrecordings
    fi

    if grep -q '/var/www/guacrecordings' /etc/fstab; then
        echo "/opt/CAPEv2/storage/guacrecordings /var/www/guacrecordings fuse.bindfs perms=0000:u+rwD:g+rwD:o+rD 0 0" >> /etc/fstab
    fi

    cd /opt/CAPEv2
    sudo -u ${USER} bash -c 'export PYTHON_KEYRING_BACKEND=keyring.backends.null.Keyring; poetry install'
    cd ..

    sudo mount -a

    systemctl daemon-reload
    systemctl enable guacd.service guac-web.service
    systemctl start guacd.service guac-web.service
}

function install_DIE() {
    apt install libqt5opengl5 libqt5script5 libqt5scripttools5 libqt5sql5 -y
    wget "https://github.com/horsicq/DIE-engine/releases/download/${DIE_VERSION}/die_${DIE_VERSION}_Ubuntu_${UBUNTU_VERSION}_amd64.deb" -O DIE.deb
    dpkg -i DIE.deb
}

function install_UnAutoIt() {
    cd /opt/CAPEv2/data/
    snap install go --classic
    git clone https://github.com/x0r19x91/UnAutoIt && cd UnAutoIt
    GOOS="linux" GOARCH="amd64" go build -o UnAutoIt
}

# Doesn't work ${$1,,}
COMMAND=$(echo "$1"|tr "{A-Z}" "{a-z}")

case $COMMAND in
    '-h')
        usage
        exit 0;;
esac

if [ $# -eq 3 ]; then
    sandbox_version=$2
    IFACE_IP=$3
elif [ $# -eq 0 ]; then
    echo "[-] check --help"
    exit 1
fi

sandbox_version=$(echo "$sandbox_version"|tr "{A-Z}" "{a-z}")

#check if start with root
if [ "$EUID" -ne 0 ] && [[ -z "${BUILD_ENV}" ]]; then
   echo 'This script must be run as root'
   exit 1
fi

case "$COMMAND" in
'base')
    dependencies
    install_mongo
    install_suricata
    install_yara
    install_CAPE
    install_systemd
    install_jemalloc
    if ! crontab -l | grep -q './smtp_sinkhole.sh'; then
        crontab -l | { cat; echo "@reboot cd /opt/CAPEv2/utils/ && ./smtp_sinkhole.sh 2>/dev/null"; } | crontab -
    fi
    # Disabled due to frequent CAPA updates and it breaks it. Users should care about this subject
    # Update FLARE CAPA rules and community every X hours
    # if ! crontab -l | grep -q 'community.py -waf -cr'; then
    #    crontab -l | { cat; echo "5 0 */1 * * cd /opt/CAPEv2/utils/ && python3 community.py -waf -cr && pip3 install -U flare-capa  && systemctl restart cape-processor 2>/dev/null"; } | crontab -
    # fi
    if ! crontab -l | grep -q 'echo signal newnym'; then
        crontab -l | { cat; echo "00 */1 * * * (echo authenticate '""'; echo signal newnym; echo quit) | nc localhost 9051 2>/dev/null"; } | crontab -
    fi


    ;;
'all')
    dependencies
    install_volatility3
    install_mongo
    install_suricata
    install_yara
    install_CAPE
    install_systemd
    install_jemalloc
    install_logrotate
    #socksproxies is to start redsocks stuff
    if [ -f /opt/CAPEv2/socksproxies.sh ]; then
        crontab -l | { cat; echo "@reboot /opt/CAPEv2/socksproxies.sh"; } | crontab -
    fi
    if ! crontab -l | grep -q './smtp_sinkhole.sh'; then
        crontab -l | { cat; echo "@reboot cd /opt/CAPEv2/utils/ && ./smtp_sinkhole.sh 2>/dev/null"; } | crontab -
    fi
    # Update FLARE CAPA rules once per day
    if ! crontab -l | grep -q 'community.py -waf -cr'; then
        crontab -l | { cat; echo "5 0 */1 * * cd /opt/CAPEv2/utils/ && python3 community.py -waf -cr && pip3 install -U flare-capa  && systemctl restart cape-processor 2>/dev/null"; } | crontab -
    fi
	install_librenms
	if [ "$clamav_enable" -ge 1 ]; then
		install_clamav
	fi
    ;;
'systemd')
    install_systemd;;
'suricata')
    install_suricata;;
'yara')
    install_yara;;
'volatility3')
    install_volatility3;;
'postgresql')
    install_postgresql;;
'elastic')
    install_elastic;;
'sandbox')
    install_CAPE;;
'dist')
    distributed;;
'fail2ban')
    install_fail2ban;;
'mongo')
    install_mongo;;
'redsocks2')
    redsocks2;;
'dependencies')
    dependencies;;
'logrotate')
    install_logrotate;;
'librenms')
	install_librenms;;
'librenms_cron_config')
	librenms_cron_config;;
'librenms_snmpd_config')
	librenms_snmpd_config;;
'librenms_sneck_config')
	librenms_sneck_config;;
'issues')
    issues;;
'nginx')
    install_nginx;;
'letsencrypt')
    install_letsencrypt;;
'clamav')
    install_clamav;;
'prometheus')
    install_prometheus_grafana;;
'node_exporter')
    install_node_exporter;;
'jemalloc')
    install_jemalloc;;
'guacamole')
    install_guacamole;;
'docker')
    install_docker;;
'modsecurity')
    install_modsecurity;;
'crowdsecurity')
    install_crowdsecurity;;
'die')
    install_DIE;;
'unautoit')
    install_UnAutoIt;;
*)
    usage;;
esac<|MERGE_RESOLUTION|>--- conflicted
+++ resolved
@@ -1137,13 +1137,8 @@
     cp -r conf/*.conf "custom/conf"
     sed -i "/connection =/cconnection = postgresql://${USER}:${PASSWD}@localhost:5432/${USER}" custom/conf/cuckoo.conf
     # sed -i "/tor/{n;s/enabled = no/enabled = yes/g}" custom/conf/routing.conf
-<<<<<<< HEAD
     # sed -i "/memory_dump = off/cmemory_dump = on" custom/conf/cuckoo.conf
     # sed -i "/machinery =/cmachinery = kvm" custom/conf/cuckoo.conf
-=======
-    #sed -i "/memory_dump = off/cmemory_dump = on" custom/conf/cuckoo.conf
-    #sed -i "/machinery =/cmachinery = kvm" custom/conf/cuckoo.conf
->>>>>>> b038b1e0
     sed -i "/interface =/cinterface = ${NETWORK_IFACE}" custom/conf/auxiliary.conf
 
     chown ${USER}:${USER} -R "/opt/CAPEv2/"
