from __future__ import absolute_import
import hashlib
import logging
import os
import subprocess
import tempfile
from collections.abc import Iterable, Mapping

from lib.cuckoo.common.config import Config
from lib.cuckoo.common.constants import CUCKOO_ROOT
from lib.cuckoo.common.objects import File

try:
    import yara

    HAVE_YARA = True
except ImportError:
    HAVE_YARA = False

cape_malware_parsers = {}

# Config variables
cfg = Config()
repconf = Config("reporting")
process_cfg = Config("processing")

log = logging.getLogger(__name__)


if repconf.mongodb.enabled:
    from dev_utils.mongodb import mongo_find_one

if repconf.elasticsearchdb.enabled:
    from dev_utils.elasticsearchdb import elastic_handler, get_analysis_index

    es = elastic_handler

try:
    import pefile

    HAVE_PEFILE = True
except ImportError:
    print("Missed pefile library. Install it with: pip3 install pefile")
    HAVE_PEFILE = False

<<<<<<< HEAD
HAS_MWCP = False
if process_cfg.mwcp.enabled:
=======
try:
    from lib.cuckoo.common.integrations.Kixtart.detokenize import Kixtart

    HAVE_KIXTART = True
except ImportError:
    HAVE_KIXTART = False

try:
    from lib.cuckoo.common.integrations.vbe_decoder import decode_file as vbe_decode_file

    HAVE_VBE_DECODER = True
except ImportError:
    HAVE_VBE_DECODER = False

try:
    from batch_deobfuscator.batch_interpreter import BatchDeobfuscator, handle_bat_file

    batch_deobfuscator = BatchDeobfuscator()
    HAVE_BAT_DECODER = True
except ImportError:
    HAVE_BAT_DECODER = False
    print("Missed dependency: pip3 install -U git+https://github.com/DissectMalware/batch_deobfuscator")


def load_mwcp_parsers():
    if not process_cfg.mwcp.enabled:
        return {}, False
>>>>>>> 093dd821
    # Import All config parsers
    try:
        import mwcp

        logging.getLogger("mwcp").setLevel(logging.CRITICAL)
        mwcp.register_parser_directory(os.path.join(CUCKOO_ROOT, process_cfg.mwcp.modules_path))
        _malware_parsers = {block.name.rsplit(".", 1)[-1]: block.name for block in mwcp.get_parser_descriptions(config_only=False)}
        assert "MWCP_TEST" in _malware_parsers
        return _malware_parsers, mwcp
    except ImportError as e:
        logging.info("Missed MWCP -> pip3 install mwcp\nDetails: %s", e)
        return {}, False


malware_parsers, mwcp = load_mwcp_parsers()
HAS_MWCP = bool(malware_parsers)


def load_malwareconfig_parsers():
    if not process_cfg.ratdecoders.enabled:
        return False, False, False
    try:
        from malwareconfig import fileparser
        from malwareconfig.modules import __decoders__

        if process_cfg.ratdecoders.modules_path:
            from lib.cuckoo.common.load_extra_modules import ratdecodedr_load_decoders

            ratdecoders_local_modules = ratdecodedr_load_decoders([os.path.join(CUCKOO_ROOT, process_cfg.ratdecoders.modules_path)])
            if ratdecoders_local_modules:
                __decoders__.update(ratdecoders_local_modules)
            assert "TestRats" in __decoders__
        return True, __decoders__, fileparser
    except ImportError:
        logging.info("Missed RATDecoders -> pip3 install malwareconfig")
    except Exception as e:
        logging.error(e, exc_info=True)
    return False, False, False


HAS_MALWARECONFIGS, __decoders__, fileparser = load_malwareconfig_parsers()

HAVE_MALDUCK = False
if process_cfg.malduck.enabled:
    try:
        # from malduck.extractor.loaders import load_modules
        from malduck.extractor import ExtractManager, ExtractorModules
        from malduck.extractor.extractor import Extractor
        from malduck.yara import Yara

        from lib.cuckoo.common.load_extra_modules import malduck_load_decoders

        malduck_rules = Yara.__new__(Yara)
        malduck_modules = ExtractorModules.__new__(ExtractorModules)
        # tmp_modules = load_modules(os.path.join(CUCKOO_ROOT, process_cfg.malduck.modules_path))
        # malduck_modules_names = dict((k.rsplit(".", 1)[-1], v) for k, v in tmp_modules.items())
        malduck_modules_names = malduck_load_decoders(CUCKOO_ROOT)
        malduck_modules.extractors = Extractor.__subclasses__()
        HAVE_MALDUCK = True
        # del tmp_modules
        assert "test_malduck" in malduck_modules_names
    except ImportError:
        logging.info("Missed MalDuck -> pip3 install git+https://github.com/CERT-Polska/malduck/")

HAVE_CAPE_EXTRACTORS = False
if process_cfg.CAPE_extractors.enabled:
    from lib.cuckoo.common.load_extra_modules import cape_load_decoders

    cape_malware_parsers = cape_load_decoders(CUCKOO_ROOT)
    if cape_malware_parsers:
        HAVE_CAPE_EXTRACTORS = True
    assert "test_cape" in cape_malware_parsers

try:
    from modules.processing.parsers.plugxconfig import plugx

    plugx_parser = plugx.PlugXConfig()
except ImportError as e:
    plugx_parser = False
    logging.error(e)

suppress_parsing_list = ["Cerber", "Emotet_Payload", "Ursnif", "QakBot"]

pe_map = {
    "PE32+": ": 64-bit ",
    "PE32": ": 32-bit ",
}

BUFSIZE = int(cfg.processing.analysis_size_limit)


def init_yara():
    """Generates index for yara signatures."""

    categories = ("binaries", "urls", "memory", "CAPE", "macro", "monitor")

    log.debug("Initializing Yara...")

    # Generate root directory for yara rules.
    yara_root = os.path.join(CUCKOO_ROOT, "data", "yara")

    # Loop through all categories.
    for category in categories:
        # Check if there is a directory for the given category.
        category_root = os.path.join(yara_root, category)
        if not os.path.exists(category_root):
            log.warning("Missing Yara directory: %s?", category_root)
            continue

        rules, indexed = {}, []
        for category_root, _, filenames in os.walk(category_root, followlinks=True):
            for filename in filenames:
                if not filename.endswith((".yar", ".yara")):
                    continue
                filepath = os.path.join(category_root, filename)
                rules[f"rule_{category}_{len(rules)}"] = filepath
                indexed.append(filename)

            # Need to define each external variable that will be used in the
        # future. Otherwise Yara will complain.
        externals = {"filename": ""}

        while True:
            try:
                File.yara_rules[category] = yara.compile(filepaths=rules, externals=externals)
                File.yara_initialized = True
                break
            except yara.SyntaxError as e:
                bad_rule = f"{str(e).split('.yar', 1)[0]}.yar"
                log.debug("Trying to delete bad rule: %s", bad_rule)
                if os.path.basename(bad_rule) in indexed:
                    for k, v in rules.items():
                        if v == bad_rule:
                            del rules[k]
                            indexed.remove(os.path.basename(bad_rule))
                            print(f"Deleted broken yara rule: {bad_rule}")
                            break
                else:
                    break
            except yara.Error as e:
                log.error("There was a syntax error in one or more Yara rules: %s", e)
                break

        if category == "memory":
            try:
                mem_rules = yara.compile(filepaths=rules, externals=externals)
                mem_rules.save(os.path.join(yara_root, "index_memory.yarc"))
            except yara.Error as e:
                if "could not open file" in str(e):
                    log.inf("Can't write index_memory.yarc. Did you starting it with correct user?")
                else:
                    log.error(e)

        indexed = sorted(indexed)
        for entry in indexed:
            if (category, entry) == indexed[-1]:
                log.debug("\t `-- %s %s", category, entry)
            else:
                log.debug("\t |-- %s %s", category, entry)


def hash_file(method, path):
    """Calculates an hash on a file by path.
    @param method: callable hashing method
    @param path: file path
    @return: computed hash string
    """
    f = open(path, "rb")
    h = method()
    while True:
        buf = f.read(BUFSIZE)
        if not buf:
            break
        h.update(buf)
    return h.hexdigest()


def upx_harness(raw_data):
    upxfile = tempfile.NamedTemporaryFile(delete=False)
    upxfile.write(raw_data)
    upxfile.close()
    try:
        ret = subprocess.call(f"(upx -d {upxfile.name})", shell=True, stdout=subprocess.PIPE, stderr=subprocess.PIPE)
    except Exception as e:
        logging.error("CAPE: UPX Error %s", e)
        os.unlink(upxfile.name)
        return

    if ret == 0:
        sha256 = hash_file(hashlib.sha256, upxfile.name)
        newname = os.path.join(os.path.dirname(upxfile.name), sha256)
        os.rename(upxfile.name, newname)
        logging.info("CAPE: UPX - Statically unpacked binary %s", upxfile.name)
        return newname
    elif ret == 127:
        logging.error("CAPE: Error - UPX not installed")
    elif ret == 1:
        logging.error("CAPE: Error - UPX CantUnpackException")
    elif ret == 2:
        logging.error("CAPE: Error - UPX 'not packed' exception")
    else:
        logging.error("CAPE: Unknown error - check UPX is installed and working")

    os.unlink(upxfile.name)
    return


def convert(data):
    if isinstance(data, str):
        return str(data)
    elif isinstance(data, Mapping):
        return dict(list(map(convert, data.items())))
    elif isinstance(data, Iterable):
        return type(data)(list(map(convert, data)))
    else:
        return data


def static_config_parsers(yara_hit, file_data):
    """Process CAPE Yara hits"""

    cape_name = yara_hit.replace("_", " ")
    cape_config = {}
    cape_config[cape_name] = {}
    parser_loaded = False
    # CAPE - pure python parsers
    # MWCP
    # RatDecoders
    # MalDuck
    # Attempt to import a parser for the hit
    if HAVE_CAPE_EXTRACTORS and cape_name in cape_malware_parsers:
        logging.debug("Running CAPE")
        try:
            # changed from cape_config to cape_configraw because of avoiding overridden. duplicated value name.
            if hasattr(cape_malware_parsers[cape_name], "extract_config"):
                cape_configraw = cape_malware_parsers[cape_name].extract_config(file_data)
            else:
                cape_configraw = cape_malware_parsers[cape_name].config(file_data)
            if isinstance(cape_configraw, list):
                for (key, value) in cape_configraw[0].items():
                    # python3 map object returns iterator by default, not list and not serializeable in JSON.
                    if isinstance(value, map):
                        value = list(value)
                    cape_config[cape_name].update({key: [value]})
                parser_loaded = True
            elif isinstance(cape_configraw, dict):
                for (key, value) in cape_configraw.items():
                    # python3 map object returns iterator by default, not list and not serializeable in JSON.
                    if isinstance(value, map):
                        value = list(value)
                    cape_config[cape_name].update({key: [value]})
                parser_loaded = True
        except Exception as e:
            logging.error("CAPE: parsing error with %s: %s", cape_name, e)

    # DC3-MWCP
    if HAS_MWCP and not parser_loaded and cape_name and cape_name in malware_parsers:
        logging.debug("Running MWCP")
        try:
            report = mwcp.run(malware_parsers[cape_name], data=file_data)
            reportmeta = report.as_dict_legacy()
            if not report.errors:
                parser_loaded = True
                tmp_dict = {}
                if reportmeta.get("debug"):
                    del reportmeta["debug"]
                if reportmeta.get("other"):
                    for key, value in reportmeta["other"].items():
                        tmp_dict.setdefault(key, [])
                        if value not in tmp_dict[key]:
                            tmp_dict[key].append(value)
                    del reportmeta["other"]

                tmp_dict.update(reportmeta)
                cape_config[cape_name] = convert(tmp_dict)
                logging.debug("CAPE: DC3-MWCP parser for %s completed", cape_name)
            else:
                error_lines = report.errors[0].split("\n")
                for line in error_lines:
                    if line.startswith("ImportError: "):
                        logging.debug("CAPE: DC3-MWCP parser: %s", line.split(": ", 2)[1])
        except pefile.PEFormatError:
            logging.error("pefile PEFormatError")
        except Exception as e:
            logging.error("CAPE: DC3-MWCP config parsing error with %s: %s", cape_name, e)

    elif HAS_MALWARECONFIGS and not parser_loaded and cape_name in __decoders__:
        logging.debug("Running Malwareconfigs")
        try:
            module = False
            file_info = fileparser.FileParser(rawdata=file_data)
            # Detects name by embed yara
            if file_info.malware_name in __decoders__:
                module = __decoders__[file_info.malware_name]["obj"]()
            elif cape_name in __decoders__:
                module = __decoders__[cape_name]["obj"]()
            else:
                logging.warning("%s: wasn't matched by plugin's yara", cape_name)

            if module:
                module.set_file(file_info)
                module.get_config()
                malwareconfig_config = module.config
                # ToDo remove
                if isinstance(malwareconfig_config, list):
                    for (key, value) in malwareconfig_config[0].items():
                        cape_config[cape_name].update({key: [value]})
                elif isinstance(malwareconfig_config, dict):
                    for (key, value) in malwareconfig_config.items():
                        cape_config[cape_name].update({key: [value]})
        except Exception as e:
            if "rules" in str(e):
                logging.warning("You probably need to compile yara-python with dotnet support")
            else:
                logging.error(e, exc_info=True)
                logging.warning(
                    "malwareconfig parsing error with %s: %s, you should submit issue/fix to https://github.com/kevthehermit/RATDecoders/",
                    cape_name,
                    e,
                )

        if cape_config.get(cape_name) == {}:
            return {}

    elif HAVE_MALDUCK and not parser_loaded and cape_name.lower() in malduck_modules_names:
        logging.debug("Running Malduck")
        if not File.yara_initialized:
            init_yara()
        # placing here due to not load yara in not related tools
        malduck_rules.rules = File.yara_rules["CAPE"]
        malduck_modules.rules = malduck_rules
        ext = ExtractManager.__new__(ExtractManager)
        ext.configs = {}
        ext.modules = malduck_modules
        tmp_file = tempfile.NamedTemporaryFile(delete=False)
        tmp_file.write(file_data)
        ext.push_file(tmp_file.name)
        tmp_file.close()

        tmp_config = ext.config
        del ext
        if tmp_config:
            for (key, value) in tmp_config[0].items():
                cape_config[cape_name].update({key: [value]})

    if not cape_config[cape_name]:
        return {}

    return cape_config


def static_config_lookup(file_path, sha256=False):
    if not sha256:
        sha256 = hashlib.sha256(open(file_path, "rb").read()).hexdigest()

    if repconf.mongodb.enabled:
        document_dict = mongo_find_one(
            "analysis", {"target.file.sha256": sha256}, {"CAPE.configs": 1, "info.id": 1, "_id": 0}, sort=[("_id", -1)]
        )
    elif repconf.elasticsearchdb.enabled:
        document_dict = es.search(
            index=get_analysis_index(),
            body={"query": {"match": {"target.file.sha256": sha256}}},
            _source=["CAPE.configs", "info.id"],
            sort={"_id": {"order": "desc"}},
        )["hits"]["hits"][0]["_source"]
    else:
        document_dict = None

    if not document_dict:
        return

    has_config = document_dict.get("CAPE", {}).get("configs", [])
    if has_config:
        return document_dict["info"]


def static_extraction(path):
    try:
        if not File.yara_initialized:
            init_yara()
        hits = File(path).get_yara(category="CAPE")
        if not hits:
            return False
        # Get the file data
        with open(path, "rb") as file_open:
            file_data = file_open.read()
        for hit in hits:
            config = static_config_parsers(hit["name"], file_data)
            if config:
                return config
        return False
    except Exception as e:
        logging.error(e)

    return False


def cape_name_from_yara(details, pid, results):
    for hit in details.get("cape_yara", []) or []:
        if "meta" in hit and any(
            [file_type in hit["meta"].get("cape_type", "").lower() for file_type in ("payload", "config", "loader")]
        ):
            if "detections2pid" not in results:
                results.setdefault("detections2pid", {})
            results["detections2pid"].setdefault(str(pid), [])
            name = hit["name"].replace("_", " ")
            if name not in results["detections2pid"][str(pid)]:
                results["detections2pid"][str(pid)].append(name)
            return name<|MERGE_RESOLUTION|>--- conflicted
+++ resolved
@@ -43,38 +43,9 @@
     print("Missed pefile library. Install it with: pip3 install pefile")
     HAVE_PEFILE = False
 
-<<<<<<< HEAD
-HAS_MWCP = False
-if process_cfg.mwcp.enabled:
-=======
-try:
-    from lib.cuckoo.common.integrations.Kixtart.detokenize import Kixtart
-
-    HAVE_KIXTART = True
-except ImportError:
-    HAVE_KIXTART = False
-
-try:
-    from lib.cuckoo.common.integrations.vbe_decoder import decode_file as vbe_decode_file
-
-    HAVE_VBE_DECODER = True
-except ImportError:
-    HAVE_VBE_DECODER = False
-
-try:
-    from batch_deobfuscator.batch_interpreter import BatchDeobfuscator, handle_bat_file
-
-    batch_deobfuscator = BatchDeobfuscator()
-    HAVE_BAT_DECODER = True
-except ImportError:
-    HAVE_BAT_DECODER = False
-    print("Missed dependency: pip3 install -U git+https://github.com/DissectMalware/batch_deobfuscator")
-
-
 def load_mwcp_parsers():
     if not process_cfg.mwcp.enabled:
         return {}, False
->>>>>>> 093dd821
     # Import All config parsers
     try:
         import mwcp
