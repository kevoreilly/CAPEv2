import logging

log = logging.getLogger(__name__)


<<<<<<< HEAD
def cents_cobaltstrikebeacon(config_dict, sid_counter, md5, task_link):
=======
def cents_cobaltstrikebeacon(config_dict, sid_counter, md5, date):
>>>>>>> 12726c67
    """Creates Suricata rules from extracted CobaltStrikeBeacon malware configuration.

    :param config_dict: Dictionary with the extracted CobaltStrikeBeacon configuration.
    :type config_dict: `dict`

    :param sid_counter: Signature ID of the next Suricata rule.
    :type sid_counter: `int`

    :param md5: MD5 hash of the source sample.
    :type md5: `int`

<<<<<<< HEAD
    :param task_link: Link to analysis task of the source sample.
    :type task_link: `str`

    :return List of Suricata rules (`str`) or empty list if no rule has been created.
    """
    if not config_dict or not sid_counter or not md5 or not task_link:
=======
    :param date: Timestamp of the analysis run of the source sample.
    :type date: `str`

    :return List of Suricata rules (`str`) or empty list if no rule has been created.
    """
    if not config_dict or not sid_counter or not md5 or not date:
>>>>>>> 12726c67
        return []

    next_sid = sid_counter
    rule_list = []
    try:
        beacon_type = config_dict.get("BeaconType", [])[0]
        port = config_dict.get("Port", [])[0]
        c2 = config_dict.get("C2Server", [])[0].split(",")[0]
    except Exception as e:
        log.warning(f"[CENTS] Exception while trying to create CobaltStrike rules: {e}")

    if beacon_type and port and c2:
        # TODO make this better and differentiate between HTTP and HTTPS beacon types
        rule = f"alert http $HOME_NET any -> $EXTERNAL_NET {port} (msg:\"ET MALWARE CobaltStrike Beacon " \
               f"C2 Communication - CAPE sandbox config extraction\"; flow:established,to_server; " \
<<<<<<< HEAD
               f"content:\"{c2}\"; fast_pattern; reference:md5,{md5}; reference:url,{task_link}; sid:{next_sid}; " \
               f"rev:1;)"
=======
               f"content:\"{c2}\"; fast_pattern; reference:md5,{md5}; sid:{next_sid}; rev:1; " \
               f"metadata:created_at {date};)"
>>>>>>> 12726c67
        next_sid += 1
        rule_list.append(rule)

    return rule_list<|MERGE_RESOLUTION|>--- conflicted
+++ resolved
@@ -2,12 +2,7 @@
 
 log = logging.getLogger(__name__)
 
-
-<<<<<<< HEAD
-def cents_cobaltstrikebeacon(config_dict, sid_counter, md5, task_link):
-=======
-def cents_cobaltstrikebeacon(config_dict, sid_counter, md5, date):
->>>>>>> 12726c67
+def cents_cobaltstrikebeacon(config_dict, sid_counter, md5, date, task_link):
     """Creates Suricata rules from extracted CobaltStrikeBeacon malware configuration.
 
     :param config_dict: Dictionary with the extracted CobaltStrikeBeacon configuration.
@@ -19,21 +14,15 @@
     :param md5: MD5 hash of the source sample.
     :type md5: `int`
 
-<<<<<<< HEAD
+    :param date: Timestamp of the analysis run of the source sample.
+    :type date: `str`
+    
     :param task_link: Link to analysis task of the source sample.
     :type task_link: `str`
 
     :return List of Suricata rules (`str`) or empty list if no rule has been created.
     """
-    if not config_dict or not sid_counter or not md5 or not task_link:
-=======
-    :param date: Timestamp of the analysis run of the source sample.
-    :type date: `str`
-
-    :return List of Suricata rules (`str`) or empty list if no rule has been created.
-    """
-    if not config_dict or not sid_counter or not md5 or not date:
->>>>>>> 12726c67
+    if not config_dict or not sid_counter or not md5 or not date or not task_link:
         return []
 
     next_sid = sid_counter
@@ -49,13 +38,8 @@
         # TODO make this better and differentiate between HTTP and HTTPS beacon types
         rule = f"alert http $HOME_NET any -> $EXTERNAL_NET {port} (msg:\"ET MALWARE CobaltStrike Beacon " \
                f"C2 Communication - CAPE sandbox config extraction\"; flow:established,to_server; " \
-<<<<<<< HEAD
-               f"content:\"{c2}\"; fast_pattern; reference:md5,{md5}; reference:url,{task_link}; sid:{next_sid}; " \
-               f"rev:1;)"
-=======
-               f"content:\"{c2}\"; fast_pattern; reference:md5,{md5}; sid:{next_sid}; rev:1; " \
-               f"metadata:created_at {date};)"
->>>>>>> 12726c67
+               f"content:\"{c2}\"; fast_pattern; reference:md5,{md5}; reference:url,{task_link}; " \
+               f"sid:{next_sid}; rev:1; metadata:created_at {date};)"
         next_sid += 1
         rule_list.append(rule)
 
