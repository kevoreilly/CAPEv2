import logging
from Crypto.Cipher import ARC4
from ipaddress import ip_address

log = logging.getLogger(__name__)


def _chunk_stuff(stuff, group_size=20):
    # really just need to chunk out the ip into groups of....20?
    # https://stackoverflow.com/questions/312443/how-do-you-split-a-list-into-evenly-sized-chunks
    for i in range(0, len(stuff), group_size):
        yield ','.join(stuff[i:i + group_size])


def _build_rc4_rule(passphrase):
    hex_plain_text = "5b4461746153746172745d00000000"

    cipher = ARC4.new(passphrase)
    value = bytes.fromhex(hex_plain_text)
    enc_value = cipher.encrypt(value)

    # conver the encrypted form if the plain text to a hex string
    enc_hex_value = enc_value.hex()

    first_value = ""
    second_value = ""
    # split the first part into two char groups as hex, we need these for the rules
    # skip over the last 8 bytes
    for i in range(0, len(enc_hex_value) - 8, 2):
        first_value += f"{enc_hex_value[i:i + 2]} "

    # only take the last 4 bytes
    for i in range(len(enc_hex_value) - 4, len(enc_hex_value), 2):
        second_value += f"{enc_hex_value[i:i + 2]} "

    return first_value.rstrip(), second_value.rstrip()


def _parse_mwcp(remcos_config):
    remcos_config_list = []
    control = remcos_config.get('control', [])
    for c in control:
        if c and c.startswith("tcp://"):
            # maxsplit here incase the passphrase includes :
            tmp = c.replace("tcp://", "").split(":", maxsplit=2)
            if tmp:
                # if we don't have a password, just add a blank one,
                if len(tmp) == 2:
                    remcos_config_list.append(
                        {"Version": remcos_config.get("version", ""), "C2": tmp[0], "Port": tmp[1], "Password": ""}
                    )
                elif len(tmp) == 3 and tmp[2] != "":
                    # we can include the passprhase
                    remcos_config_list.append(
                        {"Version": remcos_config.get("version", ""), "C2": tmp[0], "Port": tmp[1], "Password": tmp[2]}
                    )
                else:
                    log.debug(f"[CENTS - Remcos] MWCP config - found to be invalid --> {c}")

    return remcos_config_list


def _parse_ratdecoders(remcos_config):
    domains = remcos_config.get("domains", [])
    remcos_config_list = []
    for domain in domains:
        # why is this a list of lists
        for nested_domain in domain:
            remcos_config_list.append(
                # notice the typo here including the colon after c2:
                # https://github.com/kevthehermit/RATDecoders/blob/master/malwareconfig/decoders/remcos.py#L56
                {"C2": nested_domain.get("c2:", ""),
                 "Port": nested_domain.get("port", ""),
                 "Password": nested_domain.get("password", ""),
                 }
            )

    return remcos_config_list


<<<<<<< HEAD
def cents_remcos(config_dict, sid_counter, md5, task_link):
=======
def cents_remcos(config_dict, sid_counter, md5, date):
>>>>>>> 12726c67
    """Creates Suricata rules from extracted Remcos malware configuration.

    :param config_dict: Dictionary with the extracted Remcos configuration.
    :type config_dict: `dict`

    :param sid_counter: Signature ID of the next Suricata rule.
    :type sid_counter: `int`

    :param md5: MD5 hash of the source sample.
    :type md5: `int`

<<<<<<< HEAD
    :param task_link: Link to analysis task of the source sample.
    :type task_link: `str`

    :return List of Suricata rules (`str`) or empty list if no rule has been created.
    """
    if not config_dict or not sid_counter or not md5 or not task_link:
=======
    :param date: Timestamp of the analysis run of the source sample.
    :type date: `str`

    :return List of Suricata rules (`str`) or empty list if no rule has been created.
    """
    if not config_dict or not sid_counter or not md5 or not date:
>>>>>>> 12726c67
        return []

    next_sid = sid_counter
    # build out an array to store the parsed configs
    remcos_config_list = []

    # lowercase the key names in the configs for constancy
    remcos_config = dict((k.lower(), v) for k, v in config_dict.items())

    if not remcos_config:
        return []

    # there are two remcos parsers that could be at work here
    # 1) RATDecoders - https://github.com/kevthehermit/RATDecoders/blob/master/malwareconfig/decoders/remcos.py
    #    which is an optional configuration that can be enabled in the processing.conf file
    # 2) MWCP - https://github.com/kevoreilly/CAPEv2/blob/master/modules/processing/parsers/mwcp/Remcos.py
    #    which is an optional configuration that can be enabled in the processing.conf file
    if 'control' in remcos_config and 'domains' not in remcos_config:
        # we have an MWCP config
        log.debug("[CENTS - Remcos] Parsing DC3-MWCP based config")
        parsed_remcos_config = _parse_mwcp(remcos_config)
        for _config in parsed_remcos_config:
            if _config not in remcos_config_list:
                remcos_config_list.append(_config)

    if 'domains' in remcos_config and 'control' not in remcos_config:
        # we have a RATDecoders config
        log.debug("[CENTS - Remcos] Parsing RATDecoders based config")
        parsed_remcos_config = _parse_ratdecoders(remcos_config)
        for _config in parsed_remcos_config:
            if _config not in remcos_config_list:
                remcos_config_list.append(_config)

    # if we don't have a parsed config, drop out
    log.debug("[CENTS - Remcos] Done Parsing Config")
    if not remcos_config_list:
        log.debug("[CENTS - Remcos] No parsed configs found")
        return []

    # Now we want to create Suricata rules finally
    rule_list = []
    ip_list = set()
    domain_list = set()
    for c2_server in list(map(lambda x: x.get('C2'), remcos_config_list)):
        try:
            c2_ip = ip_address(c2_server)
        except ValueError:
            domain_list.add(c2_server)
        else:
            # only create rules for "global" ip addresses
            if c2_ip.is_global:
                ip_list.add(c2_server)
            else:
                log.debug("[CENTS - Remcos] Skipping c2 server due to non-routable ip")

    log.debug("[CENTS - Remcos] Building IP based rules")
    for ip_group in _chunk_stuff(list(ip_list)):
        rule = f"alert tcp $HOME_NET any -> {ip_group} any (msg:\"ET CENTS Remcos RAT (C2 IP Address) " \
               f"C2 Communication - CAPE sandbox config extraction\"; flow:established,to_server; " \
<<<<<<< HEAD
               f"reference:md5,{md5}; reference:url,{task_link}; sid:{next_sid}; rev:1;)"
=======
               f"reference:md5,{md5}; sid:{next_sid}; rev:1; " \
               f"metadata:created_at {date};)"
>>>>>>> 12726c67
        rule_list.append(rule)
        next_sid += 1

    log.debug("[CENTS - Remcos] Building Domain based rules")
    for c2_domain in domain_list:
        rule = f"alert dns $HOME_NET any -> any any (msg:\"ET CENTS Remcos RAT (C2 Domain) " \
               f"C2 Communication - CAPE sandbox config extraction\"; flow:established,to_server; " \
               f"dns.query; content:\"{c2_domain}\"; " \
<<<<<<< HEAD
               f"reference:md5,{md5}; reference:url,{task_link}; sid:{next_sid}; rev:1;)"
=======
               f"reference:md5,{md5}; sid:{next_sid}; rev:1; " \
               f"metadata:created_at {date};)"
>>>>>>> 12726c67
        rule_list.append(rule)
        next_sid += 1

    log.debug("[CENTS - Remcos] Building Password based rules")
    for parsed_config in remcos_config_list:
        # if we have a password, we should create a rule for the RC4 encrypted stuff
        if parsed_config.get("Password", ""):
            first, second = _build_rc4_rule(parsed_config.get('Password'))
            rule = f"alert tcp $HOME_NET any -> $EXTERNAL_NET any (msg:\"ET CENTS Remcos RAT " \
                   f"(passphrase {parsed_config.get('Password')}) " \
                   f"C2 Communication - CAPE sandbox config extraction\"; flow:established,to_server; " \
                   f"content:\"|{first}|\"; startswith; fast_pattern; content:\"|{second}|\"; distance:2; within:2; " \
<<<<<<< HEAD
                   f"reference:md5,{md5}; reference:url,{task_link}; sid:{next_sid}; rev:1;)"
=======
                   f"reference:md5,{md5}; sid:{next_sid}; rev:1; " \
                   f"metadata:created_at {date};)"
>>>>>>> 12726c67
            rule_list.append(rule)
            next_sid += 1

    log.debug("[CENTS - Remcos] Returning built rules")
    return rule_list<|MERGE_RESOLUTION|>--- conflicted
+++ resolved
@@ -77,12 +77,7 @@
 
     return remcos_config_list
 
-
-<<<<<<< HEAD
-def cents_remcos(config_dict, sid_counter, md5, task_link):
-=======
-def cents_remcos(config_dict, sid_counter, md5, date):
->>>>>>> 12726c67
+def cents_remcos(config_dict, sid_counter, md5, date, task_link):
     """Creates Suricata rules from extracted Remcos malware configuration.
 
     :param config_dict: Dictionary with the extracted Remcos configuration.
@@ -94,21 +89,15 @@
     :param md5: MD5 hash of the source sample.
     :type md5: `int`
 
-<<<<<<< HEAD
+    :param date: Timestamp of the analysis run of the source sample.
+    :type date: `str`
+
     :param task_link: Link to analysis task of the source sample.
     :type task_link: `str`
 
     :return List of Suricata rules (`str`) or empty list if no rule has been created.
     """
-    if not config_dict or not sid_counter or not md5 or not task_link:
-=======
-    :param date: Timestamp of the analysis run of the source sample.
-    :type date: `str`
-
-    :return List of Suricata rules (`str`) or empty list if no rule has been created.
-    """
-    if not config_dict or not sid_counter or not md5 or not date:
->>>>>>> 12726c67
+    if not config_dict or not sid_counter or not md5 or not date or not task_link:
         return []
 
     next_sid = sid_counter
@@ -168,12 +157,8 @@
     for ip_group in _chunk_stuff(list(ip_list)):
         rule = f"alert tcp $HOME_NET any -> {ip_group} any (msg:\"ET CENTS Remcos RAT (C2 IP Address) " \
                f"C2 Communication - CAPE sandbox config extraction\"; flow:established,to_server; " \
-<<<<<<< HEAD
-               f"reference:md5,{md5}; reference:url,{task_link}; sid:{next_sid}; rev:1;)"
-=======
-               f"reference:md5,{md5}; sid:{next_sid}; rev:1; " \
+               f"reference:md5,{md5}; reference:url,{task_link}; sid:{next_sid}; rev:1; " \
                f"metadata:created_at {date};)"
->>>>>>> 12726c67
         rule_list.append(rule)
         next_sid += 1
 
@@ -182,12 +167,8 @@
         rule = f"alert dns $HOME_NET any -> any any (msg:\"ET CENTS Remcos RAT (C2 Domain) " \
                f"C2 Communication - CAPE sandbox config extraction\"; flow:established,to_server; " \
                f"dns.query; content:\"{c2_domain}\"; " \
-<<<<<<< HEAD
-               f"reference:md5,{md5}; reference:url,{task_link}; sid:{next_sid}; rev:1;)"
-=======
-               f"reference:md5,{md5}; sid:{next_sid}; rev:1; " \
+               f"reference:md5,{md5}; reference:url,{task_link}; sid:{next_sid}; rev:1; " \
                f"metadata:created_at {date};)"
->>>>>>> 12726c67
         rule_list.append(rule)
         next_sid += 1
 
@@ -200,12 +181,8 @@
                    f"(passphrase {parsed_config.get('Password')}) " \
                    f"C2 Communication - CAPE sandbox config extraction\"; flow:established,to_server; " \
                    f"content:\"|{first}|\"; startswith; fast_pattern; content:\"|{second}|\"; distance:2; within:2; " \
-<<<<<<< HEAD
-                   f"reference:md5,{md5}; reference:url,{task_link}; sid:{next_sid}; rev:1;)"
-=======
-                   f"reference:md5,{md5}; sid:{next_sid}; rev:1; " \
+                   f"reference:md5,{md5}; reference:url,{task_link}; sid:{next_sid}; rev:1; " \
                    f"metadata:created_at {date};)"
->>>>>>> 12726c67
             rule_list.append(rule)
             next_sid += 1
 
