import logging
from urllib.parse import urlparse

log = logging.getLogger(__name__)


<<<<<<< HEAD
def cents_squirrelwaffle(config_dict, sid_counter, md5, task_link):
=======
def cents_squirrelwaffle(config_dict, sid_counter, md5, date):
>>>>>>> 12726c67
    """Creates Suricata rules from extracted SquirrelWaffle malware configuration.

    :param config_dict: Dictionary with the extracted SquirrelWaffle configuration.
    :type config_dict: `dict`

    :param sid_counter: Signature ID of the next Suricata rule.
    :type sid_counter: `int`

    :param md5: MD5 hash of the source sample.
    :type md5: `int`

<<<<<<< HEAD
    :param task_link: Link to analysis task of the source sample.
    :type task_link: `str`

    :return List of Suricata rules (`str`) or empty list if no rule has been created.
    """
    if not config_dict or not sid_counter or not md5 or not task_link:
=======
    :param date: Timestamp of the analysis run of the source sample.
    :type date: `str`

    :return List of Suricata rules (`str`) or empty list if no rule has been created.
    """
    if not config_dict or not sid_counter or not md5 or not date:
>>>>>>> 12726c67
        return []

    next_sid = sid_counter
    rule_list = []
    url_list_main = config_dict.get("URLs", [])
    for urls in url_list_main:
        # why is this a list of lists
        for nested_url in urls:
            # urlparse expects the url to be introduced with a // https://docs.python.org/3/library/urllib.parse.html
            # Following the syntax specifications in RFC 1808, urlparse recognizes a netloc only if it is properly
            # introduced by ‘//’. Otherwise the input is presumed to be a relative URL and thus to start with a path
            # component.
            if not nested_url.lower().startswith("http://") and not nested_url.lower().startswith("https://"):
                nested_url = f"http://{nested_url}"
            c2 = urlparse(nested_url)
            # we'll make two rules, dns and http
            http_rule = f"alert http $HOME_NET any -> $EXTERNAL_NET any (msg:\"ET CENTS SquirrelWaffle CnC " \
                        f"Activity\"; flow:established,to_server; http.method; content:\"POST\"; http.host; " \
<<<<<<< HEAD
                        f"content:\"{c2.hostname}\"; fast_pattern; reference:md5,{md5}; reference:url,{task_link}; " \
                        f"http.uri; content:\"{c2.path}\"; bsize:{len(c2.path)}; sid:{next_sid}; rev:1;)"
=======
                        f"content:\"{c2.hostname}\"; fast_pattern; reference:md5,{md5}; http.uri; " \
                        f"content:\"{c2.path}\"; bsize:{len(c2.path)}; sid:{next_sid}; rev:1; " \
                        f"metadata:created_at {date};)"
>>>>>>> 12726c67

            rule_list.append(http_rule)
            next_sid += 1

            dns_rule = f"alert dns $HOME_NET any -> any any (msg:\"ET CENTS SquirrelWaffle CnC Domain in DNS Query\"; " \
<<<<<<< HEAD
                       f"dns.query; content:\"{c2.hostname}\"; fast_pattern; reference:md5,{md5}; " \
                       f"reference:url,{task_link}; sid:{next_sid}; rev:1;)"
=======
                       f"dns.query; content:\"{c2.hostname}\"; fast_pattern; reference:md5,{md5}; sid:{next_sid}; rev" \
                       f":1; " \
                       f"metadata:created_at {date};)"
>>>>>>> 12726c67

            rule_list.append(dns_rule)
            next_sid += 1

    return rule_list<|MERGE_RESOLUTION|>--- conflicted
+++ resolved
@@ -3,12 +3,7 @@
 
 log = logging.getLogger(__name__)
 
-
-<<<<<<< HEAD
-def cents_squirrelwaffle(config_dict, sid_counter, md5, task_link):
-=======
-def cents_squirrelwaffle(config_dict, sid_counter, md5, date):
->>>>>>> 12726c67
+def cents_squirrelwaffle(config_dict, sid_counter, md5, date, task_link):
     """Creates Suricata rules from extracted SquirrelWaffle malware configuration.
 
     :param config_dict: Dictionary with the extracted SquirrelWaffle configuration.
@@ -20,21 +15,15 @@
     :param md5: MD5 hash of the source sample.
     :type md5: `int`
 
-<<<<<<< HEAD
+    :param date: Timestamp of the analysis run of the source sample.
+    :type date: `str`
+
     :param task_link: Link to analysis task of the source sample.
     :type task_link: `str`
 
     :return List of Suricata rules (`str`) or empty list if no rule has been created.
     """
-    if not config_dict or not sid_counter or not md5 or not task_link:
-=======
-    :param date: Timestamp of the analysis run of the source sample.
-    :type date: `str`
-
-    :return List of Suricata rules (`str`) or empty list if no rule has been created.
-    """
-    if not config_dict or not sid_counter or not md5 or not date:
->>>>>>> 12726c67
+    if not config_dict or not sid_counter or not md5 or not date or not task_link:
         return []
 
     next_sid = sid_counter
@@ -53,27 +42,17 @@
             # we'll make two rules, dns and http
             http_rule = f"alert http $HOME_NET any -> $EXTERNAL_NET any (msg:\"ET CENTS SquirrelWaffle CnC " \
                         f"Activity\"; flow:established,to_server; http.method; content:\"POST\"; http.host; " \
-<<<<<<< HEAD
-                        f"content:\"{c2.hostname}\"; fast_pattern; reference:md5,{md5}; reference:url,{task_link}; " \
-                        f"http.uri; content:\"{c2.path}\"; bsize:{len(c2.path)}; sid:{next_sid}; rev:1;)"
-=======
-                        f"content:\"{c2.hostname}\"; fast_pattern; reference:md5,{md5}; http.uri; " \
+                        f"content:\"{c2.hostname}\"; fast_pattern; reference:md5,{md5}; reference:url,{task_link}; http.uri; " \
                         f"content:\"{c2.path}\"; bsize:{len(c2.path)}; sid:{next_sid}; rev:1; " \
                         f"metadata:created_at {date};)"
->>>>>>> 12726c67
 
             rule_list.append(http_rule)
             next_sid += 1
 
             dns_rule = f"alert dns $HOME_NET any -> any any (msg:\"ET CENTS SquirrelWaffle CnC Domain in DNS Query\"; " \
-<<<<<<< HEAD
-                       f"dns.query; content:\"{c2.hostname}\"; fast_pattern; reference:md5,{md5}; " \
-                       f"reference:url,{task_link}; sid:{next_sid}; rev:1;)"
-=======
-                       f"dns.query; content:\"{c2.hostname}\"; fast_pattern; reference:md5,{md5}; sid:{next_sid}; rev" \
-                       f":1; " \
+                       f"dns.query; content:\"{c2.hostname}\"; fast_pattern; reference:md5,{md5}; reference:url,{task_link}; " \
+                       f"sid:{next_sid}; rev:1; " \
                        f"metadata:created_at {date};)"
->>>>>>> 12726c67
 
             rule_list.append(dns_rule)
             next_sid += 1
