# Copyright (C) 2015 Optiv, Inc. (brad.spengler@optiv.com)
# This file is part of Cuckoo Sandbox - http://www.cuckoosandbox.org
# See the file 'docs/LICENSE' for copying permission.

import logging
import os
import tempfile
from typing import List

from lib.cuckoo.common.config import Config
from lib.cuckoo.common.exceptions import CuckooDemuxError
from lib.cuckoo.common.objects import File
from lib.cuckoo.common.path_utils import path_exists, path_mkdir, path_write_file
from lib.cuckoo.common.quarantine import unquarantine
from lib.cuckoo.common.trim_utils import trim_file, trimmed_path
from lib.cuckoo.common.utils import get_options, sanitize_filename

sfFile = False
try:
    # from sflock import __version__ as sf_version
    from sflock import unpack
    from sflock.abstracts import File as sfFile
    from sflock.exception import UnpackException
    from sflock.unpack.office import OfficeFile

    HAS_SFLOCK = True
except ImportError:
    print("\n\n[!] Missing dependencies. Run: poetry install\n\n")
    HAS_SFLOCK = False

log = logging.getLogger(__name__)
cuckoo_conf = Config()
web_cfg = Config("web")
tmp_path = cuckoo_conf.cuckoo.get("tmppath", "/tmp")
linux_enabled = web_cfg.linux.get("enabled", False) or web_cfg.linux.get("static_only", False)

demux_extensions_list = {
    b".accdr",
    b".exe",
    b".dll",
    b".com",
    b".jar",
    b".pdf",
    b".msi",
    b".msix",
    b".msixbundle",
    b".bin",
    b".scr",
    b".zip",
    b".tar",
    b".gz",
    b".tgz",
    b".rar",
    b".htm",
    b".html",
    b".hta",
    b".doc",
    b".dot",
    b".docx",
    b".dotx",
    b".docm",
    b".dotm",
    b".docb",
    b".mht",
    b".mso",
    b".js",
    b".jse",
    b".vbs",
    b".vbe",
    b".xls",
    b".xlt",
    b".xlm",
    b".xlsx",
    b".xltx",
    b".xlsm",
    b".xltm",
    b".xlsb",
    b".xla",
    b".xlam",
    b".xll",
    b".xlw",
    b".ppt",
    b".pot",
    b".pps",
    b".pptx",
    b".pptm",
    b".potx",
    b".potm",
    b".ppam",
    b".ppsx",
    b".ppsm",
    b".sldx",
    b".sldm",
    b".wsf",
    b".bat",
    b".ps1",
    b".sh",
    b".pl",
    b".lnk",
    b".one",
    b".onetoc2",
}

whitelist_extensions = {"doc", "xls", "ppt", "pub", "jar"}

blacklist_extensions = {"apk", "dmg"}

# list of valid file types to extract - TODO: add more types
VALID_TYPES = {"PE32", "Java Jar", "Outlook", "Message", "MS Windows shortcut", "PDF document", *File.LINUX_TYPES}
VALID_PACKAGES = {"doc", "xls", "ppt", "pdf"}
OFFICE_TYPES = [
    "Composite Document File",
    "CDFV2 Encrypted",
    "Excel 2007+",
    "Word 2007+",
    "Microsoft OOXML",
]


def options2passwd(options: str) -> str:
    password = ""
    if "password=" in options:
        password = get_options(options).get("password")
        if password and isinstance(password, bytes):
            password = password.decode()

    return password


def demux_office(filename: bytes, password: str, platform: str) -> List[bytes]:
    retlist = []
    target_path = os.path.join(tmp_path, "cuckoo-tmp/msoffice-crypt-tmp")
    if not path_exists(target_path):
        path_mkdir(target_path)
    decrypted_name = os.path.join(target_path, os.path.basename(filename).decode())

    if HAS_SFLOCK:
        ofile = OfficeFile(sfFile.from_path(filename))
        d = ofile.decrypt(password)
        # TODO: add decryption verification checks
        if hasattr(d, "contents") and "Encrypted" not in d.magic:
            _ = path_write_file(decrypted_name, d.contents)
            retlist.append((decrypted_name.encode(), platform))
    else:
        raise CuckooDemuxError("MS Office decryptor not available")

    if not retlist:
        retlist.append((filename, platform))

    return retlist


def is_valid_type(magic: str) -> bool:
    # check for valid file types and don't rely just on file extension
    return any(ftype in magic for ftype in VALID_TYPES)


def is_valid_package(package: str) -> bool:
    # check if the file has a valid package type
    if not package:
        return False
    return any(ptype in package for ptype in VALID_PACKAGES)


# ToDo fix return type
def _sf_children(child: sfFile):  # -> bytes:
    path_to_extract = ""
    _, ext = os.path.splitext(child.filename)
    ext = ext.lower()
    if (
        ext in demux_extensions_list
        or is_valid_package(child.package)
        or is_valid_type(child.magic)
        or (not ext and is_valid_type(child.magic))
        # msix
        or all([pattern in child.contents for pattern in (b"Registry.dat", b"AppxManifest.xml")])
    ):
        target_path = os.path.join(tmp_path, "cuckoo-sflock")
        if not path_exists(target_path):
            path_mkdir(target_path)
        tmp_dir = tempfile.mkdtemp(dir=target_path)
        try:
            if child.contents:
                path_to_extract = os.path.join(tmp_dir, sanitize_filename((child.filename).decode()))
                _ = path_write_file(path_to_extract, child.contents)
        except Exception as e:
<<<<<<< HEAD
            log.exception(e)
    return (path_to_extract.encode(), child.platform, child.get_type(), child.get_size())
=======
            log.error(e, exc_info=True)
    return (path_to_extract.encode(), child.platform, child.magic, child.filesize)
>>>>>>> c8a4d912


# ToDo fix typing need to add str as error msg
def demux_sflock(filename: bytes, options: str, check_shellcode: bool = True):  # -> List[bytes]:
    retlist = []
    # do not extract from .bin (downloaded from us)
    if os.path.splitext(filename)[1] == b".bin":
        return retlist, ""

    # ToDo need to introduce error msgs here
    try:
        password = options2passwd(options) or "infected"
        try:
            unpacked = unpack(filename, password=password, check_shellcode=check_shellcode)
        except UnpackException:
            unpacked = unpack(filename, check_shellcode=check_shellcode)

        if unpacked.package in whitelist_extensions:
            file = File(filename)
            magic_type = file.get_type()
            platform = file.get_platform()
            file_size = file.get_size()
            return [[filename, platform, magic_type, file_size]], ""
        if unpacked.package in blacklist_extensions:
            return [], "blacklisted package"
        for sf_child in unpacked.children:
            if sf_child.to_dict().get("children"):
                for ch in sf_child.children:
                    tmp_child = _sf_children(ch)
                    # check if path is not empty
                    if tmp_child and tmp_child[0]:
                        retlist.extend(tmp_child)
                # child is not available, the original file should be put into the list
                tmp_child = _sf_children(sf_child)
                # check if path is not empty
                if tmp_child and tmp_child[0]:
                    retlist.append(tmp_child)
            else:
                tmp_child = _sf_children(sf_child)
                # check if path is not empty
                if tmp_child and tmp_child[0]:
                    retlist.append(tmp_child)
    except Exception as e:
<<<<<<< HEAD
        log.exception(e)
    return list(filter(None, retlist)), ""
=======
        log.error(e, exc_info=True)
    return retlist, ""
>>>>>>> c8a4d912


def demux_sample(filename: bytes, package: str, options: str, use_sflock: bool = True, platform: str = ""):  # -> tuple[bytes, str]:
    """
    If file is a ZIP, extract its included files and return their file paths
    If file is an email, extracts its attachments and return their file paths (later we'll also extract URLs)
    """
    # sflock requires filename to be bytes object for Py3
    # TODO: Remove after checking all uses of demux_sample use bytes ~TheMythologist
    if isinstance(filename, str) and use_sflock:
        filename = filename.encode()

    error_list = []
    retlist = []
    # if a package was specified, trim if allowed and required
    if package:
        if package in ("msix",):
            retlist.append((filename, "windows"))
        else:
            if File(filename).get_size() <= web_cfg.general.max_sample_size or (
                web_cfg.general.allow_ignore_size and "ignore_size_check" in options
            ):
                retlist.append((filename, platform))
            else:
                if web_cfg.general.enable_trim and trim_file(filename):
                    retlist.append((trimmed_path(filename), platform))
                else:
                    error_list.append(
                        {
                            os.path.basename(
                                filename
                            ): "File too big, enable 'allow_ignore_size' in web.conf or use 'ignore_size_check' option"
                        }
                    )
        return retlist, error_list

    # handle quarantine files
    tmp_path = unquarantine(filename)
    if tmp_path:
        filename = tmp_path

    # don't try to extract from office docs
    magic = File(filename).get_type()
    # if file is an Office doc and password is supplied, try to decrypt the doc
    if "Microsoft" in magic:
        pass
        # ignore = {"Outlook", "Message", "Disk Image"}
    elif any(x in magic for x in OFFICE_TYPES):
        password = options2passwd(options) or None
        if use_sflock:
            if HAS_SFLOCK:
                retlist = demux_office(filename, password, platform)
                return retlist, error_list
            else:
                log.error("Detected password protected office file, but no sflock is installed: poetry install")
                error_list.append(
                    {
                        os.path.basename(
                            filename
                        ): "Detected password protected office file, but no sflock is installed or correct password provided"
                    }
                )

    # don't try to extract from Java archives or executables
    if (
        "Java Jar" in magic
        or "Java archive data" in magic
        or "PE32" in magic
        or "MS-DOS executable" in magic
        or any(x in magic for x in File.LINUX_TYPES)
    ):
        retlist = []
        if File(filename).get_size() <= web_cfg.general.max_sample_size or (
            web_cfg.general.allow_ignore_size and "ignore_size_check" in options
        ):
            retlist.append((filename, platform))
        else:
            if web_cfg.general.enable_trim and trim_file(filename):
                retlist.append((trimmed_path(filename), platform))
            else:
                error_list.append(
                    {
                        os.path.basename(filename),
                        "File too big, enable 'allow_ignore_size' in web.conf or use 'ignore_size_check' option",
                    }
                )
        return retlist, error_list

    new_retlist = []

    check_shellcode = True
    if options and "check_shellcode=0" in options:
        check_shellcode = False

    # all in one unarchiver
    retlist, error_msg = demux_sflock(filename, options, check_shellcode) if HAS_SFLOCK and use_sflock else ([], "")
    # if it isn't a ZIP or an email, or we aren't able to obtain anything interesting from either, then just submit the
    # original file
    if not retlist:
        if error_msg:
            error_list.append({os.path.basename(filename), error_msg})
        new_retlist.append((filename, platform))
    else:
        for filename, platform, magic_type, file_size in retlist:
            # verify not Windows binaries here:
            if platform == "linux" and not linux_enabled and "Python" not in magic_type:
                error_list.append({os.path.basename(filename): "Linux processing is disabled"})
                continue

            if file_size > web_cfg.general.max_sample_size:
                if web_cfg.general.allow_ignore_size and "ignore_size_check" in options:
                    if web_cfg.general.enable_trim:
                        # maybe identify here
                        if trim_file(filename):
                            filename = trimmed_path(filename)
                else:
                    error_list.append(
                        {
                            os.path.basename(filename),
                            "File too big, enable 'allow_ignore_size' in web.conf or use 'ignore_size_check' option",
                        }
                    )
            new_retlist.append((filename, platform))

    return new_retlist[:10], error_list<|MERGE_RESOLUTION|>--- conflicted
+++ resolved
@@ -184,13 +184,8 @@
                 path_to_extract = os.path.join(tmp_dir, sanitize_filename((child.filename).decode()))
                 _ = path_write_file(path_to_extract, child.contents)
         except Exception as e:
-<<<<<<< HEAD
             log.exception(e)
-    return (path_to_extract.encode(), child.platform, child.get_type(), child.get_size())
-=======
-            log.error(e, exc_info=True)
     return (path_to_extract.encode(), child.platform, child.magic, child.filesize)
->>>>>>> c8a4d912
 
 
 # ToDo fix typing need to add str as error msg
@@ -234,13 +229,8 @@
                 if tmp_child and tmp_child[0]:
                     retlist.append(tmp_child)
     except Exception as e:
-<<<<<<< HEAD
         log.exception(e)
-    return list(filter(None, retlist)), ""
-=======
-        log.error(e, exc_info=True)
     return retlist, ""
->>>>>>> c8a4d912
 
 
 def demux_sample(filename: bytes, package: str, options: str, use_sflock: bool = True, platform: str = ""):  # -> tuple[bytes, str]:
