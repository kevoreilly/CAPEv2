# Copyright (C) 2015 Optiv, Inc. (brad.spengler@optiv.com)
# This file is part of Cuckoo Sandbox - http://www.cuckoosandbox.org
# See the file 'docs/LICENSE' for copying permission.

import logging
import os
import sys
import tempfile
from typing import List

from lib.cuckoo.common.config import Config
from lib.cuckoo.common.exceptions import CuckooDemuxError
from lib.cuckoo.common.objects import File
from lib.cuckoo.common.utils import get_options, sanitize_filename

sf_version = ""
try:
    from sflock import __version__ as sf_version
    from sflock import unpack
    from sflock.abstracts import File as sfFile
    from sflock.exception import UnpackException
    from sflock.unpack.office import OfficeFile

    HAS_SFLOCK = True
except ImportError:
    print("You must install sflock\nsudo apt-get install p7zip-full lzip rar unace-nonfree cabextract\npip3 install -U SFlock2")
    HAS_SFLOCK = False

if sf_version:
    sf_version_splited = sf_version.split(".")
    # Before 14 there is core changes that required by CAPE, since exit
    if int(sf_version_splited[-1]) < 14:
        print("You using old version of sflock! Upgrade: pip3 install -U SFlock2")
        sys.exit()
    # Latest release
    if int(sf_version_splited[-1]) < 33:
        print("You using old version of sflock! Upgrade: pip3 install -U SFlock2")

log = logging.getLogger(__name__)
cuckoo_conf = Config()
tmp_path = cuckoo_conf.cuckoo.get("tmppath", "/tmp").encode()

demux_extensions_list = {
    "",
    b".accdr",
    b".exe",
    b".dll",
    b".com",
    b".jar",
    b".pdf",
    b".msi",
    b".bin",
    b".scr",
    b".zip",
    b".tar",
    b".gz",
    b".tgz",
    b".rar",
    b".htm",
    b".html",
    b".hta",
    b".doc",
    b".dot",
    b".docx",
    b".dotx",
    b".docm",
    b".dotm",
    b".docb",
    b".mht",
    b".mso",
    b".js",
    b".jse",
    b".vbs",
    b".vbe",
    b".xls",
    b".xlt",
    b".xlm",
    b".xlsx",
    b".xltx",
    b".xlsm",
    b".xltm",
    b".xlsb",
    b".xla",
    b".xlam",
    b".xll",
    b".xlw",
    b".ppt",
    b".pot",
    b".pps",
    b".pptx",
    b".pptm",
    b".potx",
    b".potm",
    b".ppam",
    b".ppsx",
    b".ppsm",
    b".sldx",
    b".sldm",
    b".wsf",
    b".bat",
    b".ps1",
    b".sh",
    b".pl",
    b".lnk",
}

whitelist_extensions = {"doc", "xls", "ppt", "pub", "jar"}

blacklist_extensions = {"apk", "dmg"}

# list of valid file types to extract - TODO: add more types
VALID_TYPES = {"PE32", "Java Jar", "Outlook", "Message", "MS Windows shortcut"}
VALID_LINUX_TYPES = {"Bourne-Again", "POSIX shell script", "ELF", "Python"}


def options2passwd(options: str) -> str:
    password = ""
    if "password=" in options:
        password = get_options(options).get("password")
        if password and isinstance(password, bytes):
            password = password.decode()

    return password


def demux_office(filename: bytes, password: str) -> List[bytes]:
    retlist = []
    basename = os.path.basename(filename)
    target_path = os.path.join(tmp_path, b"cuckoo-tmp/msoffice-crypt-tmp")
    if not os.path.exists(target_path):
        os.makedirs(target_path)
    decrypted_name = os.path.join(target_path, basename)

    if HAS_SFLOCK:
        ofile = OfficeFile(sfFile.from_path(filename))
        d = ofile.decrypt(password)
        # TODO: add decryption verification checks
        if hasattr(d, "contents") and "Encrypted" not in d.magic:
            with open(decrypted_name, "wb") as outs:
                outs.write(d.contents)
            retlist.append(decrypted_name)
    else:
        raise CuckooDemuxError("MS Office decryptor not available")

    if not retlist:
        retlist.append(filename)

    return retlist


def is_valid_type(magic: str) -> bool:
    # check for valid file types and don't rely just on file extentsion
    VALID_TYPES.update(VALID_LINUX_TYPES)
    return any(ftype in magic for ftype in VALID_TYPES)


def _sf_chlildren(child: sfFile) -> bytes:
    path_to_extract = b""
    _, ext = os.path.splitext(child.filename)
    ext = ext.lower()
    if ext in demux_extensions_list or is_valid_type(child.magic):
        target_path = os.path.join(tmp_path, b"cuckoo-sflock")
        if not os.path.exists(target_path):
            os.mkdir(target_path)
        tmp_dir = tempfile.mkdtemp(dir=target_path)
        try:
            if child.contents:
                path_to_extract = os.path.join(tmp_dir, sanitize_filename((child.filename).decode()).encode())
                with open(path_to_extract, "wb") as f:
                    f.write(child.contents)
        except Exception as e:
            log.error(e, exc_info=True)
    return path_to_extract


def demux_sflock(filename: bytes, options: str) -> List[bytes]:
    retlist = []
    # only extract from files with no extension or with .bin (downloaded from us) or .zip PACKAGE, we do extract from zip archives, to ignore it set ZIP PACKAGES
    ext = os.path.splitext(filename)[1]
    if ext == b".bin":
        return retlist

    # to handle when side file for exec is required
    if "file=" in options:
        return [filename]

    try:
        password = options2passwd(options) or "infected"
        try:
            unpacked = unpack(filename, password=password)
        except UnpackException:
            unpacked = unpack(filename)

        if unpacked.package in whitelist_extensions:
            return [filename]
        if unpacked.package in blacklist_extensions:
            return retlist
        for sf_child in unpacked.children:
            if sf_child.to_dict().get("children"):
                retlist.extend(_sf_chlildren(ch) for ch in sf_child.children)
                # child is not available, the original file should be put into the list
                if filter(None, retlist):
                    retlist.append(_sf_chlildren(sf_child))
            else:
                retlist.append(_sf_chlildren(sf_child))
    except Exception as e:
        log.error(e, exc_info=True)
    return list(filter(None, retlist))


def demux_sample(filename: bytes, package: str, options: str, use_sflock: bool = True) -> List[bytes]:
    """
    If file is a ZIP, extract its included files and return their file paths
    If file is an email, extracts its attachments and return their file paths (later we'll also extract URLs)
    """
    # sflock requires filename to be bytes object for Py3
    # TODO: Remove after checking all uses of demux_sample use bytes ~TheMythologist
    if isinstance(filename, str) and use_sflock:
        filename = filename.encode()
    # if a package was specified, then don't do anything special
    if package:
        return [filename]

    # don't try to extract from office docs
    magic = File(filename).get_type()

    # if file is an Office doc and password is supplied, try to decrypt the doc
    if "Microsoft" in magic:
        pass
        # ignore = {"Outlook", "Message", "Disk Image"}
    elif "Composite Document File" in magic or "CDFV2 Encrypted" in magic:
        password = options2passwd(options) or None
        if use_sflock:
            if HAS_SFLOCK:
                return demux_office(filename, password)
            else:
                log.error("Detected password protected office file, but no sflock is installed: pip3 install -U sflock2")

    # don't try to extract from Java archives or executables
    if "Java Jar" in magic or "PE32" in magic or "MS-DOS executable" in magic or any(x in magic for x in VALID_LINUX_TYPES):
        return [filename]

    # all in one unarchiver
    retlist = demux_sflock(filename, options) if HAS_SFLOCK and use_sflock else []
    # if it wasn't a ZIP or an email or we weren't able to obtain anything interesting from either, then just submit the
    # original file
    if not retlist:
        retlist.append(filename)
<<<<<<< HEAD
=======
    else:
        for filename in retlist:
            if File(filename).get_size() > web_cfg.general.max_sample_size and not (
                web_cfg.general.allow_ignore_size and "ignore_size_check" in options
            ):
                file_chunk = File(filename).get_chunks(64).__next__()
                retlist.remove(filename)
                if web_cfg.general.enable_trim and HAVE_PEFILE and IsPEImage(file_chunk):
                    trimmed_size = trim_sample(file_chunk)
                    if trimmed_size and trimmed_size < web_cfg.general.max_sample_size:
                        data = File(filename).get_chunks(trimmed_size).__next__()
                        _ = path_write_file(filename, data)
                        retlist.append(filename)
>>>>>>> 9a7a1bee

    return retlist[:10]<|MERGE_RESOLUTION|>--- conflicted
+++ resolved
@@ -246,8 +246,6 @@
     # original file
     if not retlist:
         retlist.append(filename)
-<<<<<<< HEAD
-=======
     else:
         for filename in retlist:
             if File(filename).get_size() > web_cfg.general.max_sample_size and not (
@@ -261,6 +259,5 @@
                         data = File(filename).get_chunks(trimmed_size).__next__()
                         _ = path_write_file(filename, data)
                         retlist.append(filename)
->>>>>>> 9a7a1bee
 
     return retlist[:10]