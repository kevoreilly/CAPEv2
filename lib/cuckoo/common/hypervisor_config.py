import json

import requests

from lib.cuckoo.common.config import Config

proxmox_conf = Config("proxmox")


def proxmox_shutdown_vm(machineName: str):
<<<<<<< HEAD
=======
    """
    Shuts down a virtual machine on a Proxmox server.

    Args:
        machineName (str): The name of the virtual machine to shut down.

    Raises:
        Exception: If there is an error during the shutdown process.

    Notes:
        - This function does not support multiple Proxmox servers.
        - The Proxmox server configuration is expected to be available in the `proxmox_conf` object.
        - The function retrieves the VM ID from the `proxmox_conf.Node_1` configuration using the provided machine name.
        - The function sends a POST request to the Proxmox API to obtain an authentication ticket and CSRF prevention token.
        - The function then sends another POST request to shut down the specified virtual machine.
        - If the shutdown is successful, a message is printed to indicate success.
        - If an error occurs, it is caught and printed.
    """

>>>>>>> 6bf8860a
    proxmox_server = proxmox_conf.proxmox.hostname
    # Not supporting multiple servers
    nodes = proxmox_conf.proxmox.nodes
    vmID = getattr(proxmox_conf.Node_1, machineName)

    url = f"https://{proxmox_server}/api2/json/access/ticket"
    data = {"username": proxmox_conf.proxmox.username, "password": proxmox_conf.proxmox.password}

    try:
        response = requests.post(url, data=data, verify=False)
        json_Data = json.loads(response.text)
        cookie = json_Data["data"]["ticket"]
        csrf = json_Data["data"]["CSRFPreventionToken"]
        headers = {"cookie": f"PVEAuthCookie={cookie}", "CSRFPreventionToken": csrf}

        url2 = f"https://{proxmox_server}/api2/json/nodes/{nodes}/qemu/{vmID}/status/{proxmox_conf.proxmox.action}"
        response_2 = requests.post(url2, headers=headers, verify=False)
        if response_2.status_code == 200:
            print("Machine has been reset successfully...\n")
    except Exception as e:
        print("hypervisor config", e)<|MERGE_RESOLUTION|>--- conflicted
+++ resolved
@@ -8,8 +8,6 @@
 
 
 def proxmox_shutdown_vm(machineName: str):
-<<<<<<< HEAD
-=======
     """
     Shuts down a virtual machine on a Proxmox server.
 
@@ -29,7 +27,6 @@
         - If an error occurs, it is caught and printed.
     """
 
->>>>>>> 6bf8860a
     proxmox_server = proxmox_conf.proxmox.hostname
     # Not supporting multiple servers
     nodes = proxmox_conf.proxmox.nodes
