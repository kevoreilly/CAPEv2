# Copyright (C) 2010-2015 Cuckoo Foundation.
# This file is part of Cuckoo Sandbox - http://www.cuckoosandbox.org
# See the file 'docs/LICENSE' for copying permission.

import collections
import logging
import os
# from contextlib import suppress
from typing import Any, Dict, Set

from lib.cuckoo.common.config import Config
from lib.cuckoo.common.constants import CUCKOO_ROOT
from lib.cuckoo.common.path_utils import path_exists, path_object

log = logging.getLogger(__name__)

processing_conf = Config("processing")
reporting_conf = Config("reporting")

rules = False
HAVE_FLARE_CAPA = False
if processing_conf.flare_capa.enabled or reporting_conf.flare_capa_summary.enabled:
    try:
        # from platform import python_version

        from capa.version import __version__ as capa_version
        from packaging import version

        # if version.parse(python_version()) >= version.parse("3.10.0"):
        capa_compatible_version = "9"

        # ToDo use major?
        if version.parse(capa_version).base_version.split(".")[0] != capa_compatible_version:
            print("FLARE-CAPA missed or incompatible version. Run: poetry install")
        else:
            import capa.capabilities.common
            import capa.engine
            import capa.features
            import capa.features.freeze.features as frzf
            import capa.loader
            import capa.main
            import capa.render.default
            import capa.render.json
            import capa.render.result_document as rd
            import capa.render.utils as rutils
            import capa.rules
            from capa.exceptions import EmptyReportError, UnsupportedFormatError
            from capa.features.common import FORMAT_AUTO, OS_AUTO
            from capa.rules import InvalidRule, InvalidRuleSet, InvalidRuleWithPath
            from pydantic_core._pydantic_core import ValidationError

            # Disable vivisect logging
            logging.getLogger("vivisect").setLevel(logging.NOTSET)
            logging.getLogger("vivisect.base").setLevel(logging.NOTSET)
            logging.getLogger("vivisect.impemu").setLevel(logging.NOTSET)

            rules_path = os.path.join(CUCKOO_ROOT, "data", "capa-rules")
            if path_exists(rules_path):
                try:
                    rules = capa.rules.get_rules([path_object(rules_path)])
                    HAVE_FLARE_CAPA = True
                except InvalidRuleWithPath:
                    print("FLARE_CAPA InvalidRuleWithPath")
                    HAVE_FLARE_CAPA = False
                except InvalidRuleSet:
                    print("FLARE_CAPA InvalidRuleSet")
                    HAVE_FLARE_CAPA = False
                except InvalidRule:
                    print("FLARE_CAPA InvalidRuleSet")
                    HAVE_FLARE_CAPA = False
                except TypeError:
                    print("FLARE_CAPA problems. Probably install CAPA from github")
                    HAVE_FLARE_CAPA = False
            else:
                print("FLARE CAPA rules missed! You can download them using: poetry run python utils/community.py -cr")
                HAVE_FLARE_CAPA = False

            signatures_path = os.path.join(CUCKOO_ROOT, "data", "flare-signatures")
            if path_exists(signatures_path):
                capa.main.SIGNATURES_PATH_DEFAULT_STRING = path_object(signatures_path)
                try:
                    signatures = capa.loader.get_signatures(capa.main.SIGNATURES_PATH_DEFAULT_STRING)
                    HAVE_FLARE_CAPA = True
                except IOError:
                    print("FLARE_CAPA InvalidSignatures")
            else:
                print("FLARE CAPA signature missed! You can download them using: poetry run python utils/community.py -cr")
                HAVE_FLARE_CAPA = False
    except ImportError as e:
        HAVE_FLARE_CAPA = False
        print(e)
        print("FLARE-CAPA missed: poetry install")


# == Render ddictionary helpers
def render_meta(doc, result):
    result["md5"] = doc.meta.sample.md5
    result["sha1"] = doc.meta.sample.sha1
    result["sha256"] = doc.meta.sample.sha256
    result["path"] = doc.meta.sample.path


def find_subrule_matches(doc) -> Set[str]:
    """
    collect the rule names that have been matched as a subrule match.
    this way we can avoid displaying entries for things that are too specific.
    """
    matches = set([])

    def rec(node):
        if not node.success:
            # there's probably a bug here for rules that do `not: match: ...`
            # but we don't have any examples of this yet
            return

        elif isinstance(node.node, rd.StatementNode):
            for child in node.children:
                rec(child)

        elif isinstance(node.node, rd.FeatureNode):
            if isinstance(node.node.feature, frzf.MatchFeature):
                matches.add(node.node.feature.match)

    for rule in rutils.capability_rules(doc):
        for _, node in rule.matches:
            rec(node)

    return matches


def render_capabilities(doc, result):
    """
    example::
        {'CAPABILITY': {'accept command line arguments': 'host-interaction/cli',
                'allocate thread local storage (2 matches)': 'host-interaction/process',
                'check for time delay via GetTickCount': 'anti-analysis/anti-debugging/debugger-detection',
                'check if process is running under wine': 'anti-analysis/anti-emulation/wine',
                'contain a resource (.rsrc) section': 'executable/pe/section/rsrc',
                'write file (3 matches)': 'host-interaction/file-system/write'}
        }
    """
    subrule_matches = find_subrule_matches(doc)

    result["CAPABILITY"] = {}
    for rule in rutils.capability_rules(doc):
        if rule.meta.name in subrule_matches:
            # rules that are also matched by other rules should not get rendered by default.
            # this cuts down on the amount of output while giving approx the same detail.
            # see #224
            continue

        count = len(rule.matches)
        if count == 1:
            capability = rule.meta.name
        else:
            capability = "%s (%d matches)" % (rule.meta.name, count)

        result["CAPABILITY"].setdefault(rule.meta.namespace, [])
        result["CAPABILITY"][rule.meta.namespace].append(capability)


def render_attack(doc, result):
    """
    example::
        {'ATT&CK': {'COLLECTION': ['Input Capture::Keylogging [T1056.001]'],
            'DEFENSE EVASION': ['Obfuscated Files or Information [T1027]',
                                'Virtualization/Sandbox Evasion::System Checks '
                                '[T1497.001]'],
            'DISCOVERY': ['File and Directory Discovery [T1083]',
                            'Query Registry [T1012]',
                            'System Information Discovery [T1082]'],
            'EXECUTION': ['Shared Modules [T1129]']}
        }
    """
    result["ATTCK"] = {}
    tactics = collections.defaultdict(set)
    for rule in rutils.capability_rules(doc):
        if not rule.meta.attack:
            continue
        for attack in rule.meta.attack:
            tactics[attack.tactic].add((attack.technique, attack.subtechnique, attack.id))

    for tactic, techniques in sorted(tactics.items()):
        inner_rows = []
        for technique, subtechnique, id in sorted(techniques):
            if subtechnique is None:
                inner_rows.append("%s %s" % (technique, id))
            else:
                inner_rows.append("%s::%s %s" % (technique, subtechnique, id))
        result["ATTCK"].setdefault(tactic.upper(), inner_rows)


def render_mbc(doc, result):
    """
    example::
        {'MBC': {'ANTI-BEHAVIORAL ANALYSIS': [
            'Debugger Detection::Timing/Delay Check '
            'GetTickCount [B0001.032]',
            'Emulator Detection [B0004]',
            'Virtual Machine Detection::Instruction '
            'Testing [B0009.029]',
            'Virtual Machine Detection [B0009]'],
        'COLLECTION': ['Keylogging::Polling [F0002.002]'],
        'CRYPTOGRAPHY': [
            'Encrypt Data::RC4 [C0027.009]',
            'Generate Pseudo-random Sequence::RC4 PRGA [C0021.004]']}
        }
    """
    result["MBC"] = {}
    objectives = collections.defaultdict(set)
    for rule in rutils.capability_rules(doc):
        if not rule.meta.mbc:
            continue

        for mbc in rule.meta.mbc:
            objectives[mbc.objective].add((mbc.behavior, mbc.method, mbc.id))

    for objective, behaviors in sorted(objectives.items()):
        inner_rows = []
        for behavior, method, id in sorted(behaviors):
            if method is None:
                inner_rows.append("%s [%s]" % (behavior, id))
            else:
                inner_rows.append("%s::%s [%s]" % (behavior, method, id))
        result["MBC"].setdefault(objective.upper(), inner_rows)


def render_dictionary(doc) -> Dict[str, Any]:
    result: Dict[str, Any] = {}
    render_meta(doc, result)
    render_attack(doc, result)
    render_mbc(doc, result)
    render_capabilities(doc, result)
    return result

# ===== CAPA END


# ==== render dictionary helpers
def flare_capa_details(
    file_path: str,
    category: str = False,
    on_demand: bool = False,
    disable_progress: bool = True,
    backend: str = "viv",
    results: dict = {},
) -> Dict[str, Any]:
    # load rules from disk
    capa_output = {}
    if (
        HAVE_FLARE_CAPA
        and processing_conf.flare_capa.enabled
        and processing_conf.flare_capa.get(category, False)
        and not processing_conf.flare_capa.on_demand
        or on_demand
    ):
        # ToDo check if PE file in TYPE
        try:
            file_path_object = path_object(file_path)
            # extract features and find capabilities
            if backend == "viv":
                extractor = capa.loader.get_extractor(
                    file_path_object, FORMAT_AUTO, OS_AUTO, capa.loader.BACKEND_VIV, [], False, disable_progress=disable_progress
                )
            elif backend == "cape" and results:
                try:
                    extractor = capa.features.extractors.cape.extractor.CapeExtractor.from_report(results)
                except ValidationError as e:
<<<<<<< HEAD
                    log.debug("CAPA ValidationError %s", e)
=======
                    log.exception("CAPA ValidationError %s", e)
>>>>>>> 0a8bd38a
                    return {}
            else:
                log.error("CAPA: Missed results probably")
                return {}

            capabilities = capa.capabilities.common.find_capabilities(rules, extractor, disable_progress=disable_progress)
            # collect metadata (used only to make rendering more complete)
            meta = capa.loader.collect_metadata([], file_path_object, FORMAT_AUTO, OS_AUTO, [path_object(rules_path)], extractor, capabilities)
            meta.analysis.layout = capa.loader.compute_layout(rules, extractor, capabilities.matches)
            capa_output: Any = False

            # ...as python dictionary, simplified as textable but in dictionary
            doc = rd.ResultDocument.from_capa(meta, rules, capabilities.matches)
            capa_output = render_dictionary(doc)
        except MemoryError:
            log.warning("FLARE CAPA -> MemoryError")
        except AttributeError as e:
            log.exception(e)
            log.warning("FLARE CAPA -> Use GitHub's version. poetry install")
        except UnsupportedFormatError:
            log.error("FLARE CAPA -> UnsupportedFormatError")
        except EmptyReportError:
            log.info("FLARE CAPA -> No process data available")
        except Exception as e:
            log.exception(e)

    return capa_output


if __name__ == "__main__":
    import sys
    from lib.cuckoo.common.integrations.capa import flare_capa_details, HAVE_FLARE_CAPA
    details = flare_capa_details(sys.argv[1], "static", on_demand=True)<|MERGE_RESOLUTION|>--- conflicted
+++ resolved
@@ -266,11 +266,7 @@
                 try:
                     extractor = capa.features.extractors.cape.extractor.CapeExtractor.from_report(results)
                 except ValidationError as e:
-<<<<<<< HEAD
                     log.debug("CAPA ValidationError %s", e)
-=======
-                    log.exception("CAPA ValidationError %s", e)
->>>>>>> 0a8bd38a
                     return {}
             else:
                 log.error("CAPA: Missed results probably")
