--- conflicted
+++ resolved
@@ -30,25 +30,10 @@
 from lib.cuckoo.common.integrations.parse_pdf import PDF
 from lib.cuckoo.common.integrations.parse_pe import HAVE_PEFILE, PortableExecutable
 from lib.cuckoo.common.integrations.parse_wsf import WindowsScriptFile  # EncodedScriptFile
-<<<<<<< HEAD
-from lib.cuckoo.common.objects import File
-from lib.cuckoo.common.path_utils import (
-    path_delete,
-    path_exists,
-    path_get_size,
-    path_is_file,
-    path_mkdir,
-    path_object,
-    path_read_file,
-    path_write_file,
-)
-=======
->>>>>>> 7a7e2c15
-
 # from lib.cuckoo.common.integrations.parse_elf import ELF
 from lib.cuckoo.common.load_extra_modules import file_extra_info_load_modules
 from lib.cuckoo.common.objects import File
-from lib.cuckoo.common.path_utils import path_exists, path_get_size, path_is_file, path_mkdir, path_read_file, path_write_file
+from lib.cuckoo.common.path_utils import path_delete, path_exists, path_get_size, path_is_file, path_mkdir, path_read_file, path_write_file
 from lib.cuckoo.common.utils import get_options, is_text_file
 
 try:
