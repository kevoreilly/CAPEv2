# Copyright (C) 2010-2015 Cuckoo Foundation, Optiv, Inc. (brad.spengler@optiv.com)
# This file is part of Cuckoo Sandbox - http://www.cuckoosandbox.org
# See the file 'docs/LICENSE' for copying permission.

import array
import base64
import binascii
import contextlib
import hashlib
import itertools
import json
import logging
import math
import os
import struct
from datetime import datetime
from io import BytesIO
from typing import Dict, List, Tuple

from PIL import Image

from lib.cuckoo.common.constants import CUCKOO_ROOT
from lib.cuckoo.common.icon import PEGroupIconDir

try:
    import cryptography
    from cryptography.hazmat.backends.openssl.backend import backend
    from cryptography.hazmat.primitives import hashes

    HAVE_CRYPTO = True
except ImportError:
    HAVE_CRYPTO = False
    print("Missed cryptography library: pip3 install -U cryptography")

try:
    import magic

    HAVE_MAGIC = True
except ImportError:
    HAVE_MAGIC = False


try:
    import pefile

    HAVE_PEFILE = True
except ImportError:
    HAVE_PEFILE = False

try:
    import re2 as re
except ImportError:
    import re


HAVE_USERDB = False
try:
    import peutils

    userdb_path = os.path.join(CUCKOO_ROOT, "data", "peutils", "UserDB.TXT")
    userdb_signatures = peutils.SignatureDatabase()
    if os.path.exists(userdb_path):
        userdb_signatures.load(userdb_path)
        HAVE_USERDB = True
except (ImportError, AttributeError) as e:
    print(f"Failed to initialize peutils: {str(e)}")


log = logging.getLogger(__name__)

IMAGE_DOS_SIGNATURE = 0x5A4D
IMAGE_NT_SIGNATURE = 0x00004550
OPTIONAL_HEADER_MAGIC_PE = 0x10B
OPTIONAL_HEADER_MAGIC_PE_PLUS = 0x20B
IMAGE_FILE_EXECUTABLE_IMAGE = 0x0002
IMAGE_FILE_MACHINE_I386 = 0x014C
IMAGE_FILE_MACHINE_AMD64 = 0x8664
DOS_HEADER_LIMIT = 0x40
PE_HEADER_LIMIT = 0x200


def IsPEImage(buf: bytes, size: int = False) -> bool:
    if not buf:
        return False
    if not size:
        size = len(buf)
    if size < DOS_HEADER_LIMIT:
        return False
    dos_header = buf[:DOS_HEADER_LIMIT]
    nt_headers = None

    e_lfanew = False
    if len(dos_header[:64]) == 64:
        # Check for sane value in e_lfanew
        e_lfanew = struct.unpack("<L", dos_header[60:64])[0]
    if not e_lfanew or e_lfanew > PE_HEADER_LIMIT:
        offset = 0
        while offset < PE_HEADER_LIMIT - 86:
            # TODO
            try:
                machine_probe = struct.unpack("<H", buf[offset : offset + 2])[0]
            except struct.error:
                machine_probe = ""
            if machine_probe and machine_probe in {IMAGE_FILE_MACHINE_I386, IMAGE_FILE_MACHINE_AMD64}:
                nt_headers = buf[offset - 4 : offset + 252]
                break
            offset += 2
    else:
        nt_headers = buf[e_lfanew : e_lfanew + 256]

    if not nt_headers:
        return False

    try:
        # if ((pNtHeader->FileHeader.Machine == 0) || (pNtHeader->FileHeader.SizeOfOptionalHeader == 0 || pNtHeader->OptionalHeader.SizeOfHeaders == 0))
        if (
            struct.unpack("<H", nt_headers[4:6])[0] == 0
            or struct.unpack("<H", nt_headers[20:22])[0] == 0
            or struct.unpack("<H", nt_headers[84:86])[0] == 0
        ):
            return False

        # if (!(pNtHeader->FileHeader.Characteristics & IMAGE_FILE_EXECUTABLE_IMAGE))
        if struct.unpack("<H", nt_headers[22:24])[0] & IMAGE_FILE_EXECUTABLE_IMAGE == 0:
            return False

        # if (pNtHeader->FileHeader.SizeOfOptionalHeader & (sizeof (ULONG_PTR) - 1))
        if struct.unpack("<H", nt_headers[20:22])[0] & 3 != 0:
            return False

        # if ((pNtHeader->OptionalHeader.Magic != IMAGE_NT_OPTIONAL_HDR32_MAGIC) && (pNtHeader->OptionalHeader.Magic != IMAGE_NT_OPTIONAL_HDR64_MAGIC))
        if struct.unpack("<H", nt_headers[24:26])[0] not in {OPTIONAL_HEADER_MAGIC_PE, OPTIONAL_HEADER_MAGIC_PE_PLUS}:
            return False

    except struct.error:
        return False

    # After passing the above tests it should be safe to assume it's a PE image

    return True


class PortableExecutable:
    """PE analysis."""

    def __init__(self, file_path: str):
        """@param file_path: file path."""
<<<<<<< HEAD
        self.file_path = file_path
=======
        if file_path:
            self.file_path = file_path if isinstance(file_path, str) else file_path.decode()
>>>>>>> 9a7a1bee
        self._file_data = None
        # pe = None
        # self.results = results

    @property
    def file_data(self):
        if not self._file_data:
            if os.path.exists(self.file_path):
                with open(self.file_path, "rb") as f:
                    self._file_data = f.read()
        return self._file_data

    # Obtained from
    # https://github.com/erocarrera/pefile/blob/master/pefile.py
    # Copyright Ero Carrera and released under the MIT License:
    # https://github.com/erocarrera/pefile/blob/master/LICENSE

    def get_entropy(self, data: bytes) -> float:
        """Computes the entropy value for the provided data
        @param data: data to be analyzed.
        @return: entropy value as float.
        """
        entropy = 0.0

        if not data:
            return entropy

        occurrences = array.array("L", [0] * 256)

        for x in data:
            occurrences[x] += 1

        for x in occurrences:
            if x:
                p_x = float(x) / len(data)
                entropy -= p_x * math.log(p_x, 2)

        return entropy

    def get_peid_signatures(self, pe: pefile.PE) -> list:
        """Gets PEID signatures.
        @return: matched signatures or None.
        """
        if not pe or not HAVE_USERDB:
            return None

        try:
            result = userdb_signatures.match_all(pe, ep_only=True)
            if result:
                return list(result)
        except Exception as e:
            log.error(e, exc_info=True)

        return None

    def get_overlay(self, pe: pefile.PE) -> dict:
        """Get information on the PE overlay
        @return: overlay dict or None.
        """
        if not pe:
            return None

        try:
            off = pe.get_overlay_data_start_offset()
        except Exception:
            log.error(
                "Your version of pefile is out of date.  "
                "Please update to the latest version on https://github.com/erocarrera/pefile"
            )
            return None

        if off is None:
            return None
        return {"offset": f"0x{off:08x}", "size": f"0x{len(pe.__data__) - off:08x}"}

    def get_reported_checksum(self, pe: pefile.PE) -> str:
        """Get checksum from optional header
        @return: checksum or None.
        """
        return f"0x{pe.OPTIONAL_HEADER.CheckSum:08x}" if pe else None

    def get_actual_checksum(self, pe: pefile.PE) -> str:
        """Get calculated checksum of PE
        @return: checksum or None.
        """
        if not pe:
            return None

        try:
            return f"0x{pe.generate_checksum():08x}"
        except Exception:
            return None

    def get_osversion(self, pe: pefile.PE) -> str:
        """Get minimum required OS version for PE to execute
        @return: minimum OS version or None.
        """
        return f"{pe.OPTIONAL_HEADER.MajorOperatingSystemVersion}.{pe.OPTIONAL_HEADER.MinorOperatingSystemVersion}" if pe else None

    # This function is duplicated
    def _get_filetype(self, data: bytes) -> str:
        """Gets filetype, uses libmagic if available.
        @param data: data to be analyzed.
        @return: file type or None.
        """
        if not HAVE_MAGIC:
            return None

        if not data:
            return None

        try:
            ms = magic.open(magic.MAGIC_SYMLINK)
            ms.load()
            file_type = ms.buffer(data)
        except Exception:
            try:
                file_type = magic.from_buffer(data)
            except Exception:
                return None
        finally:
            with contextlib.suppress(Exception):
                ms.close()
        return file_type

    def get_resources(self, pe: pefile.PE) -> List[Dict[str, str]]:
        """Get resources.
        @return: resources dict or None.
        """
        if not pe:
            return None

        resources = []

        if not hasattr(pe, "DIRECTORY_ENTRY_RESOURCE"):
            return resources

        for resource_type in pe.DIRECTORY_ENTRY_RESOURCE.entries:
            try:
                if resource_type.name is not None:
                    name = str(resource_type.name)
                else:
                    name = str(pefile.RESOURCE_TYPE.get(resource_type.struct.Id))
                if hasattr(resource_type, "directory"):
                    for resource_id in resource_type.directory.entries:
                        if hasattr(resource_id, "directory"):
                            for resource_lang in resource_id.directory.entries:
                                data = pe.get_data(resource_lang.data.struct.OffsetToData, resource_lang.data.struct.Size)
                                resources.append(
                                    {
                                        "name": name,
                                        "offset": f"0x{resource_lang.data.struct.OffsetToData:08x}",
                                        "size": f"0x{resource_lang.data.struct.Size:08x}",
                                        "filetype": self._get_filetype(data),
                                        "language": pefile.LANG.get(resource_lang.data.lang),
                                        "sublanguage": pefile.get_sublang_name_for_lang(
                                            resource_lang.data.lang, resource_lang.data.sublang
                                        ),
                                        "entropy": f"{float(self.get_entropy(data)):.02f}",
                                    }
                                )
            except pefile.PEFormatError as e:
                log.error("get_resources error: %s", str(e))
            except Exception as e:
                log.error(e, exc_info=True)
                continue

        return resources

    def get_pdb_path(self, pe: pefile.PE) -> str:
        if not pe or not hasattr(pe, "DIRECTORY_ENTRY_DEBUG"):
            return None

        try:
            for dbg in pe.DIRECTORY_ENTRY_DEBUG:
                dbgst = dbg.struct
                dbgdata = pe.__data__[dbgst.PointerToRawData : dbgst.PointerToRawData + dbgst.SizeOfData]

                if dbgst.Type == 2:  # CODEVIEW
                    if dbgdata[:4] == b"RSDS":
                        return dbgdata[24:].decode("latin-1").rstrip("\0")
                    elif dbgdata[:4] == b"NB10":
                        return dbgdata[16:].decode("latin-1").rstrip("\0")
                elif dbgst.Type == 4:  # MISC
                    if len(dbgdata) == 9:
                        length = struct.unpack_from("IIB", dbgdata)[1]
                        return dbgdata[12:length].decode("latin-1").rstrip("\0")
        except Exception as e:
            log.error(e, exc_info=True)

        return None

    def get_imported_symbols(self, pe: pefile.PE) -> Dict[str, dict]:
        """Gets imported symbols.
        @return: imported symbols dict or None.
        """
        if not pe:
            return None

        imports = {}

        if not hasattr(pe, "DIRECTORY_ENTRY_IMPORT"):
            return imports

        for entry in pe.DIRECTORY_ENTRY_IMPORT:
            try:
                symbols = [
                    {"address": hex(imported_symbol.address), "name": imported_symbol.name.decode("latin-1")}
                    for imported_symbol in entry.imports
                    if imported_symbol.name and imported_symbol.address
                ]

                dll_name = entry.dll.decode("latin-1").split(".", 1)[0]
                if dll_name in imports:
                    imports[dll_name]["imports"].extend(symbols)
                else:
                    imports[dll_name] = {
                        "dll": entry.dll.decode("latin-1"),
                        "imports": symbols,
                    }
            except Exception as e:
                log.error(e, exc_info=True)
                continue
        return imports

    def get_exported_dll_name(self, pe: pefile.PE) -> str:
        """Gets exported DLL name, if any
        @return: exported DLL name as string or None.
        """
        if not pe:
            return None

        if hasattr(pe, "DIRECTORY_ENTRY_EXPORT"):
            dllname = pe.get_string_at_rva(pe.DIRECTORY_ENTRY_EXPORT.struct.Name)
            return dllname.decode("latin-1")
        return None

    def get_exported_symbols(self, pe: pefile.PE) -> List[dict]:
        """Gets exported symbols.
        @return: list of dicts of exported symbols or None.
        """
        if not pe:
            return None

        exports = []

        if hasattr(pe, "DIRECTORY_ENTRY_EXPORT"):
            exports.extend(
                {
                    "address": hex(pe.OPTIONAL_HEADER.ImageBase + exported_symbol.address),
                    "name": exported_symbol.name.decode("latin-1") if exported_symbol.name else "",
                    "ordinal": exported_symbol.ordinal,
                }
                for exported_symbol in pe.DIRECTORY_ENTRY_EXPORT.symbols
            )

        return exports

    def get_directory_entries(self, pe: pefile.PE) -> List[Dict[str, str]]:
        """Gets image directory entries.
        @return: directory entries dict or None.
        """
        return (
            [
                {"name": entry.name, "virtual_address": f"0x{entry.VirtualAddress:08x}", "size": f"0x{entry.Size:08x}"}
                for entry in pe.OPTIONAL_HEADER.DATA_DIRECTORY
            ]
            if pe
            else None
        )

    def _convert_section_characteristics(self, val: int) -> str:
        flags = (
            "",
            "",
            "",
            "IMAGE_SCN_TYPE_NO_PAD",
            "",
            "IMAGE_SCN_CNT_CODE",
            "IMAGE_SCN_CNT_INITIALIZED_DATA",
            "IMAGE_SCN_CNT_UNINITIALIZED_DATA",
            "IMAGE_SCN_LNK_OTHER",
            "IMAGE_SCN_LNK_INFO",
            "",
            "IMAGE_SCN_LNK_REMOVE",
            "IMAGE_SCN_LNK_COMDAT",
            "",
            "IMAGE_SCN_NO_DEFER_SPEC_EXC",
            "IMAGE_SCN_GPREL",
            "",
            "IMAGE_SCN_MEM_PURGEABLE",
            "IMAGE_SCN_MEM_LOCKED",
            "IMAGE_SCN_MEM_PRELOAD",
            # alignment bytes
            "",
            "",
            "",
            "",
            "IMAGE_SCN_LNK_NRELOC_OVFL",
            "IMAGE_SCN_MEM_DISCARDABLE",
            "IMAGE_SCN_MEM_NOT_CACHED",
            "IMAGE_SCN_MEM_NOT_PAGED",
            "IMAGE_SCN_MEM_SHARED",
            "IMAGE_SCN_MEM_EXECUTE",
            "IMAGE_SCN_MEM_READ",
            "IMAGE_SCN_MEM_WRITE",
        )
        alignment = (
            "",
            "IMAGE_SCN_ALIGN_1BYTES",
            "IMAGE_SCN_ALIGN_2BYTES",
            "IMAGE_SCN_ALIGN_4BYTES",
            "IMAGE_SCN_ALIGN_8BYTES",
            "IMAGE_SCN_ALIGN_16BYTES",
            "IMAGE_SCN_ALIGN_32BYTES",
            "IMAGE_SCN_ALIGN_64BYTES",
            "IMAGE_SCN_ALIGN_128BYTES",
            "IMAGE_SCN_ALIGN_256BYTES",
            "IMAGE_SCN_ALIGN_512BYTES",
            "IMAGE_SCN_ALIGN_1024BYTES",
            "IMAGE_SCN_ALIGN_2048BYTES",
            "IMAGE_SCN_ALIGN_4096BYTES",
            "IMAGE_SCN_ALIGN_8192BYTES",
            "",
        )
        tags = [flagstr for idx, flagstr in enumerate(flags) if flags[idx] and (val & (1 << idx))]

        if val & 0x00F00000:
            alignval = (val >> 20) & 0xF
            if alignment[alignval]:
                tags.append(alignment[alignval])

        return "|".join(tags)

    def get_sections(self, pe: pefile.PE) -> List[Dict[str, str]]:
        """Gets sections.
        @return: sections dict or None.
        """
        if not pe:
            return None

        sections = []

        for entry in pe.sections:
            try:
                sections.append(
                    {
                        "name": entry.Name.strip(b"\x00").decode("latin-1"),
                        "raw_address": f"0x{entry.PointerToRawData:08x}",
                        "virtual_address": f"0x{entry.VirtualAddress:08x}",
                        "virtual_size": f"0x{entry.Misc_VirtualSize:08x}",
                        "size_of_data": f"0x{entry.SizeOfRawData:08x}",
                        "characteristics": self._convert_section_characteristics(entry.Characteristics),
                        "characteristics_raw": f"0x{entry.Characteristics:08x}",
                        "entropy": f"{float(entry.get_entropy()):.02f}",
                    }
                )
            except Exception as e:
                log.error(e, exc_info=True)
                continue

        return sections

    def generate_icon_dhash(self, image: Image.Image, hash_size: int = 8) -> str:
        # based on https://gist.github.com/fr0gger/1263395ebdaf53e67f42c201635f256c
        image = image.convert("L").resize((hash_size + 1, hash_size), Image.ANTIALIAS)

        difference = []

        for row, col in itertools.product(range(hash_size), range(hash_size)):
            pixel_left = image.getpixel((col, row))
            pixel_right = image.getpixel((col + 1, row))
            difference.append(pixel_left > pixel_right)

        decimal_value = 0
        hex_string = []

        for index, value in enumerate(difference):
            if value:
                decimal_value += 2 ** (index % 8)
            if index % 8 == 7:
                hex_string.append(hex(decimal_value)[2:].rjust(2, "0"))
                decimal_value = 0

        return "".join(hex_string)

    def get_icon_info(self, pe: pefile.PE) -> Tuple[str, str, str, str]:
        """Get icon in PNG format and information for searching for similar icons
        @return: tuple of (image data in PNG format encoded as base64, md5 hash of image data, md5 hash of "simplified"
         image for fuzzy matching)
        """
        if not pe or not hasattr(pe, "DIRECTORY_ENTRY_RESOURCE"):
            return None, None, None, None

        try:
            idx = [entry.id for entry in pe.DIRECTORY_ENTRY_RESOURCE.entries]
            if pefile.RESOURCE_TYPE["RT_GROUP_ICON"] not in idx:
                return None, None, None, None

            rt_group_icon_idx = idx.index(pefile.RESOURCE_TYPE["RT_GROUP_ICON"])
            rt_group_icon_dir = pe.DIRECTORY_ENTRY_RESOURCE.entries[rt_group_icon_idx]
            entry = rt_group_icon_dir.directory.entries[0]
            offset = entry.directory.entries[0].data.struct.OffsetToData
            size = entry.directory.entries[0].data.struct.Size
            peicon = PEGroupIconDir(pe.get_memory_mapped_image()[offset : offset + size])
            bigwidth = 0
            bigheight = 0
            bigbpp = 0
            bigidx = -1
            iconidx = 0
            if hasattr(peicon, "icons") and peicon.icons:
                for idx, icon in enumerate(peicon.icons):
                    if icon.bWidth >= bigwidth and icon.bHeight >= bigheight and icon.wBitCount >= bigbpp:
                        bigwidth = icon.bWidth
                        bigheight = icon.bHeight
                        bigbpp = icon.wBitCount
                        bigidx = icon.nID
                        iconidx = idx

            rt_icon_idx = False
            rt_icon_idx_tmp = [entry.id for entry in pe.DIRECTORY_ENTRY_RESOURCE.entries]
            if pefile.RESOURCE_TYPE["RT_ICON"] in rt_icon_idx_tmp:
                rt_icon_idx = rt_icon_idx_tmp.index(pefile.RESOURCE_TYPE["RT_ICON"])
            if not isinstance(rt_icon_idx, int):
                return None, None, None, None
            rt_icon_dir = pe.DIRECTORY_ENTRY_RESOURCE.entries[rt_icon_idx]
            for entry in rt_icon_dir.directory.entries:
                if entry.id == bigidx:
                    offset = entry.directory.entries[0].data.struct.OffsetToData
                    size = entry.directory.entries[0].data.struct.Size
                    icon = peicon.get_icon_file(iconidx, pe.get_memory_mapped_image()[offset : offset + size])

                    with BytesIO() as byteio:
                        byteio.write(icon)
                        byteio.seek(0)
                        try:
                            with Image.open(byteio) as img, BytesIO() as output:
                                img.save(output, format="PNG")

                                dhash = self.generate_icon_dhash(img)

                                img = (
                                    img.resize((8, 8), Image.BILINEAR)
                                    .convert("RGB")
                                    .convert("P", palette=Image.ADAPTIVE, colors=2)
                                    .convert("L")
                                )
                                lowval = img.getextrema()[0]
                                img = img.point(lambda i: 255 if i > lowval else 0).convert("1")
                                simplified = bytearray(img.getdata())

                                m = hashlib.md5()
                                m.update(output.getvalue())
                                fullhash = m.hexdigest()

                                m = hashlib.md5()
                                m.update(simplified)
                                simphash = m.hexdigest()
                                icon = base64.b64encode(output.getvalue()).decode()
                        except ValueError:
                            log.error("parse_pe.py -> get_incon_info -> buffer is not large enough")
                            return None, None, None, None
                        except OSError as e:
                            log.error(e)
                            return None, None, None, None
                    return icon, fullhash, simphash, dhash
        except Exception as e:
            log.error(e, exc_info=True)

        return None, None, None, None

    def get_versioninfo(self, pe: pefile.PE) -> List[dict]:
        """Get version info.
        @return: info dict or None.
        """
        if not pe:
            return None

        peresults = []

        if not hasattr(pe, "VS_VERSIONINFO") and not hasattr(pe, "FileInfo"):
            return peresults

        for infoentry in pe.FileInfo:
            for entry in infoentry:
                try:
                    if hasattr(entry, "StringTable"):
                        for st_entry in entry.StringTable:
                            for str_entry in st_entry.entries.items():
                                entry = {"name": str_entry[0].decode("latin-1"), "value": str_entry[1].decode("latin-1")}
                                if entry["name"] == "Translation" and len(entry["value"]) == 10:
                                    entry["value"] = f"0x0{entry['value'][2:5]} 0x0{entry['value'][7:10]}"
                                peresults.append(entry)
                    elif hasattr(entry, "Var"):
                        for var_entry in entry.Var:
                            if hasattr(var_entry, "entry"):
                                name = list(var_entry.entry.keys())[0]
                                value = list(var_entry.entry.values())[0]
                                if isinstance(name, bytes):
                                    name = name.decode("latin-1")
                                if isinstance(value, bytes):
                                    value = value.decode("latin-1")
                                entry = {
                                    "name": name,
                                    "value": value,
                                }
                                if entry["name"] == "Translation" and len(entry["value"]) == 10:
                                    entry["value"] = f"0x0{entry['value'][2:5]} 0x0{entry['value'][7:10]}"
                                peresults.append(entry)
                except Exception as e:
                    log.error(e, exc_info=True)
                    continue

        return peresults

    def get_imphash(self, pe: pefile.PE) -> str:
        """Gets imphash.
        @return: imphash string or None.
        """
        if not pe:
            return None

        try:
            return pe.get_imphash()
        except AttributeError:
            return None

    def get_timestamp(self, pe: pefile.PE) -> str:
        """Get compilation timestamp.
        @return: timestamp or None.
        """
        if not pe:
            return None

        try:
            pe_timestamp = pe.FILE_HEADER.TimeDateStamp
        except AttributeError:
            return None

        return datetime.fromtimestamp(pe_timestamp).strftime("%Y-%m-%d %H:%M:%S")

    def get_digital_signers(self, pe: pefile.PE) -> List[dict]:
        """If this executable is signed, get its signature(s)."""
        if not pe:
            return []

        if not HAVE_CRYPTO:
            log.critical(
                "You do not have the cryptography library installed preventing certificate extraction. pip3 install cryptography"
            )
            return []

        dir_index = pefile.DIRECTORY_ENTRY["IMAGE_DIRECTORY_ENTRY_SECURITY"]

        if len(pe.OPTIONAL_HEADER.DATA_DIRECTORY) < dir_index:
            return []

        dir_entry = pe.OPTIONAL_HEADER.DATA_DIRECTORY[dir_index]
        if not dir_entry or not dir_entry.VirtualAddress or not dir_entry.Size:
            return []

        retlist = []
        address = pe.OPTIONAL_HEADER.DATA_DIRECTORY[dir_index].VirtualAddress

        # check if file is digitally signed
        if address == 0:
            return retlist

        signatures = pe.write()[address + 8 :]

        if isinstance(signatures, bytearray):
            signatures = bytes(signatures)

        try:
            certs = backend.load_der_pkcs7_certificates(signatures)
        except Exception:
            certs = []

        for cert in certs:
            md5 = binascii.hexlify(cert.fingerprint(hashes.MD5())).decode()
            sha1 = binascii.hexlify(cert.fingerprint(hashes.SHA1())).decode()
            sha256 = binascii.hexlify(cert.fingerprint(hashes.SHA256())).decode()
            cert_data = {
                "md5_fingerprint": md5,
                "sha1_fingerprint": sha1,
                "sha256_fingerprint": sha256,
                "serial_number": str(cert.serial_number),
                "not_before": cert.not_valid_before.isoformat(),
                "not_after": cert.not_valid_after.isoformat(),
            }
            try:
                for attribute in cert.subject:
                    cert_data[f"subject_{attribute.oid._name}"] = attribute.value
            except ValueError as e:
                log.warning(e)
            try:
                for attribute in cert.issuer:
                    cert_data[f"issuer_{attribute.oid._name}"] = attribute.value
            except ValueError as e:
                log.warning(e)
            try:
                for extension in cert.extensions:
                    if extension.oid._name == "authorityKeyIdentifier" and extension.value.key_identifier:
                        cert_data[f"extensions_{extension.oid._name}"] = base64.b64encode(extension.value.key_identifier).decode()
                    elif extension.oid._name == "subjectKeyIdentifier" and extension.value.digest:
                        cert_data[f"extensions_{extension.oid._name}"] = base64.b64encode(extension.value.digest).decode()
                    elif extension.oid._name == "certificatePolicies":
                        for index, policy in enumerate(extension.value):
                            if policy.policy_qualifiers:
                                for qualifier in policy.policy_qualifiers:
                                    if qualifier.__class__ is not cryptography.x509.extensions.UserNotice:
                                        cert_data[f"extensions_{extension.oid._name}_{index}"] = qualifier
                    elif extension.oid._name == "cRLDistributionPoints":
                        for index, point in enumerate(extension.value):
                            for full_name in point.full_name:
                                cert_data[f"extensions_{extension.oid._name}_{index}"] = full_name.value
                    elif extension.oid._name == "authorityInfoAccess":
                        for authority_info in extension.value:
                            if authority_info.access_method._name == "caIssuers":
                                cert_data[f"extensions_{extension.oid._name}_caIssuers"] = authority_info.access_location.value
                            elif authority_info.access_method._name == "OCSP":
                                cert_data[f"extensions_{extension.oid._name}_OCSP"] = authority_info.access_location.value
                    elif extension.oid._name == "subjectAltName":
                        for index, name in enumerate(extension.value._general_names):
                            if isinstance(name.value, bytes):
                                cert_data[f"extensions_{extension.oid._name}_{index}"] = base64.b64encode(name.value).decode()
                            else:
                                cert_data[f"extensions_{extension.oid._name}_{index}"] = (
                                    name.value.rfc4514_string() if hasattr(name.value, "rfc4514_string") else name.value
                                )
            except ValueError:
                continue

            retlist.append(cert_data)

        return retlist

    def get_guest_digital_signers(self, task_id: str = False) -> dict:
        if not task_id:
            return {}
        cert_info = os.path.join(CUCKOO_ROOT, "storage", "analyses", task_id, "aux", "DigiSig.json")

        if os.path.exists(cert_info):
            with open(cert_info, "r") as cert_file:
                cert_data = json.load(cert_file)
            if cert_data:
                return {
                    "aux_sha1": cert_data["sha1"],
                    "aux_timestamp": cert_data["timestamp"],
                    "aux_valid": cert_data["valid"],
                    "aux_error": cert_data["error"],
                    "aux_error_desc": cert_data["error_desc"],
                    "aux_signers": cert_data["signers"],
                }
        return {}

    def get_dll_exports(self) -> str:
        file_type = self._get_filetype(self.file_data)
        if HAVE_PEFILE and file_type and ("PE32" in file_type or "MS-DOS executable" in file_type):
            try:
                pe = pefile.PE(self.file_path)
                if hasattr(pe, "DIRECTORY_ENTRY_EXPORT"):
                    exports = []
                    for exported_symbol in pe.DIRECTORY_ENTRY_EXPORT.symbols:
                        try:
                            if not exported_symbol.name:
                                continue
                            if isinstance(exported_symbol.name, bytes):
                                exports.append(re.sub(b"[^A-Za-z0-9_?@-]", b"", exported_symbol.name).decode())
                            else:
                                exports.append(re.sub("[^A-Za-z0-9_?@-]", "", exported_symbol.name))
                        except Exception as e:
                            log.error(e, exc_info=True)

                    return ",".join(exports)
            except Exception as e:
                log.error("PE type not recognised")
                log.error(e, exc_info=True)

        return ""

    def get_entrypoint(self, pe: pefile.PE) -> str:
        """Get entry point (PE).
        @return: entry point.
        """

        try:
            return f"0x{pe.OPTIONAL_HEADER.ImageBase + pe.OPTIONAL_HEADER.AddressOfEntryPoint:08x}"
        except Exception:
            return None

    def get_imagebase(self, pe: pefile.PE) -> str:
        """Get information on the Image Base
        @return: image base or None.
        """
        try:
            return f"0x{pe.OPTIONAL_HEADER.ImageBase:08x}"
        except Exception:
            return None

    def get_ep_bytes(self, pe: pefile.PE) -> str:
        """Get entry point bytes (PE).
        @return: entry point bytes (16).
        """
        try:
            return binascii.b2a_hex(pe.get_data(pe.OPTIONAL_HEADER.AddressOfEntryPoint, 0x10)).decode()
        except Exception:
            return None

    def run(self, task_id: str = False) -> dict:
        """Run analysis.
        @return: analysis results dict or None.
        """
        if not os.path.exists(self.file_path):
            log.debug("File doesn't exist anymore")
            return {}

        # Advanced check if is real PE
        with open(self.file_path, "rb") as f:
            contents = f.read()
        if not IsPEImage(contents):
            return {}

        try:
            pe = pefile.PE(self.file_path)
        except Exception as e:
            log.error("PE type not recognised: %s", e)
            return {}
        peresults = {
            "guest_signers": self.get_guest_digital_signers(task_id),
            "digital_signers": self.get_digital_signers(pe),
            "imagebase": self.get_imagebase(pe),
            "entrypoint": self.get_entrypoint(pe),
            "ep_bytes": self.get_ep_bytes(pe),
            "peid_signatures": self.get_peid_signatures(pe),
            "reported_checksum": self.get_reported_checksum(pe),
            "actual_checksum": self.get_actual_checksum(pe),
            "osversion": self.get_osversion(pe),
            "pdbpath": self.get_pdb_path(pe),
            "imports": self.get_imported_symbols(pe),
            "exported_dll_name": self.get_exported_dll_name(pe),
            "exports": self.get_exported_symbols(pe),
            "dirents": self.get_directory_entries(pe),
            "sections": self.get_sections(pe),
            "overlay": self.get_overlay(pe),
            "resources": self.get_resources(pe),
            "versioninfo": self.get_versioninfo(pe),
            "imphash": self.get_imphash(pe),
            "timestamp": self.get_timestamp(pe),
        }
        (
            peresults["icon"],
            peresults["icon_hash"],
            peresults["icon_fuzzy"],
            peresults["icon_dhash"],
        ) = self.get_icon_info(pe)

        if peresults.get("imports", False):
            peresults["imported_dll_count"] = len(peresults["imports"])

        pe.close()
        return peresults<|MERGE_RESOLUTION|>--- conflicted
+++ resolved
@@ -145,12 +145,8 @@
 
     def __init__(self, file_path: str):
         """@param file_path: file path."""
-<<<<<<< HEAD
-        self.file_path = file_path
-=======
         if file_path:
             self.file_path = file_path if isinstance(file_path, str) else file_path.decode()
->>>>>>> 9a7a1bee
         self._file_data = None
         # pe = None
         # self.results = results
