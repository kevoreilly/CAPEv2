# Copyright (C) 2010-2015 Cuckoo Foundation, Optiv, Inc. (brad.spengler@optiv.com)
# This file is part of Cuckoo Sandbox - http://www.cuckoosandbox.org
# See the file 'docs/LICENSE' for copying permission.

import contextlib
import logging
from typing import Any, Dict

from lib.cuckoo.common.utils import convert_to_printable

try:
    from peepdf.JSAnalysis import analyseJS, isJavascript
    from peepdf.PDFCore import PDFParser

    HAVE_PEEPDF = True
except ImportError:
    HAVE_PEEPDF = False
    print("OPTIONAL! Missed dependency: poetry run pip install peepdf-3")

log = logging.getLogger(__name__)


def _get_obj_val(pdf, version: int, obj):
    with contextlib.suppress(Exception):
        if obj.type == "reference":
            return pdf.body[version].getObject(obj.id)
    return obj


def _clean_string(value: str) -> str:
    # handle BOM for typical english unicode while avoiding some
    # invalid BOM seen in malicious PDFs (like using the utf16le BOM
    # for an ascii string)
    if value.startswith("\xfe\xff"):
        if not any(ord(x) for x in value[2::2]):
            return value[3::2]
    elif value.startswith("\xff\xfe"):
        if not any(ord(x) for x in value[3::2]):
            return value[2::2]
    return value


def _set_base_uri(pdf):
    try:
        for version in range(pdf.updates + 1):
            trailer, _ = pdf.trailer[version]
            if trailer:
                elem = trailer.getTrailerDictionary().getElementByName("/Root")
                if elem:
                    elem = _get_obj_val(pdf, version, elem)
                if elem:
                    elem = elem.getElementByName("/URI")
                if elem:
                    elem = _get_obj_val(pdf, version, elem)
                if elem:
                    elem = elem.getElementByName("/Base")
                if elem:
                    elem = _get_obj_val(pdf, version, elem)
                if elem:
                    return elem.getValue()
    except Exception as e:
        log.exception(e)
<<<<<<< HEAD
        return ""
=======
        return
>>>>>>> 2f253452


def peepdf_parse(filepath: str, pdfresult: Dict[str, Any]) -> Dict[str, Any]:
    """Extract JavaScript from PDF objects."""

    if not HAVE_PEEPDF:
        return pdfresult

    log.debug("About to parse with PDFParser")
    parser = PDFParser()
    try:
        _, pdf = parser.parse(filepath, forceMode=True, looseMode=True, manualAnalysis=False)
    except Exception as e:
        log.debug("Error parsing pdf: %s", str(e))
        return pdfresult
    urlset = set()
    annoturiset = set()
    objects = []
    retobjects = []
    metadata = {}

    base_uri = _set_base_uri(pdf)
    if not base_uri:
        base_uri = ""

    for i, body in enumerate(pdf.body):
        metatmp = pdf.getBasicMetadata(i)
        if metatmp:
            metadata = metatmp
        objects = body.objects
        for index in objects:
            oid = objects[index].thisId
            offset = objects[index].offset
            size = objects[index].size
            details = objects[index].obj
            obj_data = {
                "Object ID": oid,
                "Offset": offset,
                "Size": size,
            }
            if details.objType == "stream":
                decoded_stream = details.decodedStream
                if isJavascript(decoded_stream.strip()):
                    jsdata = None
                    try:
                        jslist, unescapedbytes, urlsfound, errors, ctxdummy = analyseJS(decoded_stream.strip())
                        jsdata = jslist[0]
                    except Exception as e:
                        log.exception(e)
                        continue
                    if errors or jsdata is None:
                        continue
                    for url in urlsfound:
                        urlset.add(url)
                    # The following loop is required to "JSONify" the strings returned from PyV8.
                    # As PyV8 returns byte strings, we must parse out bytecode and
                    # replace it with an escape '\'. We can't use encode("string_escape")
                    # as this would mess up the new line representation which is used for
                    # beautifying the javascript code for Django's web interface.
                    ret_data = ""
                    for char in jsdata:
                        if ord(char) > 127:
                            tmp = f"\\x{char.encode().hex()}"
                        else:
                            tmp = char
                        ret_data += tmp
                    obj_data["Data"] = ret_data
                    retobjects.append(obj_data)
            elif details.objType == "dictionary" and details.containsJScode:
                js_elem = details.getElementByName("/JS")
                if js_elem:
                    jsdata = None
                    try:
                        jslist, unescapedbytes, urlsfound, errors, ctxdummy = analyseJS(js_elem.value)
                        jsdata = jslist[0]
                    except Exception as e:
                        log.exception(e)
                        continue
                    if errors or not jsdata:
                        continue

                    urlset.update(urlsfound)
                    # The following loop is required to "JSONify" the strings returned from PyV8.
                    # As PyV8 returns byte strings, we must parse out bytecode and
                    # replace it with an escape '\'. We can't use encode("string_escape")
                    # as this would mess up the new line representation which is used for
                    # beautifying the javascript code for Django's web interface.
                    ret_data = ""
                    for char in jsdata:
                        if ord(char) > 127:
                            tmp = f"\\x{char.encode().hex()}"
                        else:
                            tmp = char
                        ret_data += tmp
                    obj_data["Data"] = ret_data
                    retobjects.append(obj_data)
            elif details.objType == "dictionary" and details.hasElement("/A"):
                # verify it to be a link type annotation
                subtype_elem = details.getElementByName("/Subtype")
                type_elem = details.getElementByName("/Type")
                if not subtype_elem or not type_elem:
                    continue
                subtype_elem = _get_obj_val(pdf, i, subtype_elem)
                type_elem = _get_obj_val(pdf, i, type_elem)
                if subtype_elem.getValue() != "/Link" or type_elem.getValue() != "/Annot":
                    continue
                a_elem = details.getElementByName("/A")
                a_elem = _get_obj_val(pdf, i, a_elem)
                if a_elem and a_elem.getType() == "dictionary" and a_elem.hasElement("/URI"):
                    uri_elem = a_elem.getElementByName("/URI")
                    if uri_elem:
                        uri_elem = _get_obj_val(pdf, i, uri_elem)
                        annoturiset.add(f"{base_uri}{uri_elem.getValue()}")
        pdfresult["JSStreams"] = retobjects
    if "creator" in metadata:
        pdfresult["Info"]["Creator"] = convert_to_printable(_clean_string(metadata["creator"]))
    if "producer" in metadata:
        pdfresult["Info"]["Producer"] = convert_to_printable(_clean_string(metadata["producer"]))
    if "author" in metadata:
        pdfresult["Info"]["Author"] = convert_to_printable(_clean_string(metadata["author"]))
    if len(urlset):
        pdfresult["JS_URLs"] = list(urlset)
    if len(annoturiset):
        pdfresult["Annot_URLs"] = list(annoturiset)

    return pdfresult<|MERGE_RESOLUTION|>--- conflicted
+++ resolved
@@ -60,11 +60,7 @@
                     return elem.getValue()
     except Exception as e:
         log.exception(e)
-<<<<<<< HEAD
-        return ""
-=======
         return
->>>>>>> 2f253452
 
 
 def peepdf_parse(filepath: str, pdfresult: Dict[str, Any]) -> Dict[str, Any]:
