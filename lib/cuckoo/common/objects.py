--- conflicted
+++ resolved
@@ -343,27 +343,12 @@
         file_type = None
         if self.path_object.exists():
             if HAVE_MAGIC:
-<<<<<<< HEAD
-                fn = False
-                if hasattr(magic, "detect_from_filename"):
-                    fn = magic.detect_from_filename
-                if hasattr(magic, "from_file"):
-                    fn = magic.from_file
-                if fn:
-                    try:
-                        file_type = fn(self.file_path_ansii)
-                    except magic.MagicException as e:
-                        log.error("Magic error: %s", str(e))
-                    except Exception as e:
-                        log.exception(e)
-=======
                 try:
                     file_type = magic.from_file(self.file_path_ansii)
                 except magic.MagicException as e:
                     log.error("Magic error: %s", str(e))
                 except Exception as e:
                     log.error(e, exc_info=True)
->>>>>>> 44514026
                 if not file_type and hasattr(magic, "open"):
                     try:
                         ms = magic.open(magic.MAGIC_MIME | magic.MAGIC_SYMLINK)
