--- conflicted
+++ resolved
@@ -588,7 +588,6 @@
         else:
             return False
 
-<<<<<<< HEAD
     def get_dll_exports(self, file_type):
         if HAVE_PEFILE and ("PE32" in file_type or "MS-DOS executable" in file_type):
             try:
@@ -612,7 +611,7 @@
                 log.error(e, exc_info=True)
 
         return ""
-=======
+
     def get_rh_hash(self):
         if not self.pe:
             return None
@@ -657,7 +656,7 @@
 
         # Close PE file and return RichPE hash digest
         return md5.hexdigest()
->>>>>>> a19de2a3
+
 
     def get_all(self):
         """Get all information available.
