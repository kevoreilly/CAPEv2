--- conflicted
+++ resolved
@@ -664,14 +664,12 @@
             pass
     elif term in ("ids", "options", "tags_tasks"):
         try:
-<<<<<<< HEAD
             ids = []
             if term == "ids":
-                ids = [int(v.strip()) for v in filter(None, value.split(","))]
+                ids = value
             elif term == "tags_tasks":
                 ids = [int(v.id) for v in db.list_tasks(tags_tasks_like=value)]
             else:
-
                 ids = [int(v.id) for v in db.list_tasks(options_like=value)]
                 print(ids, value, term)
             if ids:
@@ -680,13 +678,6 @@
                 else:
                     term = "id"
                     query_val = int(value)
-=======
-            if len(value) > 1:
-                query_val = {"$in": value}
-            else:
-                term = "id"
-                query_val = int(value)
->>>>>>> 4e130427
         except Exception as e:
             print(term, value, e)
     else:
