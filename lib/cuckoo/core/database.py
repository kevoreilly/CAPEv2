# Copyright (C) 2010-2015 Cuckoo Foundation.
# This file is part of Cuckoo Sandbox - http://www.cuckoosandbox.org
# See the file 'docs/LICENSE' for copying permission.

# https://blog.miguelgrinberg.com/post/what-s-new-in-sqlalchemy-2-0
# https://docs.sqlalchemy.org/en/20/changelog/migration_20.html#

import hashlib
import json
import logging
import os
import sys
from contextlib import suppress
from datetime import datetime, timedelta
from typing import Any, List, Optional, Union, Tuple, Dict

# Sflock does a good filetype recon
from sflock.abstracts import File as SflockFile
from sflock.ident import identify as sflock_identify

from lib.cuckoo.common.cape_utils import static_config_lookup, static_extraction
from lib.cuckoo.common.colors import red
from lib.cuckoo.common.config import Config
from lib.cuckoo.common.constants import CUCKOO_ROOT
from lib.cuckoo.common.demux import demux_sample
from lib.cuckoo.common.exceptions import (
    CuckooDatabaseError,
    CuckooDatabaseInitializationError,
    CuckooDependencyError,
    CuckooOperationalError,
    CuckooUnserviceableTaskError,
)
from lib.cuckoo.common.integrations.parse_pe import PortableExecutable
from lib.cuckoo.common.objects import PCAP, URL, File, Static
from lib.cuckoo.common.path_utils import path_delete, path_exists
from lib.cuckoo.common.utils import bytes2str, create_folder, get_options

# ToDo postgresql+psycopg2 in connection
try:
    from sqlalchemy.engine import make_url
    from sqlalchemy import (
        Boolean,
        BigInteger,
        Column,
        DateTime,
        Enum,
        ForeignKey,
        Index,
        Integer,
        String,
        Table,
        Text,
        create_engine,
        # event,
        func,
        not_,
        select,
        Select,
        delete,
        update,
    )
    from sqlalchemy.exc import IntegrityError, SQLAlchemyError
    from sqlalchemy.orm import (
        aliased,
        joinedload,
        subqueryload,
        relationship,
        scoped_session,
        sessionmaker,
        DeclarativeBase,
        Mapped,
        mapped_column,
    )

except ImportError:  # pragma: no cover
    raise CuckooDependencyError("Unable to import sqlalchemy (install with `poetry install`)")


sandbox_packages = (
    "access",
    "archive",
    "nsis",
    "cpl",
    "reg",
    "regsvr",
    "dll",
    "exe",
    "pdf",
    "pub",
    "doc",
    "xls",
    "ppt",
    "jar",
    "zip",
    "rar",
    "swf",
    "python",
    "msi",
    "msix",
    "ps1",
    "msg",
    "eml",
    "js",
    "html",
    "hta",
    "xps",
    "wsf",
    "mht",
    "doc",
    "vbs",
    "lnk",
    "chm",
    "hwp",
    "inp",
    "vbs",
    "js",
    "vbejse",
    "msbuild",
    "sct",
    "xslt",
    "shellcode",
    "shellcode_x64",
    "generic",
    "iso",
    "vhd",
    "udf",
    "one",
    "inf",
)

log = logging.getLogger(__name__)
conf = Config("cuckoo")
repconf = Config("reporting")
distconf = Config("distributed")
web_conf = Config("web")
LINUX_ENABLED = web_conf.linux.enabled
LINUX_STATIC = web_conf.linux.static_only
DYNAMIC_ARCH_DETERMINATION = web_conf.general.dynamic_arch_determination

if repconf.mongodb.enabled:
    from dev_utils.mongodb import mongo_find
if repconf.elasticsearchdb.enabled:
    from dev_utils.elasticsearchdb import elastic_handler  # , get_analysis_index

    es = elastic_handler

SCHEMA_VERSION = "2b3c4d5e6f7g"
TASK_BANNED = "banned"
TASK_PENDING = "pending"
TASK_RUNNING = "running"
TASK_DISTRIBUTED = "distributed"
TASK_COMPLETED = "completed"
TASK_RECOVERED = "recovered"
TASK_REPORTED = "reported"
TASK_FAILED_ANALYSIS = "failed_analysis"
TASK_FAILED_PROCESSING = "failed_processing"
TASK_FAILED_REPORTING = "failed_reporting"
TASK_DISTRIBUTED_COMPLETED = "distributed_completed"

ALL_DB_STATUSES = (
    TASK_BANNED,
    TASK_PENDING,
    TASK_RUNNING,
    TASK_DISTRIBUTED,
    TASK_COMPLETED,
    TASK_RECOVERED,
    TASK_REPORTED,
    TASK_FAILED_ANALYSIS,
    TASK_FAILED_PROCESSING,
    TASK_FAILED_REPORTING,
    TASK_DISTRIBUTED_COMPLETED,
)

MACHINE_RUNNING = "running"

# ToDo verify variable declaration in Mapped


class Base(DeclarativeBase):
    pass


# Secondary table used in association Machine - Tag.
machines_tags = Table(
    "machines_tags",
    Base.metadata,
    Column("machine_id", Integer, ForeignKey("machines.id")),
    Column("tag_id", Integer, ForeignKey("tags.id")),
)

# Secondary table used in association Task - Tag.
tasks_tags = Table(
    "tasks_tags",
    Base.metadata,
    Column("task_id", Integer, ForeignKey("tasks.id", ondelete="cascade")),
    Column("tag_id", Integer, ForeignKey("tags.id", ondelete="cascade")),
)

def get_count(q, property):
    count_q = q.statement.with_only_columns(func.count(property)).order_by(None)
    count = q.session.execute(count_q).scalar()
    return count


class SampleAssociation(Base):
    __tablename__ = "sample_associations"

    # Each column is part of a composite primary key
    parent_id: Mapped[int] = mapped_column(ForeignKey("samples.id"), primary_key=True)
    child_id: Mapped[int] = mapped_column(ForeignKey("samples.id"), primary_key=True)

    # This is the crucial column that links to the specific child's task
    task_id: Mapped[int] = mapped_column(ForeignKey("tasks.id", ondelete="CASCADE"), primary_key=True)

    # Relationships from the association object itself
    parent: Mapped["Sample"] = relationship(foreign_keys=[parent_id], back_populates="child_links")
    child: Mapped["Sample"] = relationship(foreign_keys=[child_id], back_populates="parent_links")
    task: Mapped["Task"] = relationship(back_populates="association")

class Machine(Base):
    """Configured virtual machines to be used as guests."""

    __tablename__ = "machines"

    id: Mapped[int] = mapped_column(Integer(), primary_key=True)
    name: Mapped[str] = mapped_column(String(255), nullable=False, unique=True)
    label: Mapped[str] = mapped_column(String(255), nullable=False, unique=True)
    arch: Mapped[str] = mapped_column(String(255), nullable=False)
    ip: Mapped[str] = mapped_column(String(255), nullable=False)
    platform: Mapped[str] = mapped_column(String(255), nullable=False)
    tags: Mapped[List["Tag"]] = relationship(secondary=machines_tags, back_populates="machines")
    interface: Mapped[Optional[str]] = mapped_column(String(255), nullable=True)
    snapshot: Mapped[Optional[str]] = mapped_column(String(255), nullable=True)
    locked: Mapped[bool] = mapped_column(Boolean(), nullable=False, default=False)
    locked_changed_on: Mapped[Optional[datetime]] = mapped_column(DateTime(timezone=False), nullable=True)
    status: Mapped[Optional[str]] = mapped_column(String(255), nullable=True)
    status_changed_on: Mapped[Optional[datetime]] = mapped_column(DateTime(timezone=False), nullable=True)
    resultserver_ip: Mapped[str] = mapped_column(String(255), nullable=False)
    resultserver_port: Mapped[str] = mapped_column(String(255), nullable=False)
    reserved: Mapped[bool] = mapped_column(Boolean(), nullable=False, default=False)

    def __repr__(self):
        return f"<Machine({self.id},'{self.name}')>"

    def to_dict(self):
        """Converts object to dict.
        @return: dict
        """
        d = {}
        for column in self.__table__.columns:
            value = getattr(self, column.name)
            if isinstance(value, datetime):
                d[column.name] = value.strftime("%Y-%m-%d %H:%M:%S")
            else:
                d[column.name] = value

        # Tags are a relation so no column to iterate.
        d["tags"] = [tag.name for tag in self.tags]
        return d

    def to_json(self):
        """Converts object to JSON.
        @return: JSON data
        """
        return json.dumps(self.to_dict())

    def __init__(self, name, label, arch, ip, platform, interface, snapshot, resultserver_ip, resultserver_port, reserved):
        self.name = name
        self.label = label
        self.arch = arch
        self.ip = ip
        self.platform = platform
        self.interface = interface
        self.snapshot = snapshot
        self.resultserver_ip = resultserver_ip
        self.resultserver_port = resultserver_port
        self.reserved = reserved


class Tag(Base):
    """Tag describing anything you want."""

    __tablename__ = "tags"

    id: Mapped[int] = mapped_column(primary_key=True)
    name: Mapped[str] = mapped_column(nullable=False, unique=True)
    machines: Mapped[List["Machine"]] = relationship(secondary=machines_tags, back_populates="tags")
    tasks: Mapped[List["Task"]] = relationship(secondary=tasks_tags, back_populates="tags")

    def __repr__(self):
        return f"<Tag({self.id},'{self.name}')>"

    def __init__(self, name):
        self.name = name


class Guest(Base):
    """Tracks guest run."""

    __tablename__ = "guests"

    id: Mapped[int] = mapped_column(primary_key=True)
    status: Mapped[str] = mapped_column(nullable=False)
    name: Mapped[str] = mapped_column(nullable=False)
    label: Mapped[str] = mapped_column(nullable=False)
    platform: Mapped[str] = mapped_column(nullable=False)
    manager: Mapped[str] = mapped_column(nullable=False)

    started_on: Mapped[datetime] = mapped_column(DateTime(timezone=False), default=datetime.now, nullable=False)
    shutdown_on: Mapped[Optional[datetime]] = mapped_column(DateTime(timezone=False), nullable=True)
    task_id: Mapped[int] = mapped_column(ForeignKey("tasks.id", ondelete="cascade"), nullable=False, unique=True)
    task: Mapped["Task"] = relationship(back_populates="guest")

    def __repr__(self):
        return f"<Guest({self.id}, '{self.name}')>"

    def to_dict(self):
        """Converts object to dict.
        @return: dict
        """
        d = {}
        for column in self.__table__.columns:
            value = getattr(self, column.name)
            if isinstance(value, datetime):
                d[column.name] = value.strftime("%Y-%m-%d %H:%M:%S")
            else:
                d[column.name] = value
        return d

    def to_json(self):
        """Converts object to JSON.
        @return: JSON data
        """
        return json.dumps(self.to_dict())

    def __init__(self, name, label, platform, manager, task_id):
        self.name = name
        self.label = label
        self.platform = platform
        self.manager = manager
        self.task_id = task_id


class Sample(Base):
    """Submitted files details."""

    __tablename__ = "samples"

    id: Mapped[int] = mapped_column(primary_key=True)
    file_size: Mapped[int] = mapped_column(BigInteger, nullable=False)
    file_type: Mapped[str] = mapped_column(Text(), nullable=False)
    md5: Mapped[str] = mapped_column(String(32), nullable=False)
    crc32: Mapped[str] = mapped_column(String(8), nullable=False)
    sha1: Mapped[str] = mapped_column(String(40), nullable=False)
    sha256: Mapped[str] = mapped_column(String(64), nullable=False)
    sha512: Mapped[str] = mapped_column(String(128), nullable=False)
    ssdeep: Mapped[Optional[str]] = mapped_column(String(255), nullable=True)
    source_url: Mapped[Optional[str]] = mapped_column(String(2000), nullable=True)
    tasks: Mapped[List["Task"]] = relationship(back_populates="sample", cascade="all, delete-orphan")

    child_links: Mapped[List["SampleAssociation"]] = relationship(
        foreign_keys=[SampleAssociation.parent_id], back_populates="parent"
    )
    # When this Sample is a child, this gives you its association links
    parent_links: Mapped[List["SampleAssociation"]] = relationship(
        foreign_keys=[SampleAssociation.child_id], back_populates="child"
    )

    # ToDo replace with index=True
    __table_args__ = (
        Index("md5_index", "md5"),
        Index("sha1_index", "sha1"),
        Index("sha256_index", "sha256", unique=True),
    )

    def __repr__(self):
        return f"<Sample({self.id},'{self.sha256}')>"

    def to_dict(self):
        """Converts object to dict.
        @return: dict
        """
        d = {}
        for column in self.__table__.columns:
            d[column.name] = getattr(self, column.name)
        return d

    def to_json(self):
        """Converts object to JSON.
        @return: JSON data
        """
        return json.dumps(self.to_dict())

    def __init__(self, md5, crc32, sha1, sha256, sha512, file_size, file_type=None, ssdeep=None, parent_sample=None, source_url=None):
        self.md5 = md5
        self.sha1 = sha1
        self.crc32 = crc32
        self.sha256 = sha256
        self.sha512 = sha512
        self.file_size = file_size
        if file_type:
            self.file_type = file_type
        if ssdeep:
            self.ssdeep = ssdeep
        # if parent_sample:
        #    self.parent_sample = parent_sample
        if source_url:
            self.source_url = source_url


class Error(Base):
    """Analysis errors."""

    __tablename__ = "errors"
    MAX_LENGTH = 1024

    id: Mapped[int] = mapped_column(primary_key=True)
    message: Mapped[str] = mapped_column(String(MAX_LENGTH), nullable=False)
    task_id: Mapped[int] = mapped_column(ForeignKey("tasks.id"), nullable=False)
    task: Mapped["Task"] = relationship(back_populates="errors")

    def to_dict(self):
        """Converts object to dict.
        @return: dict
        """
        d = {}
        for column in self.__table__.columns:
            d[column.name] = getattr(self, column.name)
        return d

    def to_json(self):
        """Converts object to JSON.
        @return: JSON data
        """
        return json.dumps(self.to_dict())

    def __init__(self, message, task_id):
        if len(message) > self.MAX_LENGTH:
            # Make sure that we don't try to insert an error message longer than what's allowed
            # in the database. Provide the beginning and the end of the error.
            left_of_ellipses = self.MAX_LENGTH // 2 - 2
            right_of_ellipses = self.MAX_LENGTH - left_of_ellipses - 3
            message = "...".join((message[:left_of_ellipses], message[-right_of_ellipses:]))
        self.message = message
        self.task_id = task_id

    def __repr__(self):
        return f"<Error({self.id},'{self.message}','{self.task_id}')>"


class Task(Base):
    """Analysis task queue."""

    __tablename__ = "tasks"

    id: Mapped[int] = mapped_column(Integer(), primary_key=True)
    target: Mapped[str] = mapped_column(Text(), nullable=False)
    category: Mapped[str] = mapped_column(String(255), nullable=False)
    cape: Mapped[Optional[str]] = mapped_column(String(2048), nullable=True)
    timeout: Mapped[int] = mapped_column(Integer(), server_default="0", nullable=False)
    priority: Mapped[int] = mapped_column(Integer(), server_default="1", nullable=False)
    custom: Mapped[Optional[str]] = mapped_column(String(255), nullable=True)
    machine: Mapped[Optional[str]] = mapped_column(String(255), nullable=True)
    package: Mapped[Optional[str]] = mapped_column(String(255), nullable=True)
    route: Mapped[Optional[str]] = mapped_column(String(128), nullable=True, default=False)
    # Task tags
    tags_tasks: Mapped[Optional[str]] = mapped_column(String(256), nullable=True)
    # Virtual machine tags
    tags: Mapped[List["Tag"]] = relationship(secondary=tasks_tags, back_populates="tasks", passive_deletes=True)
    options: Mapped[Optional[str]] = mapped_column(Text(), nullable=True)
    platform: Mapped[Optional[str]] = mapped_column(String(255), nullable=True)
    memory: Mapped[bool] = mapped_column(Boolean, nullable=False, default=False)
    enforce_timeout: Mapped[bool] = mapped_column(Boolean, nullable=False, default=False)
    clock: Mapped[datetime] = mapped_column(DateTime(timezone=False), default=datetime.now(), nullable=False)
    added_on: Mapped[datetime] = mapped_column(DateTime(timezone=False), default=datetime.now(), nullable=False)
    started_on: Mapped[Optional[datetime]] = mapped_column(DateTime(timezone=False), nullable=True)
    completed_on: Mapped[Optional[datetime]] = mapped_column(DateTime(timezone=False), nullable=True)
    status: Mapped[str] = mapped_column(
        Enum(
            TASK_BANNED,
            TASK_PENDING,
            TASK_RUNNING,
            TASK_COMPLETED,
            TASK_DISTRIBUTED,
            TASK_REPORTED,
            TASK_RECOVERED,
            TASK_FAILED_ANALYSIS,
            TASK_FAILED_PROCESSING,
            TASK_FAILED_REPORTING,
            name="status_type",
        ),
        server_default=TASK_PENDING,
        nullable=False,
    )

    # Statistics data to identify broken Cuckoos servers or VMs
    # Also for doing profiling to improve speed
    dropped_files: Mapped[Optional[int]] = mapped_column(nullable=True)
    running_processes: Mapped[Optional[int]] = mapped_column(nullable=True)
    api_calls: Mapped[Optional[int]] = mapped_column(nullable=True)
    domains: Mapped[Optional[int]] = mapped_column(nullable=True)
    signatures_total: Mapped[Optional[int]] = mapped_column(nullable=True)
    signatures_alert: Mapped[Optional[int]] = mapped_column(nullable=True)
    files_written: Mapped[Optional[int]] = mapped_column(nullable=True)
    registry_keys_modified: Mapped[Optional[int]] = mapped_column(nullable=True)
    crash_issues: Mapped[Optional[int]] = mapped_column(nullable=True)
    anti_issues: Mapped[Optional[int]] = mapped_column(nullable=True)
    analysis_started_on: Mapped[Optional[datetime]] = mapped_column(DateTime(timezone=False), nullable=True)
    analysis_finished_on: Mapped[Optional[datetime]] = mapped_column(DateTime(timezone=False), nullable=True)
    processing_started_on: Mapped[Optional[datetime]] = mapped_column(DateTime(timezone=False), nullable=True)
    processing_finished_on: Mapped[Optional[datetime]] = mapped_column(DateTime(timezone=False), nullable=True)
    signatures_started_on: Mapped[Optional[datetime]] = mapped_column(DateTime(timezone=False), nullable=True)
    signatures_finished_on: Mapped[Optional[datetime]] = mapped_column(DateTime(timezone=False), nullable=True)
    reporting_started_on: Mapped[Optional[datetime]] = mapped_column(DateTime(timezone=False), nullable=True)
    reporting_finished_on: Mapped[Optional[datetime]] = mapped_column(DateTime(timezone=False), nullable=True)
    timedout: Mapped[bool] = mapped_column(nullable=False, default=False)

    sample_id: Mapped[Optional[int]] = mapped_column(ForeignKey("samples.id"), nullable=True)
    sample: Mapped["Sample"] = relationship(back_populates="tasks")  # , lazy="subquery"
    machine_id: Mapped[Optional[int]] = mapped_column(nullable=True)
    guest: Mapped["Guest"] = relationship(
        back_populates="task", uselist=False, cascade="all, delete-orphan"  # This is crucial for a one-to-one relationship
    )
    errors: Mapped[List["Error"]] = relationship(
        back_populates="task", cascade="all, delete-orphan"  # This MUST match the attribute name on the Error model
    )

    tlp: Mapped[Optional[str]] = mapped_column(String(255), nullable=True)
    user_id: Mapped[Optional[int]] = mapped_column(nullable=True)

    # The Task is linked to one specific parent/child association event
    association: Mapped[Optional["SampleAssociation"]] = relationship(back_populates="task", cascade="all, delete-orphan")

    __table_args__ = (
        Index("category_index", "category"),
        Index("status_index", "status"),
        Index("added_on_index", "added_on"),
        Index("completed_on_index", "completed_on"),
    )

    def to_dict(self):
        """Converts object to dict.
        @return: dict
        """
        d = {}
        for column in self.__table__.columns:
            value = getattr(self, column.name)
            if isinstance(value, datetime):
                d[column.name] = value.strftime("%Y-%m-%d %H:%M:%S")
            else:
                d[column.name] = value

        # Tags are a relation so no column to iterate.
        d["tags"] = [tag.name for tag in self.tags]
        return d

    def to_json(self):
        """Converts object to JSON.
        @return: JSON data
        """
        return json.dumps(self.to_dict())

    def __init__(self, target=None):
        self.target = target

    def __repr__(self):
        return f"<Task({self.id},'{self.target}')>"


class AlembicVersion(Base):
    """Table used to pinpoint actual database schema release."""

    __tablename__ = "alembic_version"

    version_num: Mapped[str] = mapped_column(String(32), nullable=False, primary_key=True)


class _Database:
    """Analysis queue database.

    This class handles the creation of the database user for internal queue
    management. It also provides some functions for interacting with it.
    """

    def __init__(self, dsn=None, schema_check=True):
        """@param dsn: database connection string.
        @param schema_check: disable or enable the db schema version check
        """
        self.cfg = conf

        if dsn:
            self._connect_database(dsn)
        elif self.cfg.database.connection:
            self._connect_database(self.cfg.database.connection)
        else:
            file_path = os.path.join(CUCKOO_ROOT, "db", "cuckoo.db")
            if not path_exists(file_path):  # pragma: no cover
                db_dir = os.path.dirname(file_path)
                if not path_exists(db_dir):
                    try:
                        create_folder(folder=db_dir)
                    except CuckooOperationalError as e:
                        raise CuckooDatabaseError(f"Unable to create database directory: {e}")

            self._connect_database(f"sqlite:///{file_path}")

        # Disable SQL logging. Turn it on for debugging.
        self.engine.echo = self.cfg.database.log_statements
        # Connection timeout.
        if self.cfg.database.timeout:
            self.engine.pool_timeout = self.cfg.database.timeout
        else:
            self.engine.pool_timeout = 60
        # Create schema.
        try:
            Base.metadata.create_all(self.engine)
        except SQLAlchemyError as e:  # pragma: no cover
            raise CuckooDatabaseError(f"Unable to create or connect to database: {e}")

        # Get db session.
        self.session = scoped_session(sessionmaker(bind=self.engine, expire_on_commit=False, future=True))

        # ToDo this breaks tests
        """
        # There should be a better way to clean up orphans. This runs after every flush, which is crazy.
        @event.listens_for(self.session, "after_flush")
        def delete_tag_orphans(session, ctx):
            delete_stmt = delete(Tag).where(~Tag.tasks.any()).where(~Tag.machines.any())
            session.execute(delete_stmt)
        """

        # Deal with schema versioning.
        # TODO: it's a little bit dirty, needs refactoring.
        with self.session() as tmp_session:
            # Use the modern select() and scalar() to fetch the first object
            query = select(AlembicVersion)
            last = tmp_session.scalar(query)

            if last is None:
                # Set database schema version (this part is unchanged)
                tmp_session.add(AlembicVersion(version_num=SCHEMA_VERSION))
                try:
                    tmp_session.commit()
                except SQLAlchemyError as e:  # pragma: no cover
                    tmp_session.rollback()
                    raise CuckooDatabaseError(f"Unable to set schema version: {e}")
            else:
                # Check if db version is the expected one (this part is unchanged)
                if last.version_num != SCHEMA_VERSION and schema_check:  # pragma: no cover
                    print(
                        f"DB schema version mismatch: found {last.version_num}, expected {SCHEMA_VERSION}. Try to apply all migrations"
                    )
                    print(red("Please backup your data before migration!\ncd utils/db_migration/ && poetry run alembic upgrade head"))
                    sys.exit()

    def __del__(self):
        """Disconnects pool."""
        with suppress(KeyError, AttributeError):
            self.engine.dispose()

    def _connect_database(self, connection_string):
        """Connect to a Database.
        @param connection_string: Connection string specifying the database
        """
        url = make_url(connection_string)
        engine_args = {}

        try:
            if url.drivername.startswith("sqlite"):
                # Using "check_same_thread" to disable sqlite safety check on multiple threads.
                engine_args["connect_args"] = {"check_same_thread": False}
            elif url.drivername.startswith("postgresql"):
                # See: http://www.postgresql.org/docs/9.0/static/libpq-ssl.html#LIBPQ-SSL-SSLMODE-STATEMENTS
                # Disabling SSL mode to avoid some errors using sqlalchemy and multiprocessing.
                engine_args["connect_args"] = {"sslmode": self.cfg.database.psql_ssl_mode}
                engine_args["pool_pre_ping"] = True
            # A single, clean call to create the engine
            self.engine = create_engine(connection_string, **engine_args)

        except ImportError as e:  # pragma: no cover
            lib = e.message.rsplit(maxsplit=1)[-1]
            raise CuckooDependencyError(f"Missing database driver, unable to import {lib} (install with `pip install {lib}`)")

    def _get_or_create(self, model, **kwargs):
        """Get an ORM instance or create it if not exist.
        @param session: SQLAlchemy session object
        @param model: model to query
        @return: row instance
        """
        cache = self.session.info.setdefault("_get_or_create_cache", {})
        cache_key = (model, frozenset(kwargs.items()))
        if cache_key in cache:
            return cache[cache_key]

        stmt = select(model).filter_by(**kwargs)
        # Execute with session.scalar() to get a single object or None
        instance = self.session.scalar(stmt)
        if instance:
            cache[cache_key] = instance
            return instance
        else:
            instance = model(**kwargs)
            self.session.add(instance)
            cache[cache_key] = instance

        return instance

    def drop(self):
        """Drop all tables."""
        try:
            Base.metadata.drop_all(self.engine, checkfirst=True)
        except SQLAlchemyError as e:
            raise CuckooDatabaseError(f"Unable to create or connect to database: {e}")

    def clean_machines(self):
        """Clean old stored machines and related tables."""
        # Secondary table.
        # TODO: this is better done via cascade delete.
        # self.engine.execute(machines_tags.delete())
        # ToDo : If your ForeignKey has "ON DELETE CASCADE", deleting a Machine
        # would automatically delete its entries in machines_tags.
        # If not, deleting them manually first is correct.
        self.session.execute(delete(machines_tags))
        self.session.execute(delete(Machine))

    def delete_machine(self, name) -> bool:
        """Delete a single machine entry from DB."""

        stmt = select(Machine).where(Machine.name == name)
        machine = self.session.scalar(stmt)

        if machine:
            # Deleting a specific ORM instance remains the same
            self.session.delete(machine)
            return True
        else:
            log.warning("%s does not exist in the database.", name)
            return False

    def add_machine(
        self, name, label, arch, ip, platform, tags, interface, snapshot, resultserver_ip, resultserver_port, reserved, locked=False
    ) -> Machine:
        """Add a guest machine.
        @param name: machine id
        @param label: machine label
        @param arch: machine arch
        @param ip: machine IP address
        @param platform: machine supported platform
        @param tags: list of comma separated tags
        @param interface: sniffing interface for this machine
        @param snapshot: snapshot name to use instead of the current one, if configured
        @param resultserver_ip: IP address of the Result Server
        @param resultserver_port: port of the Result Server
        @param reserved: True if the machine can only be used when specifically requested
        """

        machine = Machine(
            name=name,
            label=label,
            arch=arch,
            ip=ip,
            platform=platform,
            interface=interface,
            snapshot=snapshot,
            resultserver_ip=resultserver_ip,
            resultserver_port=resultserver_port,
            reserved=reserved,
        )

        if tags:
            with self.session.no_autoflush:
                for tag in tags.replace(" ", "").split(","):
                    machine.tags.append(self._get_or_create(Tag, name=tag))
        if locked:
            machine.locked = True

        self.session.add(machine)
        return machine

    def set_machine_interface(self, label, interface):
        stmt = select(Machine).filter_by(label=label)
        machine = self.session.scalar(stmt)

        if machine is None:
            log.debug("Database error setting interface: %s not found", label)
            return

        # This part remains the same
        machine.interface = interface
        return machine

    def set_vnc_port(self, task_id: int, port: int):
        stmt = select(Task).where(Task.id == task_id)
        task = self.session.scalar(stmt)

        if task is None:
            log.debug("Database error setting VPN port: For task %s", task_id)
            return

        # This logic remains the same
        if task.options:
            task.options += f",vnc_port={port}"
        else:
            task.options = f"vnc_port={port}"

    def update_clock(self, task_id):
        row = self.session.get(Task, task_id)

        if not row:
            return
        # datetime.fromtimestamp(0, tz=timezone.utc)
        if row.clock == datetime.utcfromtimestamp(0):
            if row.category == "file":
                # datetime.now(timezone.utc)
                row.clock = datetime.utcnow() + timedelta(days=self.cfg.cuckoo.daydelta)
            else:
                # datetime.now(timezone.utc)
                row.clock = datetime.utcnow()
        return row.clock

    def set_task_status(self, task: Task, status) -> Task:
        if status != TASK_DISTRIBUTED_COMPLETED:
            task.status = status

        if status in (TASK_RUNNING, TASK_DISTRIBUTED):
            task.started_on = datetime.now()
        elif status in (TASK_COMPLETED, TASK_DISTRIBUTED_COMPLETED):
            task.completed_on = datetime.now()

        self.session.add(task)
        return task

    def set_status(self, task_id: int, status) -> Optional[Task]:
        """Set task status.
        @param task_id: task identifier
        @param status: status string
        @return: operation status
        """
        task = self.session.get(Task, task_id)

        if not task:
            return None

        return self.set_task_status(task, status)

    def create_guest(self, machine: Machine, manager: str, task: Task) -> Guest:
        guest = Guest(machine.name, machine.label, machine.platform, manager, task.id)
        guest.status = "init"
        self.session.add(guest)
        return guest

    def _package_vm_requires_check(self, package: str) -> list:
        """
        We allow to users use their custom tags to tag properly any VM that can run this package
        """
        return [vm_tag.strip() for vm_tag in web_conf.packages.get(package).split(",")] if web_conf.packages.get(package) else []

    def _task_arch_tags_helper(self, task: Task):
        # Are there available machines that match up with a task?
        task_archs = [tag.name for tag in task.tags if tag.name in ("x86", "x64")]
        task_tags = [tag.name for tag in task.tags if tag.name not in task_archs]

        return task_archs, task_tags

    def find_machine_to_service_task(self, task: Task) -> Optional[Machine]:
        """Find a machine that is able to service the given task.
        Returns: The Machine if an available machine was found; None if there is at least 1 machine
            that *could* service it, but they are all currently in use.
        Raises: CuckooUnserviceableTaskError if there are no machines in the pool that would be able
            to service it.
        """
        task_archs, task_tags = self._task_arch_tags_helper(task)
        os_version = self._package_vm_requires_check(task.package)

        base_stmt = select(Machine).options(subqueryload(Machine.tags))

        # This helper now encapsulates the final ordering, locking, and execution.
        # It takes a Select statement as input.
        def get_locked_machine(stmt: Select) -> Optional[Machine]:
            final_stmt = stmt.order_by(Machine.locked, Machine.locked_changed_on).with_for_update(of=Machine)
            return self.session.scalars(final_stmt).first()

        filter_kwargs = {
            "statement": base_stmt,
            "label": task.machine,
            "platform": task.platform,
            "tags": task_tags,
            "archs": task_archs,
            "os_version": os_version,
        }

        filtered_stmt = self.filter_machines_to_task(include_reserved=False, **filter_kwargs)
        machine = get_locked_machine(filtered_stmt)

        if machine is None and not task.machine and task_tags:
            # The task was given at least 1 tag, but there are no non-reserved machines
            # that could satisfy the request. So let's check "reserved" machines.
            filtered_stmt = self.filter_machines_to_task(include_reserved=True, **filter_kwargs)
            machine = get_locked_machine(filtered_stmt)

        if machine is None:
            raise CuckooUnserviceableTaskError
        if machine.locked:
            # There aren't any machines that can service the task NOW, but there is at
            # least one in the pool that could service it once it's available.
            return None
        return machine

    def fetch_task(self, categories: list = None):
        """Fetches a task waiting to be processed and locks it for running.
        @return: None or task
        """
        stmt = (
            select(Task)
            .where(Task.status == TASK_PENDING)
            .where(not_(Task.options.contains("node=")))
            .order_by(Task.priority.desc(), Task.added_on)
        )

        if categories:
            stmt = stmt.where(Task.category.in_(categories))

        # 2. Execute the statement and get the first result object
        row = self.session.scalars(stmt).first()

        if not row:
            return None

        # This business logic remains the same
        self.set_status(task_id=row.id, status=TASK_RUNNING)

        return row

    def guest_get_status(self, task_id: int):
        """Gets the status for a given guest."""
        stmt = select(Guest).where(Guest.task_id == task_id)
        guest = self.session.scalar(stmt)
        return guest.status if guest else None

    def guest_set_status(self, task_id: int, status: str):
        """Sets the status for a given guest."""
        stmt = select(Guest).where(Guest.task_id == task_id)
        guest = self.session.scalar(stmt)
        if guest is not None:
            guest.status = status

    def guest_remove(self, guest_id):
        """Removes a guest start entry."""
        guest = self.session.get(Guest, guest_id)
        if guest:
            self.session.delete(guest)

    def guest_stop(self, guest_id):
        """Logs guest stop.
        @param guest_id: guest log entry id
        """
        guest = self.session.get(Guest, guest_id)
        if guest:
            guest.shutdown_on = datetime.now()

    @staticmethod
    def filter_machines_by_arch(statement: Select, arch: list) -> Select:
        """Adds a filter to the given select statement for the machine architecture.
        Allows x64 machines to be returned when requesting x86.
        """
        if arch:
            if "x86" in arch:
                # Prefer x86 machines over x64 if x86 is what was requested.
                statement = statement.where(Machine.arch.in_(("x64", "x86"))).order_by(Machine.arch.desc())
            else:
                statement = statement.where(Machine.arch.in_(arch))
        return statement

    def filter_machines_to_task(
        self, statement: Select, label=None, platform=None, tags=None, archs=None, os_version=None, include_reserved=False
    ) -> Select:
        """Adds filters to the given select statement based on the task.

        @param statement: A `select()` statement to add filters to.
        """
        if label:
            statement = statement.where(Machine.label == label)
        elif not include_reserved:
            # Use .is_(False) for boolean checks
            statement = statement.where(Machine.reserved.is_(False))

        if platform:
            statement = statement.where(Machine.platform == platform)

        statement = self.filter_machines_by_arch(statement, archs)

        if tags:
            for tag in tags:
                statement = statement.where(Machine.tags.any(name=tag))

        if os_version:
            statement = statement.where(Machine.tags.any(Tag.name.in_(os_version)))

        return statement

    def list_machines(
        self,
        locked=None,
        label=None,
        platform=None,
        tags=None,
        arch=None,
        include_reserved=False,
        os_version=None,
    ) -> List[Machine]:
        """Lists virtual machines.
        @return: list of virtual machines
        """
        """
        id |  name  | label | arch |
        ----+-------+-------+------+
        77 | cape1  | win7  | x86  |
        78 | cape2  | win10 | x64  |
        """
        # ToDo do we really need it
        with self.session.begin_nested():
            # with self.session.no_autoflush:
            stmt = select(Machine).options(subqueryload(Machine.tags))

            if locked is not None:
                stmt = stmt.where(Machine.locked.is_(locked))

            stmt = self.filter_machines_to_task(
                statement=stmt,
                label=label,
                platform=platform,
                tags=tags,
                archs=arch,
                os_version=os_version,
                include_reserved=include_reserved,
            )
            return self.session.execute(stmt).unique().scalars().all()

    def assign_machine_to_task(self, task: Task, machine: Optional[Machine]) -> Task:
        if machine:
            task.machine = machine.label
            task.machine_id = machine.id
        else:
            task.machine = None
            task.machine_id = None
        self.session.add(task)
        return task

    def lock_machine(self, machine: Machine) -> Machine:
        """Places a lock on a free virtual machine.
        @param machine: the Machine to lock
        @return: locked machine
        """
        machine.locked = True
        machine.locked_changed_on = datetime.now()
        self.set_machine_status(machine, MACHINE_RUNNING)
        self.session.add(machine)

        return machine

    def unlock_machine(self, machine: Machine) -> Machine:
        """Remove lock from a virtual machine.
        @param machine: The Machine to unlock.
        @return: unlocked machine
        """
        machine.locked = False
        machine.locked_changed_on = datetime.now()
        self.session.merge(machine)
        return machine

    def count_machines_available(self, label=None, platform=None, tags=None, arch=None, include_reserved=False, os_version=None):
        """How many (relevant) virtual machines are ready for analysis.
        @param label: machine ID.
        @param platform: machine platform.
        @param tags: machine tags
        @param arch: machine arch
        @param include_reserved: include 'reserved' machines in the result, regardless of whether or not a 'label' was provided.
        @return: free virtual machines count
        """
        stmt = select(func.count(Machine.id)).where(Machine.locked.is_(False))
        stmt = self.filter_machines_to_task(
            statement=stmt,
            label=label,
            platform=platform,
            tags=tags,
            archs=arch,
            os_version=os_version,
            include_reserved=include_reserved,
        )

        return self.session.scalar(stmt)

    def get_available_machines(self) -> List[Machine]:
        """Which machines are available"""
        stmt = select(Machine).options(subqueryload(Machine.tags)).where(Machine.locked.is_(False))
        return self.session.scalars(stmt).all()

    def count_machines_running(self) -> int:
        """Counts how many machines are currently locked (running)."""
        stmt = select(func.count(Machine.id)).where(Machine.locked.is_(True))
        return self.session.scalar(stmt)

    def set_machine_status(self, machine_or_label: Union[str, Machine], status):
        """Set status for a virtual machine."""
        if isinstance(machine_or_label, str):
            stmt = select(Machine).where(Machine.label == machine_or_label)
            machine = self.session.scalar(stmt)
        else:
            machine = machine_or_label

        if machine:
            machine.status = status
            machine.status_changed_on = datetime.now()
            # No need for session.add() here; the ORM tracks changes to loaded objects.

    def add_error(self, message, task_id):
        """Add an error related to a task."""
        # This function already uses modern, correct SQLAlchemy 2.0 patterns.
        # No changes are needed.
        error = Error(message=message, task_id=task_id)
        # Use a separate session so that, regardless of the state of a transaction going on
        # outside of this function, the error will always be committed to the database.
        with self.session.session_factory() as sess, sess.begin():
            sess.add(error)

    def register_sample(self, obj, source_url=False):
        if isinstance(obj, (File, PCAP, Static)):
            fileobj = File(obj.file_path)
            file_type = fileobj.get_type()
            file_md5 = fileobj.get_md5()
            sample = None
            # check if hash is known already
            try:
                # get or create
                sample = self.session.scalar(select(Sample).where(Sample.md5 == file_md5))
                if sample is None:
                    with self.session.begin_nested():
                        sample = Sample(
                            md5=file_md5,
                            crc32=fileobj.get_crc32(),
                            sha1=fileobj.get_sha1(),
                            sha256=fileobj.get_sha256(),
                            sha512=fileobj.get_sha512(),
                            file_size=fileobj.get_size(),
                            file_type=file_type,
                            ssdeep=fileobj.get_ssdeep(),
                            source_url=source_url,
                        )
                        self.session.add(sample)
            except IntegrityError as e:
                log.exception(e)
        return sample

    def add(
        self,
        obj,
        *,
        timeout=0,
        package="",
        options="",
        priority=1,
        custom="",
        machine="",
        platform="",
        tags=None,
        memory=False,
        enforce_timeout=False,
        clock=None,
        parent_sample=None,
        tlp=None,
        static=False,
        source_url=False,
        route=None,
        cape=False,
        tags_tasks=False,
        user_id=0,
    ):
        """Add a task to database.
        @param obj: object to add (File or URL).
        @param timeout: selected timeout.
        @param options: analysis options.
        @param priority: analysis priority.
        @param custom: custom options.
        @param machine: selected machine.
        @param platform: platform.
        @param tags: optional tags that must be set for machine selection
        @param memory: toggle full memory dump.
        @param enforce_timeout: toggle full timeout execution.
        @param clock: virtual machine clock time
        @param parent_id: parent task id
        @param parent_sample: original sample in case of archive
        @param static: try static extraction first
        @param tlp: TLP sharing designation
        @param source_url: url from where it was downloaded
        @param route: Routing route
        @param cape: CAPE options
        @param tags_tasks: Task tags so users can tag their jobs
        @param user_id: Link task to user if auth enabled
        @return: cursor or None.
        """
        # Convert empty strings and None values to a valid int

        if isinstance(obj, (File, PCAP, Static)):
            fileobj = File(obj.file_path)
            file_type = fileobj.get_type()
            file_md5 = fileobj.get_md5()
            # check if hash is known already
            # ToDo consider migrate to _get_or_create?
            sample = self.session.scalar(select(Sample).where(Sample.md5 == file_md5))
            if not sample:
                try:
                    with self.session.begin_nested():
                        sample = Sample(
                            md5=file_md5,
                            crc32=fileobj.get_crc32(),
                            sha1=fileobj.get_sha1(),
                            sha256=fileobj.get_sha256(),
                            sha512=fileobj.get_sha512(),
                            file_size=fileobj.get_size(),
                            file_type=file_type,
                            ssdeep=fileobj.get_ssdeep(),
                            source_url=source_url,
                        )
                        self.session.add(sample)
                except Exception as e:
                    log.exception(e)

            if DYNAMIC_ARCH_DETERMINATION:
                # Assign architecture to task to fetch correct VM type

                # This isn't 100% fool proof
                _tags = tags.split(",") if isinstance(tags, str) else []
                arch_tag = fileobj.predict_arch()
                if package.endswith("_x64"):
                    _tags.append("x64")
                elif arch_tag:
                    _tags.append(arch_tag)
                tags = ",".join(set(_tags))
            task = Task(obj.file_path)
            task.sample_id = sample.id

            if isinstance(obj, (PCAP, Static)):
                # since no VM will operate on this PCAP
                task.started_on = datetime.now()

        elif isinstance(obj, URL):
            task = Task(obj.url)
            _tags = tags.split(",") if isinstance(tags, str) else []
            _tags.append("x64")
            _tags.append("x86")
            tags = ",".join(set(_tags))

        else:
            return None

        task.category = obj.__class__.__name__.lower()
        task.timeout = timeout
        task.package = package
        task.options = options
        task.priority = priority
        task.custom = custom
        task.machine = machine
        task.platform = platform
        task.memory = bool(memory)
        task.enforce_timeout = enforce_timeout
        task.tlp = tlp
        task.route = route
        task.cape = cape
        task.tags_tasks = tags_tasks
        # Deal with tags format (i.e., foo,bar,baz)
        if tags:
            for tag in tags.split(","):
                tag_name = tag.strip()
                if tag_name and tag_name not in [tag.name for tag in task.tags]:
                    # "Task" object is being merged into a Session along the backref cascade path for relationship "Tag.tasks"; in SQLAlchemy 2.0, this reverse cascade will not take place.
                    # Set cascade_backrefs to False in either the relationship() or backref() function for the 2.0 behavior; or to set globally for the whole Session, set the future=True flag
                    # (Background on this error at: https://sqlalche.me/e/14/s9r1) (Background on SQLAlchemy 2.0 at: https://sqlalche.me/e/b8d9)
                    task.tags.append(self._get_or_create(Tag, name=tag_name))

        if clock:
            if isinstance(clock, str):
                try:
                    task.clock = datetime.strptime(clock, "%m-%d-%Y %H:%M:%S")
                except ValueError:
                    log.warning("The date you specified has an invalid format, using current timestamp")
                    task.clock = datetime.utcfromtimestamp(0)

            else:
                task.clock = clock
        else:
            task.clock = datetime.utcfromtimestamp(0)

        task.user_id = user_id

        if parent_sample:
            association = SampleAssociation(
                parent=parent_sample,
                child=sample,
                task=task,
            )
            self.session.add(association)

        # Use a nested transaction so that we can return an ID.
        with self.session.begin_nested():
            self.session.add(task)

        return task.id

    def add_path(
        self,
        file_path,
        timeout=0,
        package="",
        options="",
        priority=1,
        custom="",
        machine="",
        platform="",
        tags=None,
        memory=False,
        enforce_timeout=False,
        clock=None,
        tlp=None,
        static=False,
        source_url=False,
        route=None,
        cape=False,
        tags_tasks=False,
        user_id=0,
        parent_sample = None,
    ):
        """Add a task to database from file path.
        @param file_path: sample path.
        @param timeout: selected timeout.
        @param options: analysis options.
        @param priority: analysis priority.
        @param custom: custom options.
        @param machine: selected machine.
        @param platform: platform.
        @param tags: Tags required in machine selection
        @param memory: toggle full memory dump.
        @param enforce_timeout: toggle full timeout execution.
        @param clock: virtual machine clock time
        @param parent_id: parent analysis id
        @param parent_sample: sample object if archive
        @param static: try static extraction first
        @param tlp: TLP sharing designation
        @param route: Routing route
        @param cape: CAPE options
        @param tags_tasks: Task tags so users can tag their jobs
        @user_id: Allow link task to user if auth enabled
        @parent_sample: Sample object, if archive
        @return: cursor or None.
        """
        if not file_path or not path_exists(file_path):
            log.warning("File does not exist: %s", file_path)
            return None

        # Convert empty strings and None values to a valid int
        if not timeout:
            timeout = 0
        if not priority:
            priority = 1
        if file_path.endswith((".htm", ".html")) and not package:
            package = web_conf.url_analysis.package

        return self.add(
            File(file_path),
            timeout=timeout,
            package=package,
            options=options,
            priority=priority,
            custom=custom,
            machine=machine,
            platform=platform,
            tags=tags,
            memory=memory,
            enforce_timeout=enforce_timeout,
            clock=clock,
            tlp=tlp,
            source_url=source_url,
            route=route,
            cape=cape,
            tags_tasks=tags_tasks,
            user_id=user_id,
            parent_sample=parent_sample,
        )

    def _identify_aux_func(self, file: bytes, package: str, check_shellcode: bool = True) -> tuple:
        # before demux we need to check as msix has zip mime and we don't want it to be extracted:
        tmp_package = False
        if not package:
            f = SflockFile.from_path(file)
            try:
                tmp_package = sflock_identify(f, check_shellcode=check_shellcode)
            except Exception as e:
                log.error("Failed to sflock_ident due to %s", str(e))
                tmp_package = "generic"

        if tmp_package and tmp_package in sandbox_packages:
            # This probably should be way much bigger list of formats
            if tmp_package in ("iso", "udf", "vhd"):
                package = "archive"
            elif tmp_package in ("zip", "rar"):
                package = ""
            elif tmp_package in ("html",):
                package = web_conf.url_analysis.package
            else:
                package = tmp_package

        return package, tmp_package

    # Submission hooks to manipulate arguments of tasks execution
    def recon(
        self,
        filename,
        orig_options,
        timeout=0,
        enforce_timeout=False,
        package="",
        tags=None,
        static=False,
        priority=1,
        machine="",
        platform="",
        custom="",
        memory=False,
        clock=None,
        unique=False,
        referrer=None,
        tlp=None,
        tags_tasks=False,
        route=None,
        cape=False,
        category=None,
    ):
        # Get file filetype to ensure self extracting archives run longer
        if not isinstance(filename, str):
            filename = bytes2str(filename)

        lowered_filename = filename.lower()

        # sfx = File(filename).is_sfx()

        if "malware_name" in lowered_filename:
            orig_options += "<options_here>"
        # if sfx:
        #    orig_options += ",timeout=500,enforce_timeout=1,procmemdump=1,procdump=1"
        #    timeout = 500
        #    enforce_timeout = True

        if web_conf.general.yara_recon:
            hits = File(filename).get_yara("binaries")
            for hit in hits:
                cape_name = hit["meta"].get("cape_type", "")
                if not cape_name.endswith(("Crypter", "Packer", "Obfuscator", "Loader", "Payload")):
                    continue

                orig_options_parsed = get_options(orig_options)
                parsed_options = get_options(hit["meta"].get("cape_options", ""))
                if "tags" in parsed_options:
                    tags = "," + parsed_options["tags"] if tags else parsed_options["tags"]
                    del parsed_options["tags"]
                # custom packages should be added to lib/cuckoo/core/database.py -> sandbox_packages list
                # Do not overwrite user provided package
                if not package and "package" in parsed_options:
                    package = parsed_options["package"]
                    del parsed_options["package"]

                if "category" in parsed_options:
                    category = parsed_options["category"]
                    del parsed_options["category"]

                orig_options_parsed.update(parsed_options)
                orig_options = ",".join([f"{k}={v}" for k, v in orig_options_parsed.items()])

        return (
            static,
            priority,
            machine,
            platform,
            custom,
            memory,
            clock,
            unique,
            referrer,
            tlp,
            tags_tasks,
            route,
            cape,
            orig_options,
            timeout,
            enforce_timeout,
            package,
            tags,
            category,
        )

    def demux_sample_and_add_to_db(
        self,
        file_path,
        timeout=0,
        package="",
        options="",
        priority=1,
        custom="",
        machine="",
        platform="",
        tags=None,
        memory=False,
        enforce_timeout=False,
        clock=None,
        tlp=None,
        static=False,
        source_url=False,
        only_extraction=False,
        tags_tasks=False,
        route=None,
        cape=False,
        user_id=0,
        category=None,
    ):
        """
        Handles ZIP file submissions, submitting each extracted file to the database
        Returns a list of added task IDs
        """
        task_id = False
        task_ids = []
        config = {}
        details = {}

        if not isinstance(file_path, bytes):
            file_path = file_path.encode()

        (
            static,
            priority,
            machine,
            platform,
            custom,
            memory,
            clock,
            unique,
            referrer,
            tlp,
            tags_tasks,
            route,
            cape,
            options,
            timeout,
            enforce_timeout,
            package,
            tags,
            category,
        ) = self.recon(
            file_path,
            options,
            timeout=timeout,
            enforce_timeout=enforce_timeout,
            package=package,
            tags=tags,
            static=static,
            priority=priority,
            machine=machine,
            platform=platform,
            custom=custom,
            memory=memory,
            clock=clock,
            tlp=tlp,
            tags_tasks=tags_tasks,
            route=route,
            cape=cape,
            category=category,
        )

        if category == "static":
            # force change of category
            task_ids += self.add_static(
                file_path=file_path,
                priority=priority,
                tlp=tlp,
                user_id=user_id,
                options=options,
                package=package,
            )
            return task_ids, details

        check_shellcode = True
        if options and "check_shellcode=0" in options:
            check_shellcode = False

        if not package:
            if "file=" in options:
                # set zip as package when specifying file= in options
                package = "zip"
            else:
                # Checking original file as some filetypes doesn't require demux
                package, _ = self._identify_aux_func(file_path, package, check_shellcode=check_shellcode)

        parent_sample = None
        # extract files from the (potential) archive
        extracted_files, demux_error_msgs = demux_sample(file_path, package, options, platform=platform)
        # check if len is 1 and the same file, if diff register file, and set parent
<<<<<<< HEAD
        if extracted_files and (file_path, platform) not in extracted_files:
            parent_sample = self.register_sample(File(file_path), source_url=source_url)
=======
        if extracted_files and not any(file_path == path for path, _ in extracted_files):
            sample_parent_id = self.register_sample(File(file_path), source_url=source_url)
>>>>>>> 8a4ca639
            if conf.cuckoo.delete_archive:
                path_delete(file_path.decode())

        # create tasks for each file in the archive
        for file, platform in extracted_files:
            if not path_exists(file):
                log.error("Extracted file doesn't exist: %s", file)
                continue
            # ToDo we lose package here and send APKs to windows
            if platform in ("linux", "darwin") and LINUX_STATIC:
                task_ids += self.add_static(
                    file_path=file_path,
                    priority=priority,
                    tlp=tlp,
                    user_id=user_id,
                    options=options,
                    package=package,
                    parent_sample=parent_sample,
                )
                continue
            if static:
                # On huge loads this just become a bottleneck
                config = False
                if web_conf.general.check_config_exists:
                    config = static_config_lookup(file)
                    if config:
                        task_ids.append(config["id"])
                    else:
                        config = static_extraction(file)
                if config or only_extraction:
                    task_ids += self.add_static(
                        file_path=file, priority=priority, tlp=tlp, user_id=user_id, options=options, parent_sample=parent_sample,
                    )

            if not config and not only_extraction:
                if not package:
                    package, tmp_package = self._identify_aux_func(file, "", check_shellcode=check_shellcode)

                    if not tmp_package:
                        log.info("Do sandbox packages need an update? Sflock identifies as: %s - %s", tmp_package, file)

                if package == "dll" and "function" not in options:
                    dll_export = PortableExecutable(file.decode()).choose_dll_export()
                    if dll_export == "DllRegisterServer":
                        package = "regsvr"
                    elif dll_export == "xlAutoOpen":
                        package = "xls"
                    elif dll_export:
                        if options:
                            options += f",function={dll_export}"
                        else:
                            options = f"function={dll_export}"

                # ToDo better solution? - Distributed mode here:
                # Main node is storage so try to extract before submit to vm isn't propagated to workers
                if static and not config and distconf.distributed.enabled:
                    if options:
                        options += ",dist_extract=1"
                    else:
                        options = "dist_extract=1"

                task_id = self.add_path(
                    file_path=file.decode(),
                    timeout=timeout,
                    priority=priority,
                    options=options,
                    package=package,
                    machine=machine,
                    platform=platform,
                    memory=memory,
                    custom=custom,
                    enforce_timeout=enforce_timeout,
                    tags=tags,
                    clock=clock,
                    tlp=tlp,
                    source_url=source_url,
                    route=route,
                    tags_tasks=tags_tasks,
                    cape=cape,
                    user_id=user_id,
                    parent_sample=parent_sample,
                )
                package = None
            if task_id:
                task_ids.append(task_id)

        if config and isinstance(config, dict):
            details = {"config": config.get("cape_config", {})}
        if demux_error_msgs:
            details["errors"] = demux_error_msgs
        # this is aim to return custom data, think of this as kwargs
        return task_ids, details

    def add_pcap(
        self,
        file_path,
        timeout=0,
        package="",
        options="",
        priority=1,
        custom="",
        machine="",
        platform="",
        tags=None,
        memory=False,
        enforce_timeout=False,
        clock=None,
        tlp=None,
        user_id=0,
    ):
        return self.add(
            PCAP(file_path.decode()),
            timeout=timeout,
            package=package,
            options=options,
            priority=priority,
            custom=custom,
            machine=machine,
            platform=platform,
            tags=tags,
            memory=memory,
            enforce_timeout=enforce_timeout,
            clock=clock,
            tlp=tlp,
            user_id=user_id,
        )

    def add_static(
        self,
        file_path,
        timeout=0,
        package="",
        options="",
        priority=1,
        custom="",
        machine="",
        platform="",
        tags=None,
        memory=False,
        enforce_timeout=False,
        clock=None,
        tlp=None,
        static=True,
        user_id=0,
        parent_sample=None,
    ):
        extracted_files, demux_error_msgs = demux_sample(file_path, package, options)

        # check if len is 1 and the same file, if diff register file, and set parent
        if not isinstance(file_path, bytes):
            file_path = file_path.encode()

        # ToDo callback maybe or inside of the self.add
        if extracted_files and ((file_path, platform) not in extracted_files and (file_path, "") not in extracted_files):
            if not parent_sample:
                parent_sample = self.register_sample(File(file_path))
            if conf.cuckoo.delete_archive:
                # ToDo keep as info for now
                log.info("Deleting archive: %s. conf.cuckoo.delete_archive is enabled. %s", file_path, str(extracted_files))
                path_delete(file_path)

        task_ids = []
        # create tasks for each file in the archive
        for file, platform in extracted_files:
            task_id = self.add(
                Static(file.decode()),
                timeout=timeout,
                package=package,
                options=options,
                priority=priority,
                custom=custom,
                machine=machine,
                platform=platform,
                tags=tags,
                memory=memory,
                enforce_timeout=enforce_timeout,
                clock=clock,
                tlp=tlp,
                static=static,
                parent_sample=parent_sample,
                user_id=user_id,
            )
            if task_id:
                task_ids.append(task_id)

        return task_ids

    def add_url(
        self,
        url,
        timeout=0,
        package="",
        options="",
        priority=1,
        custom="",
        machine="",
        platform="",
        tags=None,
        memory=False,
        enforce_timeout=False,
        clock=None,
        tlp=None,
        route=None,
        cape=False,
        tags_tasks=False,
        user_id=0,
    ):
        """Add a task to database from url.
        @param url: url.
        @param timeout: selected timeout.
        @param options: analysis options.
        @param priority: analysis priority.
        @param custom: custom options.
        @param machine: selected machine.
        @param platform: platform.
        @param tags: tags for machine selection
        @param memory: toggle full memory dump.
        @param enforce_timeout: toggle full timeout execution.
        @param clock: virtual machine clock time
        @param tlp: TLP sharing designation
        @param route: Routing route
        @param cape: CAPE options
        @param tags_tasks: Task tags so users can tag their jobs
        @param user_id: Link task to user
        @return: cursor or None.
        """

        # Convert empty strings and None values to a valid int
        if not timeout:
            timeout = 0
        if not priority:
            priority = 1
        if not package:
            package = web_conf.url_analysis.package

        return self.add(
            URL(url),
            timeout=timeout,
            package=package,
            options=options,
            priority=priority,
            custom=custom,
            machine=machine,
            platform=platform,
            tags=tags,
            memory=memory,
            enforce_timeout=enforce_timeout,
            clock=clock,
            tlp=tlp,
            route=route,
            cape=cape,
            tags_tasks=tags_tasks,
            user_id=user_id,
        )

    def reschedule(self, task_id):
        """Reschedule a task.
        @param task_id: ID of the task to reschedule.
        @return: ID of the newly created task.
        """
        task = self.view_task(task_id)

        if not task:
            return None

        if task.category == "file":
            add = self.add_path
        elif task.category == "url":
            add = self.add_url
        elif task.category == "pcap":
            add = self.add_pcap
        elif task.category == "static":
            add = self.add_static

        # Change status to recovered.
        self.session.get(Task, task_id).status = TASK_RECOVERED

        # Normalize tags.
        if task.tags:
            tags = ",".join(tag.name for tag in task.tags)
        else:
            tags = task.tags

        def _ensure_valid_target(task):
            if task.category == "url":
                # URL tasks always have valid targets, return it as-is.
                return task.target

            # All other task types have a "target" pointing to a temp location,
            # so get a stable path "target" based on the sample hash.
            paths = self.sample_path_by_hash(task.sample.sha256, task_id)
            paths = [file_path for file_path in paths if path_exists(file_path)]
            if not paths:
                return None

            if task.category == "pcap":
                # PCAP task paths are represented as bytes
                return paths[0].encode()
            return paths[0]

        task_target = _ensure_valid_target(task)
        if not task_target:
            log.warning("Unable to find valid target for task: %s", task_id)
            return

        new_task_id = None
        if task.category in ("file", "url"):
            new_task_id = add(
                task_target,
                task.timeout,
                task.package,
                task.options,
                task.priority,
                task.custom,
                task.machine,
                task.platform,
                tags,
                task.memory,
                task.enforce_timeout,
                task.clock,
                tlp=task.tlp,
                route=task.route,
            )
        elif task.category in ("pcap", "static"):
            new_task_id = add(
                task_target,
                task.timeout,
                task.package,
                task.options,
                task.priority,
                task.custom,
                task.machine,
                task.platform,
                tags,
                task.memory,
                task.enforce_timeout,
                task.clock,
                tlp=task.tlp,
            )

        self.session.get(Task, task_id).custom = f"Recovery_{new_task_id}"

        return new_task_id

    def count_matching_tasks(self, category=None, status=None, not_status=None):
        """Retrieve list of task.
        @param category: filter by category
        @param status: filter by task status
        @param not_status: exclude this task status from filter
        @return: number of tasks.
        """
        stmt = select(func.count(Task.id))

        if status:
            stmt = stmt.where(Task.status == status)
        if not_status:
            stmt = stmt.where(Task.status != not_status)
        if category:
            stmt = stmt.where(Task.category == category)

        # 2. Execute the statement and return the single integer result.
        return self.session.scalar(stmt)

    def check_file_uniq(self, sha256: str, hours: int = 0):
        # TODO This function is poorly named. It returns True if a sample with the given
        # sha256 already exists in the database, rather than returning True if the given
        # sha256 is unique.
        uniq = False
        if hours and sha256:
            date_since = datetime.now() - timedelta(hours=hours)

            stmt = (
                select(Task)
                .join(Sample, Task.sample_id == Sample.id)
                .where(Sample.sha256 == sha256)
                .where(Task.added_on >= date_since)
            )
            return self.session.scalar(select(stmt.exists()))
        else:
            if not self.find_sample(sha256=sha256):
                uniq = False
            else:
                uniq = True

        return uniq


    def get_parent_sample_from_task(self, task_id: int) -> Optional[Sample]:
        """Finds the Parent Sample using the ID of the child's Task."""

        # This query joins the Sample table (as the parent) to the
        # association object and filters by the task_id.
        stmt = (
            select(Sample)
            .join(SampleAssociation, Sample.id == SampleAssociation.parent_id)
            .where(SampleAssociation.task_id == task_id)
        )
        return self.session.scalar(stmt)

    def list_tasks(
        self,
        limit=None,
        details=False,
        category=None,
        offset=None,
        status=None,
        sample_id=None,
        not_status=None,
        completed_after=None,
        order_by=None,
        added_before=None,
        id_before=None,
        id_after=None,
        options_like=False,
        options_not_like=False,
        tags_tasks_like=False,
        task_ids=False,
        include_hashes=False,
        user_id=None,
        for_update=False,
    ) -> List[Task]:
        """Retrieve list of task.
        @param limit: specify a limit of entries.
        @param details: if details about must be included
        @param category: filter by category
        @param offset: list offset
        @param status: filter by task status
        @param sample_id: filter tasks for a sample
        @param not_status: exclude this task status from filter
        @param completed_after: only list tasks completed after this timestamp
        @param order_by: definition which field to sort by
        @param added_before: tasks added before a specific timestamp
        @param id_before: filter by tasks which is less than this value
        @param id_after filter by tasks which is greater than this value
        @param options_like: filter tasks by specific option inside of the options
        @param options_not_like: filter tasks by specific option not inside of the options
        @param tags_tasks_like: filter tasks by specific tag
        @param task_ids: list of task_id
        @param include_hashes: return task+samples details
        @param user_id: list of tasks submitted by user X
        @param for_update: If True, use "SELECT FOR UPDATE" in order to create a row-level lock on the selected tasks.
        @return: list of tasks.
        """
        tasks: List[Task] = []
        stmt = select(Task).options(joinedload(Task.guest), subqueryload(Task.errors), subqueryload(Task.tags))
        if include_hashes:
            stmt = stmt.options(joinedload(Task.sample))
        if status:
            if "|" in status:
                stmt = stmt.where(Task.status.in_(status.split("|")))
            else:
                stmt = stmt.where(Task.status == status)
        if not_status:
            stmt = stmt.where(Task.status != not_status)
        if category:
            stmt = stmt.where(Task.category.in_([category] if isinstance(category, str) else category))
        if sample_id is not None:
            stmt = stmt.where(Task.sample_id == sample_id)
        if id_before is not None:
            stmt = stmt.where(Task.id < id_before)
        if id_after is not None:
            stmt = stmt.where(Task.id > id_after)
        if completed_after:
            stmt = stmt.where(Task.completed_on > completed_after)
        if added_before:
            stmt = stmt.where(Task.added_on < added_before)
        if options_like:
            stmt = stmt.where(Task.options.like(f"%{options_like.replace('*', '%')}%"))
        if options_not_like:
            stmt = stmt.where(Task.options.notlike(f"%{options_not_like.replace('*', '%')}%"))
        if tags_tasks_like:
            stmt = stmt.where(Task.tags_tasks.like(f"%{tags_tasks_like}%"))
        if task_ids:
            stmt = stmt.where(Task.id.in_(task_ids))
        if user_id is not None:
            stmt = stmt.where(Task.user_id == user_id)

        # 3. Chaining for ordering, pagination, and locking remains the same
        if order_by is not None and isinstance(order_by, tuple):
            stmt = stmt.order_by(*order_by)
        elif order_by is not None:
            stmt = stmt.order_by(order_by)
        else:
            stmt = stmt.order_by(Task.added_on.desc())

        stmt = stmt.limit(limit).offset(offset)
        if for_update:
            stmt = stmt.with_for_update(of=Task)

        tasks = self.session.scalars(stmt).all()
        return tasks

    def delete_task(self, task_id):
        """Delete information on a task.
        @param task_id: ID of the task to query.
        @return: operation status.
        """
        task = self.session.get(Task, task_id)
        if task is None:
            return False
        self.session.delete(task)
        # ToDo missed commits everywhere, check if autocommit is possible
        return True

    def delete_tasks(
        self,
        category=None,
        status=None,
        sample_id=None,
        not_status=None,
        completed_after=None,
        added_before=None,
        id_before=None,
        id_after=None,
        options_like=False,
        options_not_like=False,
        tags_tasks_like=False,
        task_ids=False,
        user_id=None,
    ):
        """Delete tasks based on parameters. If no filters are provided, no tasks will be deleted.

        Args:
            category: filter by category
            status: filter by task status
            sample_id: filter tasks for a sample
            not_status: exclude this task status from filter
            completed_after: only list tasks completed after this timestamp
            added_before: tasks added before a specific timestamp
            id_before: filter by tasks which is less than this value
            id_after: filter by tasks which is greater than this value
            options_like: filter tasks by specific option inside of the options
            options_not_like: filter tasks by specific option not inside of the options
            tags_tasks_like: filter tasks by specific tag
            task_ids: list of task_id
            user_id: list of tasks submitted by user X

        Returns:
            bool: True if the operation was successful (including no tasks to delete), False otherwise.
        """
        delete_stmt = delete(Task)
        filters_applied = False

        # 2. Chain .where() clauses for all filters
        if status:
            if "|" in status:
                delete_stmt = delete_stmt.where(Task.status.in_(status.split("|")))
            else:
                delete_stmt = delete_stmt.where(Task.status == status)
            filters_applied = True
        if not_status:
            delete_stmt = delete_stmt.where(Task.status != not_status)
            filters_applied = True
        if category:
            delete_stmt = delete_stmt.where(Task.category.in_([category] if isinstance(category, str) else category))
            filters_applied = True
        if sample_id is not None:
            delete_stmt = delete_stmt.where(Task.sample_id == sample_id)
            filters_applied = True
        if id_before is not None:
            delete_stmt = delete_stmt.where(Task.id < id_before)
            filters_applied = True
        if id_after is not None:
            delete_stmt = delete_stmt.where(Task.id > id_after)
            filters_applied = True
        if completed_after:
            delete_stmt = delete_stmt.where(Task.completed_on > completed_after)
            filters_applied = True
        if added_before:
            delete_stmt = delete_stmt.where(Task.added_on < added_before)
            filters_applied = True
        if options_like:
            delete_stmt = delete_stmt.where(Task.options.like(f"%{options_like.replace('*', '%')}%"))
            filters_applied = True
        if options_not_like:
            delete_stmt = delete_stmt.where(Task.options.notlike(f"%{options_not_like.replace('*', '%')}%"))
            filters_applied = True
        if tags_tasks_like:
            delete_stmt = delete_stmt.where(Task.tags_tasks.like(f"%{tags_tasks_like}%"))
            filters_applied = True
        if task_ids:
            delete_stmt = delete_stmt.where(Task.id.in_(task_ids))
            filters_applied = True
        if user_id is not None:
            delete_stmt = delete_stmt.where(Task.user_id == user_id)
            filters_applied = True

        if not filters_applied:
            log.warning("No filters provided for delete_tasks. No tasks will be deleted.")
            return True

        # ToDo Transaction Handling
        # The transaction logic (commit/rollback) is kept the same for a direct port,
        # but the more idiomatic SQLAlchemy 2.0 approach would be to wrap the execution
        # in a with self.session.begin(): block, which handles transactions automatically.
        try:
            result = self.session.execute(delete_stmt)
            log.info("Deleted %d tasks matching the criteria.", result.rowcount)
            self.session.commit()
            return True
        except SQLAlchemyError as e:
            log.error("Error deleting tasks: %s", str(e))
            self.session.rollback()
            return False

    # ToDo replace with delete_tasks
    def clean_timed_out_tasks(self, timeout: int):
        """Deletes PENDING tasks that were added more than `timeout` seconds ago."""
        if timeout <= 0:
            return

        # Calculate the cutoff time before which tasks are considered timed out.
        timeout_threshold = datetime.now() - timedelta(seconds=timeout)

        # Build a single, efficient DELETE statement that filters in the database.
        delete_stmt = delete(Task).where(Task.status == TASK_PENDING).where(Task.added_on < timeout_threshold)

        # Execute the bulk delete statement.
        # The transaction should be handled by the calling code,
        # typically with a `with session.begin():` block.
        result = self.session.execute(delete_stmt)

        if result.rowcount > 0:
            log.info("Deleted %d timed-out PENDING tasks.", result.rowcount)

    def minmax_tasks(self) -> Tuple[int, int]:
        """Finds the minimum start time and maximum completion time for all tasks."""
        # A single query is more efficient than two separate ones.
        stmt = select(func.min(Task.started_on), func.max(Task.completed_on))
        min_val, max_val = self.session.execute(stmt).one()

        if min_val and max_val:
            # .timestamp() is the modern way to get a unix timestamp.
            return int(min_val.timestamp()), int(max_val.timestamp())

        return 0, 0

    def get_tlp_tasks(self) -> List[int]:
        """Retrieves a list of task IDs that have TLP enabled."""
        # Selecting just the ID is more efficient than fetching full objects.
        stmt = select(Task.id).where(Task.tlp == "true")
        # .scalars() directly yields the values from the single selected column.
        return self.session.scalars(stmt).all()

    def get_file_types(self) -> List[str]:
        """Gets a sorted list of unique sample file types."""
        # .distinct() is cleaner than group_by() for a single column.
        stmt = select(Sample.file_type).distinct().order_by(Sample.file_type)
        return self.session.scalars(stmt).all()

    def get_tasks_status_count(self) -> Dict[str, int]:
        """Counts tasks, grouped by status."""
        stmt = select(Task.status, func.count(Task.status)).group_by(Task.status)
        # .execute() returns rows, which can be directly converted to a dict.
        return dict(self.session.execute(stmt).all())

    def count_tasks(self, status: str = None, mid: int = None) -> int:
        """Counts tasks in the database, with optional filters."""
        # Build a `SELECT COUNT(...)` query from the start for efficiency.
        stmt = select(func.count(Task.id))
        if mid:
            stmt = stmt.where(Task.machine_id == mid)
        if status:
            stmt = stmt.where(Task.status == status)

        # .scalar() executes the query and returns the single integer result.
        return self.session.scalar(stmt)

    def view_task(self, task_id, details=False) -> Optional[Task]:
        """Retrieve information on a task.
        @param task_id: ID of the task to query.
        @return: details on the task.
        """
        query = select(Task).where(Task.id == task_id)
        if details:
            query = query.options(
                joinedload(Task.guest), subqueryload(Task.errors), subqueryload(Task.tags), joinedload(Task.sample)
            )
        else:
            query = query.options(subqueryload(Task.tags), joinedload(Task.sample))
        return self.session.scalar(query)

    # This function is used by the runstatistics community module.
    def add_statistics_to_task(self, task_id, details):  # pragma: no cover
        """add statistic to task
        @param task_id: ID of the task to query.
        @param: details statistic.
        @return true of false.
        """
        # ToDo do we really need this? does it need commit?
        task = self.session.get(Task, task_id)
        if task:
            task.dropped_files = details["dropped_files"]
            task.running_processes = details["running_processes"]
            task.api_calls = details["api_calls"]
            task.domains = details["domains"]
            task.signatures_total = details["signatures_total"]
            task.signatures_alert = details["signatures_alert"]
            task.files_written = details["files_written"]
            task.registry_keys_modified = details["registry_keys_modified"]
            task.crash_issues = details["crash_issues"]
            task.anti_issues = details["anti_issues"]
        return True

    def view_sample(self, sample_id):
        """Retrieve information on a sample given a sample id.
        @param sample_id: ID of the sample to query.
        @return: details on the sample used in sample: sample_id.
        """
        return self.session.get(Sample, sample_id)

    def get_children_by_parent_id(self, parent_id: int) -> List[Sample]:
        """
        Finds all child Samples using an explicit join.
        """
        # Create an alias to represent the Child Sample in the query
        ChildSample = aliased(Sample, name="child")

        # This query selects child samples by joining through the association table
        stmt = (
            select(ChildSample)
            .join(SampleAssociation, ChildSample.id == SampleAssociation.child_id)
            .where(SampleAssociation.parent_id == parent_id)
        )

        return self.session.scalars(stmt).all()

    def find_sample(
        self, md5: str = None, sha1: str = None, sha256: str = None, parent: int = None, task_id: int = None, sample_id: int = None
    ) -> Union[Optional[Sample], List[Sample], List[Task]]:
        """Searches for samples or tasks based on different criteria."""

        if md5:
            return self.session.scalar(select(Sample).where(Sample.md5 == md5))

        if sha1:
            return self.session.scalar(select(Sample).where(Sample.sha1 == sha1))

        if sha256:
            return self.session.scalar(select(Sample).where(Sample.sha256 == sha256))

        if parent is not None:
            return self.get_children_by_parent_id(parent)

        if sample_id is not None:
            # Using session.get() is much more efficient than a select query.
            # We wrap the result in a list to match the original function's behavior.
            sample = self.session.get(Sample, sample_id)
            return [sample] if sample else []

        if task_id is not None:
            # Note: This branch returns a list of Task objects.
            stmt = select(Task).join(Sample, Task.sample_id == Sample.id).options(joinedload(Task.sample)).where(Task.id == task_id)
            return self.session.scalars(stmt).all()

        return None

    def sample_still_used(self, sample_hash: str, task_id: int):
        """Retrieve information if sample is used by another task(s).
        @param sample_hash: sha256.
        @param task_id: task_id
        @return: bool
        """
        stmt = (
            select(Task)
            .join(Sample, Task.sample_id == Sample.id)
            .where(Sample.sha256 == sample_hash)
            .where(Task.id != task_id)
            .where(Task.status.in_((TASK_PENDING, TASK_RUNNING, TASK_DISTRIBUTED)))
        )

        # select(stmt.exists()) creates a `SELECT EXISTS(...)` query.
        # session.scalar() executes it and returns True or False directly.
        return self.session.scalar(select(stmt.exists()))

    def _hash_file_in_chunks(self, path: str, hash_algo) -> str:
        """Helper function to hash a file efficiently in chunks."""
        hasher = hash_algo()
        buffer_size = 65536  # 64kb
        with open(path, "rb") as f:
            while chunk := f.read(buffer_size):
                hasher.update(chunk)
        return hasher.hexdigest()

    def sample_path_by_hash(self, sample_hash: str = False, task_id: int = False):
        """Retrieve information on a sample location by given hash.
        @param hash: md5/sha1/sha256/sha256.
        @param task_id: task_id
        @return: samples path(s) as list.
        """
        sizes = {
            32: Sample.md5,
            40: Sample.sha1,
            64: Sample.sha256,
            128: Sample.sha512,
        }

        hashlib_sizes = {
            32: hashlib.md5,
            40: hashlib.sha1,
            64: hashlib.sha256,
            128: hashlib.sha512,
        }

        sizes_mongo = {
            32: "md5",
            40: "sha1",
            64: "sha256",
            128: "sha512",
        }

        if task_id:
            file_path = os.path.join(CUCKOO_ROOT, "storage", "analyses", str(task_id), "binary")
            if path_exists(file_path):
                return [file_path]

            # binary also not stored in binaries, perform hash lookup
            stmt = select(Sample).join(Task, Sample.id == Task.sample_id).where(Task.id == task_id)
            db_sample = self.session.scalar(stmt)
            if db_sample:
                path = os.path.join(CUCKOO_ROOT, "storage", "binaries", db_sample.sha256)
                if path_exists(path):
                    return [path]

                sample_hash = db_sample.sha256

        if not sample_hash:
            return []

        query_filter = sizes.get(len(sample_hash), "")
        sample = []
        # check storage/binaries
        if query_filter:
            stmt = select(Sample).where(query_filter == sample_hash)
            db_sample = self.session.scalar(stmt)
            if db_sample is not None:
                path = os.path.join(CUCKOO_ROOT, "storage", "binaries", db_sample.sha256)
                if path_exists(path):
                    sample = [path]

            if not sample:
                tasks = []
                if repconf.mongodb.enabled and web_conf.general.check_sample_in_mongodb:
                    tasks = mongo_find(
                        "files",
                        {sizes_mongo.get(len(sample_hash), ""): sample_hash},
                        {"_info_ids": 1, "sha256": 1},
                    )
                """ deprecated code
                elif repconf.elasticsearchdb.enabled:
                    tasks = [
                        d["_source"]
                        for d in es.search(
                            index=get_analysis_index(),
                            body={"query": {"match": {f"CAPE.payloads.{sizes_mongo.get(len(sample_hash), '')}": sample_hash}}},
                            _source=["CAPE.payloads", "info.id"],
                        )["hits"]["hits"]
                    ]
                """
                if tasks:
                    for task in tasks:
                        for id in task.get("_task_ids", []):
                            # ToDo suricata path - "suricata.files.file_info.path
                            for category in ("files", "procdump", "CAPE"):
                                file_path = os.path.join(CUCKOO_ROOT, "storage", "analyses", str(id), category, task["sha256"])
                                if path_exists(file_path):
                                    sample = [file_path]
                                    break
                        if sample:
                            break

            if not sample:
                # search in temp folder if not found in binaries
                stmt = select(Task).join(Sample, Task.sample_id == Sample.id).where(query_filter == sample_hash)
                db_sample = self.session.scalars(stmt).all()

                if db_sample is not None:
                    """
                    samples = [_f for _f in [tmp_sample.to_dict().get("target", "") for tmp_sample in db_sample] if _f]
                    # hash validation and if exist
                    samples = [file_path for file_path in samples if path_exists(file_path)]
                    for path in samples:
                        with open(path, "rb") as f:
                            if sample_hash == hashlib_sizes[len(sample_hash)](f.read()).hexdigest():
                                sample = [path]
                                break
                    """
                    # Use a generator expression for memory efficiency
                    target_paths = (tmp_sample.to_dict().get("target", "") for tmp_sample in db_sample)

                    # Filter for paths that exist
                    existing_paths = (p for p in target_paths if p and path_exists(p))
                    # ToDo review if we really want/need this
                    for path in existing_paths:
                        if sample_hash == self._hash_file_in_chunks(path, hashlib_sizes[len(sample_hash)]):
                            sample = [path]
                            break
        return sample

    def count_samples(self) -> int:
        """Counts the amount of samples in the database."""
        stmt = select(func.count(Sample.id))
        return self.session.scalar(stmt)

    def view_machine(self, name: str) -> Optional[Machine]:
        """Shows virtual machine details by name."""
        stmt = select(Machine).options(subqueryload(Machine.tags)).where(Machine.name == name)
        return self.session.scalar(stmt)

    def view_machine_by_label(self, label: str) -> Optional[Machine]:
        """Shows virtual machine details by label."""
        stmt = select(Machine).options(subqueryload(Machine.tags)).where(Machine.label == label)
        return self.session.scalar(stmt)

    def view_errors(self, task_id: int) -> List[Error]:
        """Gets all errors related to a task."""
        stmt = select(Error).where(Error.task_id == task_id)
        return self.session.scalars(stmt).all()

    def get_source_url(self, sample_id: int = None) -> Optional[str]:
        """Retrieves the source URL for a given sample ID."""
        if not sample_id:
            return None

        try:
            stmt = select(Sample.source_url).where(Sample.id == int(sample_id))
            return self.session.scalar(stmt)
        except (TypeError, ValueError):
            # Handle cases where sample_id is not a valid integer.
            return None

    def ban_user_tasks(self, user_id: int):
        """
        Bans all PENDING tasks submitted by a given user.
        @param user_id: user id
        """

        update_stmt = update(Task).where(Task.user_id == user_id, Task.status == TASK_PENDING).values(status=TASK_BANNED)

        # 2. Execute the statement.
        # The transaction should be handled by the calling code,
        # ToDo e.g., with a `with session.begin():` block.
        self.session.execute(update_stmt)

    def tasks_reprocess(self, task_id: int):
        """common func for api and views"""
        task = self.view_task(task_id)
        if not task:
            return True, "Task ID does not exist in the database", ""

        if task.status not in {
            # task status suitable for reprocessing
            # allow reprocessing of tasks already processed (maybe detections changed)
            TASK_REPORTED,
            # allow reprocessing of tasks that were rescheduled
            TASK_RECOVERED,
            # allow reprocessing of tasks that previously failed the processing stage
            TASK_FAILED_PROCESSING,
            # allow reprocessing of tasks that previously failed the reporting stage
            TASK_FAILED_REPORTING,
            # TASK_COMPLETED,
        }:
            return True, f"Task ID {task_id} cannot be reprocessed in status {task.status}", task.status

        # Save the old_status, because otherwise, in the call to set_status(),
        # sqlalchemy will use the cached Task object that `task` is already a reference
        # to and update that in place. That would result in `task.status` in this
        # function being set to TASK_COMPLETED and we don't want to return that.
        old_status = task.status
        self.set_status(task_id, TASK_COMPLETED)
        return False, "", old_status


_DATABASE: Optional[_Database] = None


class Database:
    def __getattr__(self, attr: str) -> Any:
        if _DATABASE is None:
            raise CuckooDatabaseInitializationError
        return getattr(_DATABASE, attr)


def init_database(*args, exists_ok=False, **kwargs) -> _Database:
    global _DATABASE
    if _DATABASE is not None:
        if exists_ok:
            return _DATABASE
        raise RuntimeError("The database has already been initialized!")
    _DATABASE = _Database(*args, **kwargs)
    return _DATABASE


def reset_database_FOR_TESTING_ONLY():
    """Used for testing."""
    global _DATABASE
    _DATABASE = None<|MERGE_RESOLUTION|>--- conflicted
+++ resolved
@@ -1601,13 +1601,8 @@
         # extract files from the (potential) archive
         extracted_files, demux_error_msgs = demux_sample(file_path, package, options, platform=platform)
         # check if len is 1 and the same file, if diff register file, and set parent
-<<<<<<< HEAD
-        if extracted_files and (file_path, platform) not in extracted_files:
-            parent_sample = self.register_sample(File(file_path), source_url=source_url)
-=======
         if extracted_files and not any(file_path == path for path, _ in extracted_files):
             sample_parent_id = self.register_sample(File(file_path), source_url=source_url)
->>>>>>> 8a4ca639
             if conf.cuckoo.delete_archive:
                 path_delete(file_path.decode())
 
