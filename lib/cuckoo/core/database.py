--- conflicted
+++ resolved
@@ -1311,8 +1311,8 @@
 
         elif isinstance(obj, URL):
             task = Task(obj.url)
-<<<<<<< HEAD
-        
+            tags = "x64,x86"
+ 
         if ORIGIN_FILENAME_ENABLED:
             if isinstance(filename, bytes):
                 task.filename = filename.decode()
@@ -1320,10 +1320,6 @@
                 task.filename = filename
         else:
             task.filename = os.path.basename(task.target)
-=======
-            tags = "x64,x86"
-
->>>>>>> e531e7b1
         task.category = obj.__class__.__name__.lower()
         task.timeout = timeout
         task.package = package
