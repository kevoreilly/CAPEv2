--- conflicted
+++ resolved
@@ -786,12 +786,6 @@
                 # filter all tasks with 64-bit tag, then invert in filter
                 cond = or_(*[Task.tags.any(name="x64")])
                 row = (
-<<<<<<< HEAD
-                    session.query(Task)
-                    .filter_by(status=TASK_PENDING)
-                    .order_by(Task.priority.desc(), Task.added_on)
-                    .first()
-=======
                  session.query(Task)
                      .options(joinedload("tags"))
                      .filter_by(status=TASK_PENDING)
@@ -800,13 +794,19 @@
                      .order_by(Task.priority.desc(), Task.added_on)
                      .filter(not_(cond))
                      .first()
->>>>>>> 8ad4444c
                 )
 
             if row:
                 if row.machine and machine != row.machine:
                     return None
             else:
+                row = (
+                    session.query(Task)
+                    .filter_by(status=TASK_PENDING)
+                    .order_by(Task.priority.desc(), Task.added_on)
+                    .first()
+                )
+            if not row:
                 return None
 
             self.set_status(task_id=row.id, status=TASK_RUNNING)
