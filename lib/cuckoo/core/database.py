# Copyright (C) 2010-2015 Cuckoo Foundation.
# This file is part of Cuckoo Sandbox - http://www.cuckoosandbox.org
# See the file 'docs/LICENSE' for copying permission.

from __future__ import absolute_import
import json
import logging
import os
import sys
from datetime import datetime, timedelta

# Sflock does a good filetype recon
from sflock.abstracts import File as SflockFile
from sflock.ident import identify as sflock_identify

from lib.cuckoo.common.cape_utils import static_config_lookup, static_extraction
from lib.cuckoo.common.colors import red
from lib.cuckoo.common.config import Config
from lib.cuckoo.common.constants import CUCKOO_ROOT
from lib.cuckoo.common.demux import demux_sample
from lib.cuckoo.common.exceptions import CuckooDatabaseError, CuckooDependencyError, CuckooOperationalError
from lib.cuckoo.common.objects import PCAP, URL, File, Static
from lib.cuckoo.common.utils import Singleton, SuperLock, classlock, create_folder, get_options

try:
    from sqlalchemy import (Boolean, Column, DateTime, Enum, ForeignKey, Index, Integer, String, Table, Text, create_engine, event,
                            func, not_, or_)
    from sqlalchemy.exc import IntegrityError, OperationalError, SQLAlchemyError
    from sqlalchemy.ext.declarative import declarative_base
    from sqlalchemy.orm import joinedload, relationship, sessionmaker

    Base = declarative_base()
except ImportError:
    raise CuckooDependencyError("Unable to import sqlalchemy (install with `pip3 install sqlalchemy`)")


sandbox_packages = (
    "nsis",
    "cpl",
    "reg",
    "regsvr",
    "dll",
    "exe",
    "pdf",
    "pub",
    "doc",
    "xls",
    "ppt",
    "jar",
    "zip",
    "rar",
    "swf",
    "python",
    "msi",
    "ps1",
    "msg",
    "eml",
    "js",
    "html",
    "hta",
    "xps",
    "wsf",
    "mht",
    "doc",
    "vbs",
    "lnk",
    "chm",
    "hwp",
    "inp",
    "vbs",
    "js",
    "vbejse",
    "msbuild",
    "sct",
    "xslt",
    "Shellcode",
    "Shellcode_x64",
)

log = logging.getLogger(__name__)
conf = Config("cuckoo")
repconf = Config("reporting")
web_conf = Config("web")
LINUX_ENABLED = web_conf.linux.enabled

if repconf.mongodb.enabled:
    import pymongo
    results_db = pymongo.MongoClient(
        repconf.mongodb.host,
        port=repconf.mongodb.port,
        username=repconf.mongodb.get("username"),
        password=repconf.mongodb.get("password"),
        authSource=repconf.mongodb.get("authsource", "cuckoo"),
    )[repconf.mongodb.db]

if repconf.elasticsearchdb.enabled:
    from dev_utils.elasticsearchdb import elastic_handler, get_analysis_index
    es = elastic_handler

SCHEMA_VERSION = "fd50efe2ab14"
TASK_BANNED = "banned"
TASK_PENDING = "pending"
TASK_RUNNING = "running"
TASK_DISTRIBUTED = "distributed"
TASK_COMPLETED = "completed"
TASK_RECOVERED = "recovered"
TASK_REPORTED = "reported"
TASK_FAILED_ANALYSIS = "failed_analysis"
TASK_FAILED_PROCESSING = "failed_processing"
TASK_FAILED_REPORTING = "failed_reporting"
TASK_DISTRIBUTED_COMPLETED = "distributed_completed"

ALL_DB_STATUSES = (
    TASK_BANNED,
    TASK_PENDING,
    TASK_RUNNING,
    TASK_DISTRIBUTED,
    TASK_COMPLETED,
    TASK_RECOVERED,
    TASK_REPORTED,
    TASK_FAILED_ANALYSIS,
    TASK_FAILED_PROCESSING,
    TASK_FAILED_REPORTING,
    TASK_DISTRIBUTED_COMPLETED,
)

# Secondary table used in association Machine - Tag.
machines_tags = Table(
    "machines_tags",
    Base.metadata,
    Column("machine_id", Integer, ForeignKey("machines.id")),
    Column("tag_id", Integer, ForeignKey("tags.id")),
)

# Secondary table used in association Task - Tag.
tasks_tags = Table(
    "tasks_tags",
    Base.metadata,
    Column("task_id", Integer, ForeignKey("tasks.id")),
    Column("tag_id", Integer, ForeignKey("tags.id")),
)


VALID_LINUX_TYPES = ("Bourne-Again", "POSIX shell script", "ELF", "Python")


def _get_linux_vm_tag(mgtype):
    mgtype = mgtype.lower()
    if mgtype.startswith(VALID_LINUX_TYPES) and "motorola" not in mgtype and "renesas" not in mgtype:
        return False
    if "mipsel" in mgtype:
        return "mipsel"
    elif "mips" in mgtype:
        return "mips"
    elif "arm" in mgtype:
        return "arm"
    # elif "armhl" in mgtype:
    #    return {"tags":"armhl"}
    elif "sparc" in mgtype:
        return "sparc"
    # elif "motorola" in mgtype:
    #    return "motorola"
    # elif "renesas sh" in mgtype:
    #    return "renesassh"
    elif "powerpc" in mgtype:
        return "powerpc"
    elif "32-bit" in mgtype:
        return "x32"
    elif "elf 64-bit" in mgtype and "x86-64" in mgtype:
        return "x64"
    else:
        return "x64"


class Machine(Base):
    """Configured virtual machines to be used as guests."""

    __tablename__ = "machines"

    id = Column(Integer(), primary_key=True)
    name = Column(String(255), nullable=False)
    label = Column(String(255), nullable=False)
    arch = Column(String(255), nullable=False)
    ip = Column(String(255), nullable=False)
    platform = Column(String(255), nullable=False)
    tags = relationship("Tag", secondary=machines_tags, backref="machines")
    interface = Column(String(255), nullable=True)
    snapshot = Column(String(255), nullable=True)
    locked = Column(Boolean(), nullable=False, default=False)
    locked_changed_on = Column(DateTime(timezone=False), nullable=True)
    status = Column(String(255), nullable=True)
    status_changed_on = Column(DateTime(timezone=False), nullable=True)
    resultserver_ip = Column(String(255), nullable=False)
    resultserver_port = Column(String(255), nullable=False)

    def __repr__(self):
        return f"<Machine('{self.id}','{self.name}')>"

    def to_dict(self):
        """Converts object to dict.
        @return: dict
        """
        d = {}
        for column in self.__table__.columns:
            value = getattr(self, column.name)
            if isinstance(value, datetime):
                d[column.name] = value.strftime("%Y-%m-%d %H:%M:%S")
            else:
                d[column.name] = value

        # Tags are a relation so no column to iterate.
        d["tags"] = [tag.name for tag in self.tags]
        return d

    def to_json(self):
        """Converts object to JSON.
        @return: JSON data
        """
        return json.dumps(self.to_dict())

    def __init__(self, name, label, arch, ip, platform, interface, snapshot, resultserver_ip, resultserver_port):
        self.name = name
        self.label = label
        self.arch = arch
        self.ip = ip
        self.platform = platform
        self.interface = interface
        self.snapshot = snapshot
        self.resultserver_ip = resultserver_ip
        self.resultserver_port = resultserver_port


class Tag(Base):
    """Tag describing anything you want."""

    __tablename__ = "tags"

    id = Column(Integer(), primary_key=True)
    name = Column(String(255), nullable=False, unique=True)

    def __repr__(self):
        return f"<Tag('{self.id}','{self.name}')>"

    def __init__(self, name):
        self.name = name


class Guest(Base):
    """Tracks guest run."""

    __tablename__ = "guests"

    id = Column(Integer(), primary_key=True)
    status = Column(String(16), nullable=False)
    name = Column(String(255), nullable=False)
    label = Column(String(255), nullable=False)
    manager = Column(String(255), nullable=False)
    started_on = Column(DateTime(timezone=False), default=datetime.now, nullable=False)
    shutdown_on = Column(DateTime(timezone=False), nullable=True)
    task_id = Column(Integer, ForeignKey("tasks.id"), nullable=False, unique=True)

    def __repr__(self):
        return f"<Guest('{self.id}','{self.name}')>"

    def to_dict(self):
        """Converts object to dict.
        @return: dict
        """
        d = {}
        for column in self.__table__.columns:
            value = getattr(self, column.name)
            if isinstance(value, datetime):
                d[column.name] = value.strftime("%Y-%m-%d %H:%M:%S")
            else:
                d[column.name] = value
        return d

    def to_json(self):
        """Converts object to JSON.
        @return: JSON data
        """
        return json.dumps(self.to_dict())

    def __init__(self, name, label, manager):
        self.name = name
        self.label = label
        self.manager = manager


class Sample(Base):
    """Submitted files details."""

    __tablename__ = "samples"

    id = Column(Integer(), primary_key=True)
    file_size = Column(Integer(), nullable=False)
    file_type = Column(Text(), nullable=False)
    md5 = Column(String(32), nullable=False)
    crc32 = Column(String(8), nullable=False)
    sha1 = Column(String(40), nullable=False)
    sha256 = Column(String(64), nullable=False)
    sha512 = Column(String(128), nullable=False)
    ssdeep = Column(String(255), nullable=True)
    parent = Column(Integer(), nullable=True)
    source_url = Column(String(2000), nullable=True)
    __table_args__ = (
        Index("md5_index", "md5"),
        Index("sha1_index", "sha1"),
        Index("sha256_index", "sha256", unique=True),
    )

    def __repr__(self):
        return f"<Sample('{self.id}','{self.sha256}')>"

    def to_dict(self):
        """Converts object to dict.
        @return: dict
        """
        d = {}
        for column in self.__table__.columns:
            d[column.name] = getattr(self, column.name)
        return d

    def to_json(self):
        """Converts object to JSON.
        @return: JSON data
        """
        return json.dumps(self.to_dict())

    def __init__(self, md5, crc32, sha1, sha256, sha512, file_size, file_type=None, ssdeep=None, parent=None, source_url=None):
        self.md5 = md5
        self.sha1 = sha1
        self.crc32 = crc32
        self.sha256 = sha256
        self.sha512 = sha512
        self.file_size = file_size
        if file_type:
            self.file_type = file_type
        if ssdeep:
            self.ssdeep = ssdeep
        if parent:
            self.parent = parent
        if source_url:
            self.source_url = source_url


class Error(Base):
    """Analysis errors."""

    __tablename__ = "errors"

    id = Column(Integer(), primary_key=True)
    message = Column(String(255), nullable=False)
    task_id = Column(Integer, ForeignKey("tasks.id"), nullable=False)

    def to_dict(self):
        """Converts object to dict.
        @return: dict
        """
        d = {}
        for column in self.__table__.columns:
            d[column.name] = getattr(self, column.name)
        return d

    def to_json(self):
        """Converts object to JSON.
        @return: JSON data
        """
        return json.dumps(self.to_dict())

    def __init__(self, message, task_id):
        self.message = message
        self.task_id = task_id

    def __repr__(self):
        return f"<Error('{self.id}','{self.message}','{self.task_id}')>"


class Task(Base):
    """Analysis task queue."""

    __tablename__ = "tasks"

    id = Column(Integer(), primary_key=True)
    target = Column(Text(), nullable=False)
    filename = Column(Text(), nullable=False)
    category = Column(String(255), nullable=False)
    cape = Column(String(2048), nullable=True)
    timeout = Column(Integer(), server_default="0", nullable=False)
    priority = Column(Integer(), server_default="1", nullable=False)
    custom = Column(String(255), nullable=True)
    machine = Column(String(255), nullable=True)
    package = Column(String(255), nullable=True)
    route = Column(String(128), nullable=True, default=False)
    # Task tags
    tags_tasks = Column(String(256), nullable=True)
    # Virtual machine tags
    tags = relationship("Tag", secondary=tasks_tags, backref="tasks", lazy="subquery")
    options = Column(String(1024), nullable=True)
    platform = Column(String(255), nullable=True)
    memory = Column(Boolean, nullable=False, default=False)
    enforce_timeout = Column(Boolean, nullable=False, default=False)
    clock = Column(DateTime(timezone=False), default=datetime.now(), nullable=False)
    added_on = Column(DateTime(timezone=False), default=datetime.now, nullable=False)
    started_on = Column(DateTime(timezone=False), nullable=True)
    completed_on = Column(DateTime(timezone=False), nullable=True)
    status = Column(
        Enum(
            TASK_BANNED,
            TASK_PENDING,
            TASK_RUNNING,
            TASK_COMPLETED,
            TASK_DISTRIBUTED,
            TASK_REPORTED,
            TASK_RECOVERED,
            TASK_FAILED_ANALYSIS,
            TASK_FAILED_PROCESSING,
            TASK_FAILED_REPORTING,
            name="status_type",
        ),
        server_default=TASK_PENDING,
        nullable=False,
    )

    # Statistics data to identify broken Cuckoos servers or VMs
    # Also for doing profiling to improve speed
    dropped_files = Column(Integer(), nullable=True)
    running_processes = Column(Integer(), nullable=True)
    api_calls = Column(Integer(), nullable=True)
    domains = Column(Integer(), nullable=True)
    signatures_total = Column(Integer(), nullable=True)
    signatures_alert = Column(Integer(), nullable=True)
    files_written = Column(Integer(), nullable=True)
    registry_keys_modified = Column(Integer(), nullable=True)
    crash_issues = Column(Integer(), nullable=True)
    anti_issues = Column(Integer(), nullable=True)
    analysis_started_on = Column(DateTime(timezone=False), nullable=True)
    analysis_finished_on = Column(DateTime(timezone=False), nullable=True)
    processing_started_on = Column(DateTime(timezone=False), nullable=True)
    processing_finished_on = Column(DateTime(timezone=False), nullable=True)
    signatures_started_on = Column(DateTime(timezone=False), nullable=True)
    signatures_finished_on = Column(DateTime(timezone=False), nullable=True)
    reporting_started_on = Column(DateTime(timezone=False), nullable=True)
    reporting_finished_on = Column(DateTime(timezone=False), nullable=True)
    timedout = Column(Boolean, nullable=False, default=False)

    sample_id = Column(Integer, ForeignKey("samples.id"), nullable=True)
    sample = relationship("Sample", backref="tasks", lazy="subquery")
    machine_id = Column(Integer, nullable=True)
    guest = relationship("Guest", uselist=False, backref="tasks", cascade="save-update, delete")
    errors = relationship("Error", backref="tasks", cascade="save-update, delete")

    shrike_url = Column(String(4096), nullable=True)
    shrike_refer = Column(String(4096), nullable=True)
    shrike_msg = Column(String(4096), nullable=True)
    shrike_sid = Column(Integer(), nullable=True)

    parent_id = Column(Integer(), nullable=True)
    tlp = Column(String(255), nullable=True)

    user_id = Column(Integer(), nullable=True)
    username = Column(String(256), nullable=True)

    __table_args__ = (
        Index("category_index", "category"),
        Index("status_index", "status"),
        Index("added_on_index", "added_on"),
        Index("completed_on_index", "completed_on"),
    )

    def to_dict(self):
        """Converts object to dict.
        @return: dict
        """
        d = {}
        for column in self.__table__.columns:
            value = getattr(self, column.name)
            if isinstance(value, datetime):
                d[column.name] = value.strftime("%Y-%m-%d %H:%M:%S")
            else:
                d[column.name] = value

        # Tags are a relation so no column to iterate.
        d["tags"] = [tag.name for tag in self.tags]
        return d

    def to_json(self):
        """Converts object to JSON.
        @return: JSON data
        """
        return json.dumps(self.to_dict())

    def __init__(self, target=None):
        self.target = target

    def __repr__(self):
        return f"<Task('{self.id}','{self.target}')>"


class AlembicVersion(Base):
    """Table used to pinpoint actual database schema release."""

    __tablename__ = "alembic_version"

    version_num = Column(String(32), nullable=False, primary_key=True)


class Database(object, metaclass=Singleton):
    """Analysis queue database.

    This class handles the creation of the database user for internal queue
    management. It also provides some functions for interacting with it.
    """

    def __init__(self, dsn=None, schema_check=True):
        """@param dsn: database connection string.
        @param schema_check: disable or enable the db schema version check
        """
        self._lock = SuperLock()
        self.cfg = Config()

        if dsn:
            self._connect_database(dsn)
        elif self.cfg.database.connection:
            self._connect_database(self.cfg.database.connection)
        else:
            db_file = os.path.join(CUCKOO_ROOT, "db", "cuckoo.db")
            if not os.path.exists(db_file):
                db_dir = os.path.dirname(db_file)
                if not os.path.exists(db_dir):
                    try:
                        create_folder(folder=db_dir)
                    except CuckooOperationalError as e:
                        raise CuckooDatabaseError(f"Unable to create database directory: {e}")

            self._connect_database(f"sqlite:///{db_file}")

        # Disable SQL logging. Turn it on for debugging.
        self.engine.echo = False
        # Connection timeout.
        if self.cfg.database.timeout:
            self.engine.pool_timeout = self.cfg.database.timeout
        else:
            self.engine.pool_timeout = 60
        # Create schema.
        try:
            Base.metadata.create_all(self.engine)
        except SQLAlchemyError as e:
            raise CuckooDatabaseError(f"Unable to create or connect to database: {e}")

        # Get db session.
        self.Session = sessionmaker(bind=self.engine)

        @event.listens_for(self.Session, "after_flush")
        def delete_tag_orphans(session, ctx):
            session.query(Tag).filter(~Tag.tasks.any()).filter(~Tag.machines.any()).delete(synchronize_session=False)

        # Deal with schema versioning.
        # TODO: it's a little bit dirty, needs refactoring.
        tmp_session = self.Session()
        if not tmp_session.query(AlembicVersion).count():
            # Set database schema version.
            tmp_session.add(AlembicVersion(version_num=SCHEMA_VERSION))
            try:
                tmp_session.commit()
            except SQLAlchemyError as e:
                tmp_session.rollback()
                raise CuckooDatabaseError(f"Unable to set schema version: {e}")
            finally:
                tmp_session.close()
        else:
            # Check if db version is the expected one.
            last = tmp_session.query(AlembicVersion).first()
            tmp_session.close()
            if last.version_num != SCHEMA_VERSION and schema_check:
                print(
                    f"DB schema version mismatch: found {last.version_num}, expected {SCHEMA_VERSION}. Try to apply all migrations"
                )
                print(red("cd utils/db_migration/ && alembic upgrade head"))
                sys.exit()

    def __del__(self):
        """Disconnects pool."""
        try:
            self.engine.dispose()
        except KeyError:
            pass

    def _connect_database(self, connection_string):
        """Connect to a Database.
        @param connection_string: Connection string specifying the database
        """
        try:
            # TODO: this is quite ugly, should improve.
            if connection_string.startswith("sqlite"):
                # Using "check_same_thread" to disable sqlite safety check on multiple threads.
                self.engine = create_engine(connection_string, connect_args={"check_same_thread": False})
            elif connection_string.startswith("postgres"):
                # Disabling SSL mode to avoid some errors using sqlalchemy and multiprocesing.
                # See: http://www.postgresql.org/docs/9.0/static/libpq-ssl.html#LIBPQ-SSL-SSLMODE-STATEMENTS
                self.engine = create_engine(connection_string, connect_args={"sslmode": "disable"}, pool_pre_ping=True)
            else:
                self.engine = create_engine(connection_string)
        except ImportError as e:
            lib = e.message.rsplit(maxsplit=1)[-1]
            raise CuckooDependencyError(f"Missing database driver, unable to import {lib} (install with `pip install {lib}`)")

    def _get_or_create(self, session, model, **kwargs):
        """Get an ORM instance or create it if not exist.
        @param session: SQLAlchemy session object
        @param model: model to query
        @return: row instance
        """
        instance = session.query(model).filter_by(**kwargs).first()
        if instance:
            return instance
        else:
            instance = model(**kwargs)
            return instance

    @classlock
    def drop(self):
        """Drop all tables."""
        try:
            Base.metadata.drop_all(self.engine)
        except SQLAlchemyError as e:
            raise CuckooDatabaseError(f"Unable to create or connect to database: {e}")

    @classlock
    def clean_machines(self):
        """Clean old stored machines and related tables."""
        # Secondary table.
        # TODO: this is better done via cascade delete.
        self.engine.execute(machines_tags.delete())

        session = self.Session()
        try:
            session.query(Machine).delete()
            session.commit()
        except SQLAlchemyError as e:
            log.debug("Database error cleaning machines: %s", e)
            session.rollback()
        finally:
            session.close()

    @classlock
    def delete_machine(self, name):
        """Delete a single machine entry from DB."""

        session = self.Session()
        try:
            machine = session.query(Machine).filter_by(name=name).first()
            session.delete(machine)
            session.commit()
            return "success"
        except SQLAlchemyError as e:
            log.info("Database error deleting machine: %s", e)
            session.rollback()
        finally:
            session.close()

    @classlock
    def add_machine(self, name, label, arch, ip, platform, tags, interface, snapshot, resultserver_ip, resultserver_port):
        """Add a guest machine.
        @param name: machine id
        @param label: machine label
        @param arch: machine arch
        @param ip: machine IP address
        @param platform: machine supported platform
        @param tags: list of comma separated tags
        @param interface: sniffing interface for this machine
        @param snapshot: snapshot name to use instead of the current one, if configured
        @param resultserver_ip: IP address of the Result Server
        @param resultserver_port: port of the Result Server
        """
        session = self.Session()
        machine = Machine(
            name=name,
            label=label,
            arch=arch,
            ip=ip,
            platform=platform,
            interface=interface,
            snapshot=snapshot,
            resultserver_ip=resultserver_ip,
            resultserver_port=resultserver_port,
        )
        # Deal with tags format (i.e., foo,bar,baz)
        if tags:
            for tag in tags.replace(" ", "").split(","):
                machine.tags.append(self._get_or_create(session, Tag, name=tag))
        session.add(machine)

        try:
            session.commit()
        except SQLAlchemyError as e:
            log.debug("Database error adding machine: %s", e)
            session.rollback()
        finally:
            session.close()

    @classlock
    def set_machine_interface(self, label, interface):
        session = self.Session()
        try:
            machine = session.query(Machine).filter_by(label=label).first()
            if machine is None:
                log.debug("Database error setting interface: %s not found", label)
                return None
            machine.interface = interface
            session.commit()

        except SQLAlchemyError as e:
            log.debug("Database error setting interface: %s", e)
            session.rollback()
        finally:
            session.close()

    @classlock
    def update_clock(self, task_id):
        session = self.Session()
        try:
            row = session.query(Task).get(task_id)

            if not row:
                return

            if row.clock == datetime.utcfromtimestamp(0):
                if row.category == "file":
                    row.clock = datetime.utcnow() + timedelta(days=self.cfg.cuckoo.daydelta)
                else:
                    row.clock = datetime.utcnow()
                session.commit()
            return row.clock
        except SQLAlchemyError as e:
            log.debug("Database error setting clock: %s", e)
            session.rollback()
        finally:
            session.close()

    @classlock
    def set_status(self, task_id, status):
        """Set task status.
        @param task_id: task identifier
        @param status: status string
        @return: operation status
        """
        session = self.Session()
        try:
            row = session.query(Task).get(task_id)

            if not row:
                return

            if status != TASK_DISTRIBUTED_COMPLETED:
                row.status = status

            if status in (TASK_RUNNING, TASK_DISTRIBUTED):
                row.started_on = datetime.now()
            elif status in (TASK_COMPLETED, TASK_DISTRIBUTED_COMPLETED):
                row.completed_on = datetime.now()

            session.commit()
        except SQLAlchemyError as e:
            log.debug("Database error setting status: %s", e)
            session.rollback()
        finally:
            session.close()

    @classlock
    def set_task_vm(self, task_id, vmname, vm_id):
        """Set task status.
        @param task_id: task identifier
        @param vmname: virtual vm name
        @return: operation status
        """
        session = self.Session()
        try:
            row = session.query(Task).get(task_id)

            if not row:
                return

            row.machine = vmname
            row.machine_id = vm_id
            session.commit()
        except SQLAlchemyError as e:
            log.debug("Database error setting status: %s", e)
            session.rollback()
        finally:
            session.close()

    @classlock
    def fetch(self, machine):
        """Fetches a task waiting to be processed and locks it for running.
        @return: None or task
        """
        session = self.Session()
        row = None
        # set filter to get tasks with acceptable arch
        if "x64" in machine.arch:
            cond = or_(*[Task.tags.any(name="x64"), Task.tags.any(name="x86"), Task.tags.is_(None)])
        else:
            cond = or_(*[Task.tags.any(name=machine.arch), Task.tags.is_(None)])
        try:
            row = (
                session.query(Task)
                .filter_by(status=TASK_PENDING)
                .order_by(Task.priority.desc(), Task.added_on)
                # distributed cape
                .filter(not_(Task.options.contains("node=")))
                .filter(cond)
                .first()
            )

            if row:
                if row.machine and row.machine != machine.label:
                    return None
            else:
                return None

            self.set_status(task_id=row.id, status=TASK_RUNNING)
            self.set_task_vm(task_id=row.id, vmname=machine.label, vm_id=machine.id)
            session.refresh(row)

            return row
        except SQLAlchemyError as e:
            log.debug("Database error fetching task: %s", e)
            log.debug(red("Ensure that your database schema version is correct"))
            session.rollback()
        finally:
            session.close()

    @classlock
    def guest_start(self, task_id, name, label, manager):
        """Logs guest start.
        @param task_id: task identifier
        @param name: vm name
        @param label: vm label
        @param manager: vm manager
        @return: guest row id
        """
        session = self.Session()
        guest = Guest(name, label, manager)
        try:
            guest.status = "init"
            session.query(Task).get(task_id).guest = guest
            session.commit()
            session.refresh(guest)
            return guest.id
        except SQLAlchemyError as e:
            log.debug("Database error logging guest start: %s", e)
            session.rollback()
            return None
        finally:
            session.close()

    @classlock
    def guest_get_status(self, task_id):
        """Log guest start.
        @param task_id: task id
        @return: guest status
        """
        session = self.Session()
        try:
            guest = session.query(Guest).filter_by(task_id=task_id).first()
            return guest.status if guest else None
        except SQLAlchemyError as e:
            log.exception("Database error logging guest start: %s", e)
            session.rollback()
            return
        finally:
            session.close()

    @classlock
    def guest_set_status(self, task_id, status):
        """Log guest start.
        @param task_id: task identifier
        @param status: status
        """
        session = self.Session()
        try:
            guest = session.query(Guest).filter_by(task_id=task_id).first()
            if guest is not None:
                guest.status = status
                session.commit()
                session.refresh(guest)
        except SQLAlchemyError as e:
            log.exception("Database error logging guest start: %s", e)
            session.rollback()
            return None
        finally:
            session.close()

    @classlock
    def guest_remove(self, guest_id):
        """Removes a guest start entry."""
        session = self.Session()
        try:
            guest = session.query(Guest).get(guest_id)
            session.delete(guest)
            session.commit()
        except SQLAlchemyError as e:
            log.debug("Database error logging guest remove: %s", e)
            session.rollback()
            return None
        finally:
            session.close()

    @classlock
    def guest_stop(self, guest_id):
        """Logs guest stop.
        @param guest_id: guest log entry id
        """
        session = self.Session()
        try:
            session.query(Guest).get(guest_id).shutdown_on = datetime.now()
            session.commit()
        except SQLAlchemyError as e:
            log.debug("Database error logging guest stop: %s", e)
            session.rollback()
        except TypeError:
            log.warning("Data inconsistency in guests table detected, it might be a crash leftover. Continue")
            session.rollback()
        finally:
            session.close()

    @classlock
    def list_machines(self, locked=False, platform="", tags=[]):
        """Lists virtual machines.
        @return: list of virtual machines
        """
        session = self.Session()
        try:
            if locked:
                machines = session.query(Machine).options(joinedload("tags")).filter_by(locked=True).all()
            elif platform:
                machines = session.query(Machine).options(joinedload("tags")).filter_by(platform=platform).all()
            else:
                machines = session.query(Machine).options(joinedload("tags")).all()
            if tags:
                machines = [machine for tag in tags for machine in machines if tag in machine.to_dict()["tags"]]
            return machines
        except SQLAlchemyError as e:
            log.debug("Database error listing machines: %s", e)
            return []
        finally:
            session.close()

    @classlock
    def lock_machine(self, label=None, platform=None, tags=None):
        """Places a lock on a free virtual machine.
        @param label: optional virtual machine label
        @param platform: optional virtual machine platform
        @param tags: optional tags required (list)
        @return: locked machine
        """
        session = self.Session()

        # Preventive checks.
        if label and platform:
            # Wrong usage.
            log.error("You can select machine only by label or by platform")
            session.close()
            return None
        elif label and tags:
            # Also wrong usage.
            log.error("You can select machine only by label or by tags")
            session.close()
            return None

        try:
            machines = session.query(Machine)
            if label:
                machines = machines.filter_by(label=label)
            if platform:
                machines = machines.filter_by(platform=platform)
            if tags:
                for tag in tags:
                    machines = machines.filter(Machine.tags.any(name=tag.name))

            # Check if there are any machines that satisfy the
            # selection requirements.
            if not machines.count():
                session.close()
                raise CuckooOperationalError("No machines match selection criteria")

            # Get the first free machine.
            machine = machines.filter_by(locked=False).first()
        except SQLAlchemyError as e:
            log.debug("Database error locking machine: %s", e)
            session.close()
            return None

        if machine:
            machine.locked = True
            machine.locked_changed_on = datetime.now()
            try:
                session.commit()
                session.refresh(machine)
            except SQLAlchemyError as e:
                log.debug("Database error locking machine: %s", e)
                session.rollback()
                return None
            finally:
                session.close()
        else:
            session.close()

        return machine

    @classlock
    def unlock_machine(self, label):
        """Remove lock form a virtual machine.
        @param label: virtual machine label
        @return: unlocked machine
        """
        session = self.Session()
        try:
            machine = session.query(Machine).filter_by(label=label).first()
        except SQLAlchemyError as e:
            log.debug("Database error unlocking machine: %s", e)
            session.close()
            return None

        if machine:
            machine.locked = False
            machine.locked_changed_on = datetime.now()
            try:
                session.commit()
                session.refresh(machine)
            except SQLAlchemyError as e:
                log.debug("Database error locking machine: %s", e)
                session.rollback()
                return None
            finally:
                session.close()
        else:
            session.close()

        return machine

    @classlock
    def count_machines_available(self):
        """How many virtual machines are ready for analysis.
        @return: free virtual machines count
        """
        session = self.Session()
        try:
            machines_count = session.query(Machine).filter_by(locked=False).count()
            return machines_count
        except SQLAlchemyError as e:
            log.debug("Database error counting machines: %s", e)
            return 0
        finally:
            session.close()

    @classlock
    def get_available_machines(self):
        """Which machines are available
        @return: free virtual machines
        """
        session = self.Session()
        try:
            machines = session.query(Machine).filter_by(locked=False).all()
            return machines
        except SQLAlchemyError as e:
            log.debug("Database error getting available machines: %s", e)
            return []
        finally:
            session.close()

    @classlock
    def set_machine_status(self, label, status):
        """Set status for a virtual machine.
        @param label: virtual machine label
        @param status: new virtual machine status
        """
        session = self.Session()
        try:
            machine = session.query(Machine).filter_by(label=label).first()
        except SQLAlchemyError as e:
            log.debug("Database error setting machine status: %s", e)
            session.close()
            return

        if machine:
            machine.status = status
            machine.status_changed_on = datetime.now()
            try:
                session.commit()
                session.refresh(machine)
            except SQLAlchemyError as e:
                log.debug("Database error setting machine status: %s", e)
                session.rollback()
            finally:
                session.close()
        else:
            session.close()

    @classlock
    def add_error(self, message, task_id):
        """Add an error related to a task.
        @param message: error message
        @param task_id: ID of the related task
        """
        session = self.Session()
        error = Error(message=message, task_id=task_id)
        session.add(error)
        try:
            session.commit()
        except SQLAlchemyError as e:
            log.debug("Database error adding error log: %s", e)
            session.rollback()
        finally:
            session.close()

    # The following functions are mostly used by external utils.

    @classlock
    def register_sample(self, obj, source_url=False):
        sample_id = None
        if isinstance(obj, File) or isinstance(obj, PCAP) or isinstance(obj, Static):
            session = self.Session()
            fileobj = File(obj.file_path)
            file_type = fileobj.get_type()
            file_md5 = fileobj.get_md5()
            sample = None
            # check if hash is known already
            try:
                sample = session.query(Sample).filter_by(md5=file_md5).first()
            except SQLAlchemyError as e:
                log.debug("Error querying sample for hash: %s", e)

            if not sample:
                sample = Sample(
                    md5=file_md5,
                    crc32=fileobj.get_crc32(),
                    sha1=fileobj.get_sha1(),
                    sha256=fileobj.get_sha256(),
                    sha512=fileobj.get_sha512(),
                    file_size=fileobj.get_size(),
                    file_type=file_type,
                    ssdeep=fileobj.get_ssdeep(),
                    # parent=sample_parent_id,
                    source_url=source_url,
                )
                session.add(sample)

            try:
                session.commit()
            except IntegrityError:
                session.rollback()
                try:
                    sample = session.query(Sample).filter_by(md5=file_md5).first()
                except SQLAlchemyError as e:
                    log.debug("Error querying sample for hash: %s", e)
                    session.close()
                    return None
            except SQLAlchemyError as e:
                log.debug("Database error adding task: %s", e)
                session.close()
                return None
            finally:
                sample_id = sample.id
                session.close()

            return sample_id
        else:
            return None

    @classlock
    def add(
        self,
        obj,
        filename,
        timeout=0,
        package="",
        options="",
        priority=1,
        custom="",
        machine="",
        platform="",
        tags=None,
        memory=False,
        enforce_timeout=False,
        clock=None,
        shrike_url=None,
        shrike_msg=None,
        shrike_sid=None,
        shrike_refer=None,
        parent_id=None,
        sample_parent_id=None,
        tlp=None,
        static=False,
        source_url=False,
        route=None,
        cape=False,
        tags_tasks=False,
        user_id=0,
        username=False,
    ):
        """Add a task to database.
        @param obj: object to add (File or URL).
        @param timeout: selected timeout.
        @param options: analysis options.
        @param priority: analysis priority.
        @param custom: custom options.
        @param machine: selected machine.
        @param platform: platform.
        @param tags: optional tags that must be set for machine selection
        @param memory: toggle full memory dump.
        @param enforce_timeout: toggle full timeout execution.
        @param clock: virtual machine clock time
        @param parent_id: parent task id
        @param sample_parent_id: original sample in case of archive
        @param static: try static extraction first
        @param tlp: TLP sharing designation
        @param source_url: url from where it was downloaded
        @param route: Routing route
        @param cape: CAPE options
        @param tags_tasks: Task tags so users can tag their jobs
        @param user_id: Link task to user if auth enabled
        @param username: username for custom auth
        @return: cursor or None.
        """
        session = self.Session()

        # Convert empty strings and None values to a valid int
        if not timeout:
            timeout = 0
        if not priority:
            priority = 1

        if isinstance(obj, File) or isinstance(obj, PCAP) or isinstance(obj, Static):
            fileobj = File(obj.file_path)
            file_type = fileobj.get_type()
            file_md5 = fileobj.get_md5()
            sample = None
            # check if hash is known already
            try:
                sample = session.query(Sample).filter_by(md5=file_md5).first()
            except SQLAlchemyError as e:
                log.debug("Error querying sample for hash: %s", e)

            if not sample:
                sample = Sample(
                    md5=file_md5,
                    crc32=fileobj.get_crc32(),
                    sha1=fileobj.get_sha1(),
                    sha256=fileobj.get_sha256(),
                    sha512=fileobj.get_sha512(),
                    file_size=fileobj.get_size(),
                    file_type=file_type,
                    ssdeep=fileobj.get_ssdeep(),
                    parent=sample_parent_id,
                    source_url=source_url,
                )
                session.add(sample)

            try:
                session.commit()
            except IntegrityError:
                session.rollback()
                """
                try:
                    sample = session.query(Sample).filter_by(md5=file_md5).first()
                except SQLAlchemyError as e:
                    log.debug("Error querying sample for hash: %s", e)
                    session.close()
                    return None
                """
            except SQLAlchemyError as e:
                log.debug("Database error adding task: %s", e)
                session.close()
                return None

            # Assign architecture to task to fetch correct VM type
            # This isn't 100% full proof
            if "PE32+" in file_type or "64-bit" in file_type:
                if tags:
                    tags += ",x64"
                else:
                    tags = "x64"
            else:
                if LINUX_ENABLED:
                    linux_arch = _get_linux_vm_tag(file_type)
                    if linux_arch:
                        if tags:
                            tags += f",{linux_arch}"
                        else:
                            tags = linux_arch
                else:
                    if tags:
                        tags += ",x86"
                    else:
                        tags = "x86"

            try:
                task = Task(obj.file_path)
                task.sample_id = sample.id
            except OperationalError:
                return None

            if isinstance(obj, PCAP) or isinstance(obj, Static):
                # since no VM will operate on this PCAP
                task.started_on = datetime.now()

        elif isinstance(obj, URL):
            task = Task(obj.url)
        
        if isinstance(filename, bytes):
            task.filename = filename.decode()
        else:
            task.filename = filename
        task.category = obj.__class__.__name__.lower()
        task.timeout = timeout
        task.package = package
        task.options = options
        task.priority = priority
        task.custom = custom
        task.machine = machine
        task.platform = platform
        task.memory = bool(memory)
        task.enforce_timeout = enforce_timeout
        task.shrike_url = shrike_url
        task.shrike_msg = shrike_msg
        task.shrike_sid = shrike_sid
        task.shrike_refer = shrike_refer
        task.parent_id = parent_id
        task.tlp = tlp
        task.route = route
        task.cape = cape
        task.tags_tasks = tags_tasks
        # Deal with tags format (i.e., foo,bar,baz)
        if tags:
            for tag in tags.split(","):
                if tag.strip():
                    task.tags.append(self._get_or_create(session, Tag, name=tag))

        if clock:
            if isinstance(clock, str):
                try:
                    task.clock = datetime.strptime(clock, "%m-%d-%Y %H:%M:%S")
                except ValueError:
                    log.warning("The date you specified has an invalid format, using current timestamp")
                    task.clock = datetime.utcfromtimestamp(0)

            else:
                task.clock = clock
        else:
            task.clock = datetime.utcfromtimestamp(0)

        task.user_id = user_id
        task.username = username

        session.add(task)

        try:
            session.commit()
            task_id = task.id
        except SQLAlchemyError as e:
            log.debug("Database error adding task: %s", e)
            session.rollback()
            return None
        finally:
            session.close()

        return task_id

    def add_path(
        self,
        file_path,
        filename,
        timeout=0,
        package="",
        options="",
        priority=1,
        custom="",
        machine="",
        platform="",
        tags=None,
        memory=False,
        enforce_timeout=False,
        clock=None,
        shrike_url=None,
        shrike_msg=None,
        shrike_sid=None,
        shrike_refer=None,
        parent_id=None,
        sample_parent_id=None,
        tlp=None,
        static=False,
        source_url=False,
        route=None,
        cape=False,
        tags_tasks=False,
        user_id=0,
        username=False,
    ):
        """Add a task to database from file path.
        @param file_path: sample path.
        @param timeout: selected timeout.
        @param options: analysis options.
        @param priority: analysis priority.
        @param custom: custom options.
        @param machine: selected machine.
        @param platform: platform.
        @param tags: Tags required in machine selection
        @param memory: toggle full memory dump.
        @param enforce_timeout: toggle full timeout execution.
        @param clock: virtual machine clock time
        @param parent_id: parent analysis id
        @param sample_parent_id: sample parent id, if archive
        @param static: try static extraction first
        @param tlp: TLP sharing designation
        @param route: Routing route
        @param cape: CAPE options
        @param tags_tasks: Task tags so users can tag their jobs
        @user_id: Allow link task to user if auth enabled
        @username: username from custom auth
        @return: cursor or None.
        """
        if not file_path or not os.path.exists(file_path):
            log.warning("File does not exist: %s", file_path)
            return None

        # Convert empty strings and None values to a valid int
        if not timeout:
            timeout = 0
        if not priority:
            priority = 1

        return self.add(
            File(file_path),
            filename,
            timeout,
            package,
            options,
            priority,
            custom,
            machine,
            platform,
            tags,
            memory,
            enforce_timeout,
            clock,
            shrike_url,
            shrike_msg,
            shrike_sid,
            shrike_refer,
            parent_id,
            sample_parent_id,
            tlp,
            source_url=source_url,
            route=route,
            cape=cape,
            tags_tasks=tags_tasks,
            user_id=user_id,
            username=username,
        )

    def demux_sample_and_add_to_db(
        self,
        file_path,
        filename,
        timeout=0,
        package="",
        options="",
        priority=1,
        custom="",
        machine="",
        platform="",
        tags=None,
        memory=False,
        enforce_timeout=False,
        clock=None,
        shrike_url=None,
        shrike_msg=None,
        shrike_sid=None,
        shrike_refer=None,
        parent_id=None,
        sample_parent_id=None,
        tlp=None,
        static=False,
        source_url=False,
        only_extraction=False,
        tags_tasks=False,
        route=None,
        cape=False,
        user_id=0,
        username=False,
    ):
        """
        Handles ZIP file submissions, submitting each extracted file to the database
        Returns a list of added task IDs
        """
        task_id = False
        task_ids = []
        config = {}
        sample_parent_id = None
        # force auto package for linux files
        if platform == "linux":
            package = ""
        original_options = options
        # extract files from the (potential) archive
        extracted_files = demux_sample(file_path, filename, package, options)
        # check if len is 1 and the same file, if diff register file, and set parent
        if not isinstance(file_path, bytes):
            file_path = file_path.encode()
        if extracted_files and {"file_path": file_path, "filename": filename} not in extracted_files:
            sample_parent_id = self.register_sample(File(file_path), source_url=source_url)
            if conf.cuckoo.delete_archive:
                os.remove(file_path)

        # Check for 'file' option indicating supporting files needed for upload; otherwise create task for each file
        opts = get_options(options)
        if "file" in opts:
            runfile = opts["file"].lower()
            if isinstance(runfile, str):
                runfile = runfile.encode()
            for xfile in extracted_files:
                if runfile in xfile.get("file_path").lower():
                    extracted_files = [xfile]
                    break

        # create tasks for each file in the archive
        for file in extracted_files:
            if static:
                # we don't need to process extra file if we already have it and config
                config = static_config_lookup(file.get("file_path"))
                if config:
                    task_ids.append(config["id"])
                else:
                    config = static_extraction(file.get("file_path"))
                if config or static_extraction:
                    task_ids += self.add_static(
                        file_path=file.get("file_path"), filename=file.get("filename"), priority=priority, tlp=tlp, user_id=user_id, username=username, options=options
                    )

            if not config and not only_extraction:
                if not package:
                    f = SflockFile.from_path(file.get("file_path"))
                    tmp_package = sflock_identify(f)
                    if tmp_package and tmp_package in sandbox_packages:
                        package = tmp_package
                    else:
                        log.info("Does sandbox packages need an update? Sflock identifies as: %s - %s", tmp_package, file)
                    del f

<<<<<<< HEAD
                if package == "dll" and "function" not in options:
                    dll_exports = File(file.get("file_path")).get_dll_exports()
                    if "DllRegisterServer" in dll_exports:
                        package = "regsvr"
                    elif "xlAutoOpen" in dll_exports:
                        package = "xls"
=======
                    if package == "dll" and "function" not in options:
                        dll_exports = File(file).get_dll_exports()
                        if "DllRegisterServer" in dll_exports:
                            package = "regsvr"
                        elif "xlAutoOpen" in dll_exports:
                            package = "xls"
>>>>>>> 22a93eff

                # ToDo better solution? - Distributed mode here:
                # Main node is storage so try to extract before submit to vm isn't propagated to workers
                options = original_options
                if static and not config and repconf.distributed.enabled:
                    if options:
                        options += ",dist_extract=1"
                    else:
                        options = "dist_extract=1"

                task_id = self.add_path(
                    file_path=file.get("file_path").decode(),
                    filename=file.get("filename"),
                    timeout=timeout,
                    priority=priority,
                    options=options,
                    package=package,
                    machine=machine,
                    platform=platform,
                    memory=memory,
                    custom=custom,
                    enforce_timeout=enforce_timeout,
                    tags=tags,
                    clock=clock,
                    shrike_url=shrike_url,
                    shrike_msg=shrike_msg,
                    shrike_sid=shrike_sid,
                    shrike_refer=shrike_refer,
                    parent_id=parent_id,
                    sample_parent_id=sample_parent_id,
                    tlp=tlp,
                    source_url=source_url,
                    route=route,
                    tags_tasks=tags_tasks,
                    cape=cape,
                    user_id=user_id,
                    username=username,
                )
            if task_id:
                task_ids.append(task_id)

        details = {}
        if config and isinstance(config, dict):
            details = {"config": config.get("cape_config", {})}
        # this is aim to return custom data, think of this as kwargs
        return task_ids, details

    @classlock
    def add_pcap(
        self,
        file_path,
        filename,
        timeout=0,
        package="",
        options="",
        priority=1,
        custom="",
        machine="",
        platform="",
        tags=None,
        memory=False,
        enforce_timeout=False,
        clock=None,
        shrike_url=None,
        shrike_msg=None,
        shrike_sid=None,
        shrike_refer=None,
        parent_id=None,
        tlp=None,
        user_id=0,
        username=False,
    ):
        return self.add(
            PCAP(file_path.decode()),
            filename,
            timeout,
            package,
            options,
            priority,
            custom,
            machine,
            platform,
            tags,
            memory,
            enforce_timeout,
            clock,
            shrike_url,
            shrike_msg,
            shrike_sid,
            shrike_refer,
            parent_id,
            tlp,
            user_id,
            username,
        )

    @classlock
    def add_static(
        self,
        file_path,
        filename,
        timeout=0,
        package="",
        options="",
        priority=1,
        custom="",
        machine="",
        platform="",
        tags=None,
        memory=False,
        enforce_timeout=False,
        clock=None,
        shrike_url=None,
        shrike_msg=None,
        shrike_sid=None,
        shrike_refer=None,
        parent_id=None,
        tlp=None,
        static=True,
        user_id=0,
        username=False,
    ):
        extracted_files = demux_sample(file_path, filename, package, options)
        sample_parent_id = None
        # check if len is 1 and the same file, if diff register file, and set parent
        if not isinstance(file_path, bytes):
            file_path = file_path.encode()
        if extracted_files and {"file_path": file_path, "filename": filename} not in extracted_files:
            sample_parent_id = self.register_sample(File(file_path))
            if conf.cuckoo.delete_archive:
                os.remove(file_path)

        task_ids = []
        # create tasks for each file in the archive
        for file in extracted_files:
            task_id = self.add(
                Static(file.get("file_path").decode()),
                file.get("filename"),
                timeout,
                package,
                options,
                priority,
                custom,
                machine,
                platform,
                tags,
                memory,
                enforce_timeout,
                clock,
                shrike_url,
                shrike_msg,
                shrike_sid,
                shrike_refer,
                tlp=tlp,
                static=static,
                sample_parent_id=sample_parent_id,
                user_id=user_id,
                username=username,
            )
            if task_id:
                task_ids.append(task_id)

        return task_ids

    @classlock
    def add_url(
        self,
        url,
        timeout=0,
        package="",
        options="",
        priority=1,
        custom="",
        machine="",
        platform="",
        tags=None,
        memory=False,
        enforce_timeout=False,
        clock=None,
        shrike_url=None,
        shrike_msg=None,
        shrike_sid=None,
        shrike_refer=None,
        parent_id=None,
        tlp=None,
        route=None,
        cape=False,
        tags_tasks=False,
        user_id=0,
        username=False,
    ):
        """Add a task to database from url.
        @param url: url.
        @param timeout: selected timeout.
        @param options: analysis options.
        @param priority: analysis priority.
        @param custom: custom options.
        @param machine: selected machine.
        @param platform: platform.
        @param tags: tags for machine selection
        @param memory: toggle full memory dump.
        @param enforce_timeout: toggle full timeout execution.
        @param clock: virtual machine clock time
        @param tlp: TLP sharing designation
        @param route: Routing route
        @param cape: CAPE options
        @param tags_tasks: Task tags so users can tag their jobs
        @param user_id: Link task to user
        @param username: username for custom auth
        @return: cursor or None.
        """

        # Convert empty strings and None values to a valid int
        if not timeout:
            timeout = 0
        if not priority:
            priority = 1

        return self.add(
            URL(url),
            url,
            timeout,
            package,
            options,
            priority,
            custom,
            machine,
            platform,
            tags,
            memory,
            enforce_timeout,
            clock,
            shrike_url,
            shrike_msg,
            shrike_sid,
            shrike_refer,
            parent_id,
            tlp,
            route=route,
            cape=cape,
            tags_tasks=tags_tasks,
            user_id=user_id,
            username=username,
        )

    @classlock
    def reschedule(self, task_id):
        """Reschedule a task.
        @param task_id: ID of the task to reschedule.
        @return: ID of the newly created task.
        """
        task = self.view_task(task_id)

        if not task:
            return None

        if task.category == "file":
            add = self.add_path
        elif task.category == "url":
            add = self.add_url
        elif task.category == "pcap":
            add = self.add_pcap
        elif task.category == "static":
            add = self.add_static

        # Change status to recovered.
        session = self.Session()
        session.query(Task).get(task_id).status = TASK_RECOVERED
        try:
            session.commit()
        except SQLAlchemyError as e:
            log.debug("Database error rescheduling task: %s", e)
            session.rollback()
            return False
        finally:
            session.close()

        # Normalize tags.
        if task.tags:
            tags = ",".join(tag.name for tag in task.tags)
        else:
            tags = task.tags

        return add(
            task.target,
            task.timeout,
            task.package,
            task.options,
            task.priority,
            task.custom,
            task.machine,
            task.platform,
            tags,
            task.memory,
            task.enforce_timeout,
            task.clock,
            tlp=task.tlp,
        )

    @classlock
    def count_matching_tasks(self, category=None, status=None, not_status=None):
        """Retrieve list of task.
        @param category: filter by category
        @param status: filter by task status
        @param not_status: exclude this task status from filter
        @return: number of tasks.
        """
        session = self.Session()
        try:
            search = session.query(Task)

            if status:
                search = search.filter_by(status=status)
            if not_status:
                search = search.filter(Task.status != not_status)
            if category:
                search = search.filter_by(category=category)

            tasks = search.count()
            return tasks
        except SQLAlchemyError as e:
            log.debug("Database error counting tasks: %s", e)
            return []
        finally:
            session.close()

    @classlock
    def check_file_uniq(self, sha256: str, hours: int = 0):
        uniq = False
        session = self.Session()
        try:
            if hours and sha256:
                date_since = datetime.now() - timedelta(hours=hours)
                date_till = datetime.now()
                uniq = (
                    session.query(Task)
                    .join(Sample, Task.sample_id == Sample.id)
                    .filter(Sample.sha256 == sha256, Task.added_on.between(date_since, date_till))
                    .first()
                )
            else:
                if not Database.find_sample(self, sha256=sha256):
                    uniq = False
                else:
                    uniq = True
        except SQLAlchemyError as e:
            log.debug("Database error counting tasks: %s", e)
        finally:
            session.close()

        return uniq

    @classlock
    def list_parents(self, parent_id):
        """
        Retrieve tasks created by ID
        @param parent_id: filter tasks created by parent ID
        """
        session = self.Session()
        try:
            tasks = session.query(Task).filter(Task.parent_id == parent_id).all()
            if tasks:
                return [[task.id, task.package] for task in tasks]
            else:
                return []
        except SQLAlchemyError as e:
            log.debug("Database error listing tasks: %s", e)
            return []
        finally:
            session.close()

    @classlock
    def list_sample_parent(self, sample_id=False, task_id=False):
        """
        Retrieve parent sample details by sample_id or task_id
        @param sample_id: Sample id
        @param task_id: Task id
        """
        parent_sample = {}
        parent = False
        session = self.Session()
        try:
            if sample_id:
                parent = session.query(Sample.parent).filter(Sample.id == int(sample_id)).first()
                if parent:
                    parent = parent[0]
            elif task_id:
                _, parent = (
                    session.query(Task.sample_id, Sample.parent)
                    .join(Sample, Sample.id == Task.sample_id)
                    .filter(Task.id == task_id)
                    .first()
                )

            if parent:
                parent_sample = session.query(Sample).filter(Sample.id == parent).first().to_dict()

        except SQLAlchemyError as e:
            log.debug("Database error listing tasks: %s", e)
        except TypeError:
            pass
        finally:
            session.close()

        return parent_sample

    @classlock
    def list_tasks(
        self,
        limit=None,
        details=False,
        category=None,
        offset=None,
        status=None,
        sample_id=None,
        not_status=None,
        completed_after=None,
        order_by=None,
        added_before=None,
        id_before=None,
        id_after=None,
        options_like=False,
        tags_tasks_like=False,
        task_ids=False,
        inclide_hashes=False,
    ):
        """Retrieve list of task.
        @param limit: specify a limit of entries.
        @param details: if details about must be included
        @param category: filter by category
        @param offset: list offset
        @param status: filter by task status
        @param sample_id: filter tasks for a sample
        @param not_status: exclude this task status from filter
        @param completed_after: only list tasks completed after this timestamp
        @param order_by: definition which field to sort by
        @param added_before: tasks added before a specific timestamp
        @param id_before: filter by tasks which is less than this value
        @param id_after filter by tasks which is greater than this value
        @param options_like: filter tasks by specific option insde of the options
        @param tags_tasks_like: filter tasks by specific tag
        @param task_ids: list of task_id
        @param inclide_hashes: return task+samples details
        @return: list of tasks.
        """
        session = self.Session()
        try:
            search = session.query(Task)
            if inclide_hashes:
                search = search.join(Sample, Task.sample_id == Sample.id)
            if status:
                search = search.filter(Task.status == status)
            if not_status:
                search = search.filter(Task.status != not_status)
            if category:
                search = search.filter(Task.category == category)
            if details:
                search = search.options(joinedload("guest"), joinedload("errors"), joinedload("tags"))
            if sample_id is not None:
                search = search.filter(Task.sample_id == sample_id)
            if id_before is not None:
                search = search.filter(Task.id < id_before)
            if id_after is not None:
                search = search.filter(Task.id > id_after)
            if completed_after:
                search = search.filter(Task.completed_on > completed_after)
            if added_before:
                search = search.filter(Task.added_on < added_before)
            if options_like:
                search = search.filter(Task.options.like(f"%{options_like}%"))
            if tags_tasks_like:
                search = search.filter(Task.tags_tasks.like(f"%{tags_tasks_like}%"))
            if task_ids:
                search = search.filter(Task.id.in_(task_ids))
            if order_by is not None:
                search = search.order_by(order_by)
            else:
                search = search.order_by(Task.added_on.desc())

            tasks = search.limit(limit).offset(offset).all()
            # session.expunge_all()
            return tasks
        except RuntimeError as e:
            # RuntimeError: number of values in row (1) differ from number of column processors (62)
            log.debug(f"Database RuntimeError error: {e}")
        except AttributeError as e:
            # '_NoResultMetaData' object has no attribute '_indexes_for_keys'
            log.debug(f"Database AttributeError error: {e}")
        except SQLAlchemyError as e:
            log.debug("Database error listing tasks: %s", e)
        except Exception as e:
            # psycopg2.DatabaseError
            log.exception(e)
        finally:
            session.close()

        return []

    def minmax_tasks(self):
        """Find tasks minimum and maximum
        @return: unix timestamps of minimum and maximum
        """
        session = self.Session()
        try:
            _min = session.query(func.min(Task.started_on).label("min")).first()
            _max = session.query(func.max(Task.completed_on).label("max")).first()
            return int(_min[0].strftime("%s")), int(_max[0].strftime("%s"))
        except SQLAlchemyError as e:
            log.debug("Database error counting tasks: %s", e)
            return 0
        finally:
            session.close()

    @classlock
    def get_tlp_tasks(self):
        """
        Retrieve tasks with TLP
        """
        session = self.Session()
        try:
            tasks = session.query(Task).filter(Task.tlp == "true").all()
            if tasks:
                return [task.id for task in tasks]
            else:
                return []
        except SQLAlchemyError as e:
            log.debug("Database error listing tasks: %s", e)
            return []
        finally:
            session.close()

    @classlock
    def get_file_types(self):
        """Get sample filetypes

        @return: A list of all available file types
        """
        session = self.Session()
        try:
            unfiltered = session.query(Sample.file_type).group_by(Sample.file_type)
            res = []
            for asample in unfiltered.all():
                res.append(asample[0])
            res.sort()
        except SQLAlchemyError as e:
            log.debug("Database error getting file_types: %s", e)
            return 0
        finally:
            session.close()
        return res

    @classlock
    def get_tasks_status_count(self):
        """Count all tasks in the database
        @return: dict with status and number of tasks found example: {'failed_analysis': 2, 'running': 100, 'reported': 400}
        """
        session = self.Session()
        try:
            tasks_dict_count = session.query(Task.status, func.count(Task.status)).group_by(Task.status).all()
            return dict(tasks_dict_count)
        except SQLAlchemyError as e:
            log.debug("Database error counting all tasks: %s", e)
            return 0
        finally:
            session.close()

    @classlock
    def count_tasks(self, status=None, mid=None):
        """Count tasks in the database
        @param status: apply a filter according to the task status
        @param mid: Machine id to filter for
        @return: number of tasks found
        """
        session = self.Session()
        try:
            unfiltered = session.query(Task)
            if mid:
                unfiltered = unfiltered.filter_by(machine_id=mid)
            if status:
                unfiltered = unfiltered.filter_by(status=status)
            tasks_count = unfiltered.count()
            return tasks_count
        except SQLAlchemyError as e:
            log.debug("Database error counting tasks: %s", e)
            return 0
        finally:
            session.close()

    @classlock
    def view_task(self, task_id, details=False):
        """Retrieve information on a task.
        @param task_id: ID of the task to query.
        @return: details on the task.
        """
        session = self.Session()
        try:
            if details:
                task = session.query(Task).options(joinedload("guest"), joinedload("errors"), joinedload("tags")).get(task_id)
            else:
                task = session.query(Task).get(task_id)
        except SQLAlchemyError as e:
            log.debug("Database error viewing task: %s", e)
            return None
        else:
            if task:
                session.expunge(task)
            return task
        finally:
            session.close()

    @classlock
    def delete_task(self, task_id):
        """Delete information on a task.
        @param task_id: ID of the task to query.
        @return: operation status.
        """
        session = self.Session()
        try:
            task = session.query(Task).get(task_id)
            session.delete(task)
            session.commit()
        except SQLAlchemyError as e:
            log.debug("Database error deleting task: %s", e)
            session.rollback()
            return False
        finally:
            session.close()
        return True

    # classlock
    def delete_tasks(self, ids):
        session = self.Session()
        try:
            search = session.query(Task).filter(Task.id.in_(ids)).delete(synchronize_session=False)
        except SQLAlchemyError as e:
            log.debug("Database error deleting task: %s", e)
            session.rollback()
            return False
        finally:
            session.close()
        return True

    @classlock
    def view_sample(self, sample_id):
        """Retrieve information on a sample given a sample id.
        @param sample_id: ID of the sample to query.
        @return: details on the sample used in sample: sample_id.
        """
        session = self.Session()
        try:
            sample = session.query(Sample).get(sample_id)
        except AttributeError:
            return None
        except SQLAlchemyError as e:
            log.debug("Database error viewing task: %s", e)
            return None
        else:
            if sample:
                session.expunge(sample)
        finally:
            session.close()

        return sample

    @classlock
    def find_sample(self, md5=None, sha1=None, sha256=None, parent=None):
        """Search samples by MD5, SHA1, or SHA256.
        @param md5: md5 string
        @param sha1: sha1 string
        @param sha256: sha256 string
        @param parent: sample_id int
        @return: matches list
        """
        sample = False
        session = self.Session()
        try:
            if md5:
                sample = session.query(Sample).filter_by(md5=md5).first()
            elif sha1:
                sample = session.query(Sample).filter_by(sha1=sha1).first()
            elif sha256:
                sample = session.query(Sample).filter_by(sha256=sha256).first()
            elif parent:
                sample = session.query(Sample).filter_by(parent=parent).all()
        except SQLAlchemyError as e:
            log.debug("Database error searching sample: %s", e)
            return None
        else:
            if sample:
                session.expunge_all()
        finally:
            session.close()
        return sample

    @classlock
    def sample_path_by_hash(self, sample_hash):
        """Retrieve information on a sample location by given hash.
        @param hash: md5/sha1/sha256/sha256.
        @return: samples path(s) as list.
        """
        sizes = {
            32: Sample.md5,
            40: Sample.sha1,
            64: Sample.sha256,
            128: Sample.sha512,
        }

        sizes_mongo = {
            32: "md5",
            40: "sha1",
            64: "sha256",
            128: "sha512",
        }

        folders = {
            "dropped": "files",
            "CAPE": "CAPE",
            "procdump": "procdump",
        }

        query_filter = sizes.get(len(sample_hash), "")
        sample = None
        # check storage/binaries
        if query_filter:
            session = self.Session()
            try:

                db_sample = session.query(Sample).filter(query_filter == sample_hash).first()
                if db_sample is not None:
                    path = os.path.join(CUCKOO_ROOT, "storage", "binaries", db_sample.sha256)
                    if os.path.exists(path):
                        sample = [path]

                if sample is None:
                    if repconf.mongodb.enabled:
                        tasks = results_db.analysis.find(
                            {f"CAPE.payloads.{sizes_mongo.get(len(sample_hash), '')}": sample_hash},
                            {"CAPE.payloads": 1, "_id": 0, "info.id": 1},
                        )
                    elif repconf.elasticsearchdb.enabled:
                        tasks = [d['_source'] for d in es.search(
                            index=get_analysis_index(), body={
                                "query": {
                                    "match": {
                                        "CAPE.payloads." + sizes_mongo.get(len(sample_hash), ""): sample_hash
                                    }
                                }
                            },
                            _source=["CAPE.payloads", "info.id"]
                        )['hits']['hits']]
                    else:
                        tasks = []

                    if tasks:
                        for task in tasks:
                            for block in task.get("CAPE", {}).get("payloads", []) or []:
                                if block[sizes_mongo.get(len(sample_hash), "")] == sample_hash:
                                    path = os.path.join(
                                        CUCKOO_ROOT,
                                        "storage",
                                        "analyses",
                                        str(task["info"]["id"]),
                                        folders.get("CAPE"),
                                        block["sha256"],
                                    )
                                    if os.path.exists(path):
                                        sample = [path]
                                        break
                            if sample:
                                break

                    for category in ("dropped", "procdump"):
                        # we can't filter more if query isn't sha256
                        if repconf.mongodb.enabled:
                            tasks = results_db.analysis.find(
                                {f"{category}.{sizes_mongo.get(len(sample_hash), '')}": sample_hash},
                                {category: 1, "_id": 0, "info.id": 1},
                            )
                        elif repconf.elasticsearchdb.enabled:
                            tasks = [d['_source'] for d in es.search(
                                index=get_analysis_index(), body={
                                    "query": {
                                        "match": {
                                            category + "." + sizes_mongo.get(len(sample_hash), ""): sample_hash
                                        }
                                    }
                                },
                                _source=["info.id", category]
                            )['hits']['hits']]
                        else:
                            tasks = []

                        if tasks:
                            for task in tasks:
                                for block in task.get(category, []) or []:
                                    if block[sizes_mongo.get(len(sample_hash), "")] == sample_hash:
                                        path = os.path.join(
                                            CUCKOO_ROOT,
                                            "storage",
                                            "analyses",
                                            str(task["info"]["id"]),
                                            folders.get(category),
                                            block["sha256"],
                                        )
                                        if os.path.exists(path):
                                            sample = [path]
                                            break
                                if sample:
                                    break

                if sample is None:
                    # search in temp folder if not found in binaries
                    db_sample = session.query(Task).filter(query_filter == sample_hash).filter(Sample.id == Task.sample_id).all()
                    if db_sample is not None:
                        samples = [_f for _f in [tmp_sample.to_dict().get("target", "") for tmp_sample in db_sample] if _f]
                        # hash validation and if exist
                        samples = [path for path in samples if os.path.exists(path)]
                        for path in samples:
                            with open(path, "rb").read() as f:
                                if sample_hash == sizes[len(sample_hash)](f).hexdigest():
                                    sample = [path]
                                    break

                if sample is None:
                    # search in Suricata files folder
                    if repconf.mongodb.enabled:
                        tasks = results_db.analysis.find(
                            {"suricata.files.sha256": sample_hash}, {"suricata.files.file_info.path": 1, "_id": 0}
                        )
                    elif repconf.elasticsearchdb.enabled:
                        tasks = [d['_source'] for d in es.search(
                            index=get_analysis_index(), body={
                                "query": {
                                    "match": {
                                        "suricata.files.sha256": sample_hash
                                    }
                                }
                            },
                            _source="suricata.files.file_info.path"
                        )['hits']['hits']]
                    else:
                        tasks = []

                    if tasks:
                        for task in tasks:
                            for item in task["suricata"]["files"] or []:
                                path = item["file_info"]["path"]
                                if sample_hash in path:
                                    if os.path.exists(path):
                                        sample = [path]
                                        break

            except AttributeError:
                pass
            except SQLAlchemyError as e:
                log.debug("Database error viewing task: %s", e)
            finally:
                session.close()

        return sample

    @classlock
    def count_samples(self):
        """Counts the amount of samples in the database."""
        session = self.Session()
        try:
            sample_count = session.query(Sample).count()
        except SQLAlchemyError as e:
            log.debug("Database error counting samples: %s", e)
            return 0
        finally:
            session.close()
        return sample_count

    @classlock
    def view_machine(self, name):
        """Show virtual machine.
        @params name: virtual machine name
        @return: virtual machine's details
        """
        session = self.Session()
        try:
            machine = session.query(Machine).options(joinedload("tags")).filter(Machine.name == name).first()
        except SQLAlchemyError as e:
            log.debug("Database error viewing machine: %s", e)
            return None
        else:
            if machine:
                session.expunge(machine)
        finally:
            session.close()
        return machine

    @classlock
    def view_machine_by_label(self, label):
        """Show virtual machine.
        @params label: virtual machine label
        @return: virtual machine's details
        """
        session = self.Session()
        try:
            machine = session.query(Machine).options(joinedload("tags")).filter(Machine.label == label).first()
        except SQLAlchemyError as e:
            log.debug("Database error viewing machine by label: %s", e)
            return None
        else:
            if machine:
                session.expunge(machine)
        finally:
            session.close()
        return machine

    @classlock
    def view_errors(self, task_id):
        """Get all errors related to a task.
        @param task_id: ID of task associated to the errors
        @return: list of errors.
        """
        session = self.Session()
        try:
            errors = session.query(Error).filter_by(task_id=task_id).all()
        except SQLAlchemyError as e:
            log.debug("Database error viewing errors: %s", e)
            return []
        finally:
            session.close()
        return errors

    @classlock
    def get_source_url(self, sample_id=False):
        """
        Retrieve url from where sample was downloaded
        @param sample_id: Sample id
        @param task_id: Task id
        """
        source_url = False
        session = self.Session()
        try:
            if sample_id:
                source_url = session.query(Sample.source_url).filter(Sample.id == int(sample_id)).first()
                if source_url:
                    source_url = source_url[0]
        except SQLAlchemyError as e:
            log.debug("Database error listing tasks: %s", e)
        except TypeError:
            pass
        finally:
            session.close()

        return source_url

    @classlock
    def ban_user_tasks(self, user_id: int):
        """
        Ban all tasks submitted by user_id
        @param user_id: user id
        """

        session = self.Session()
        _ = (
            session.query(Task)
            .filter(Task.user_id == int(user_id))
            .filter(Task.status == TASK_PENDING)
            .update({Task.status: TASK_BANNED}, synchronize_session=False)
        )
        session.commit()
        session.close()<|MERGE_RESOLUTION|>--- conflicted
+++ resolved
@@ -1548,21 +1548,12 @@
                         log.info("Does sandbox packages need an update? Sflock identifies as: %s - %s", tmp_package, file)
                     del f
 
-<<<<<<< HEAD
-                if package == "dll" and "function" not in options:
-                    dll_exports = File(file.get("file_path")).get_dll_exports()
-                    if "DllRegisterServer" in dll_exports:
-                        package = "regsvr"
-                    elif "xlAutoOpen" in dll_exports:
-                        package = "xls"
-=======
                     if package == "dll" and "function" not in options:
                         dll_exports = File(file).get_dll_exports()
                         if "DllRegisterServer" in dll_exports:
                             package = "regsvr"
                         elif "xlAutoOpen" in dll_exports:
                             package = "xls"
->>>>>>> 22a93eff
 
                 # ToDo better solution? - Distributed mode here:
                 # Main node is storage so try to extract before submit to vm isn't propagated to workers
