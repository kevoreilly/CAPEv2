# Copyright (C) 2010-2015 Cuckoo Foundation.
# This file is part of Cuckoo Sandbox - http://www.cuckoosandbox.org
# See the file 'docs/LICENSE' for copying permission.

from __future__ import absolute_import
import os
import gc
import time
import shutil
import signal
import logging
import threading
import queue

try:
    import re2 as re
except ImportError:
    import re

# os.listdir('/sys/class/net/')
HAVE_NETWORKIFACES = False
try:
    import psutil

    network_interfaces = list(psutil.net_if_addrs().keys())
    HAVE_NETWORKIFACES = True
except ImportError:
    print("Missde dependency: pip3 install psutil")

from lib.cuckoo.common.config import Config
from lib.cuckoo.common.constants import CUCKOO_ROOT
from lib.cuckoo.common.exceptions import CuckooMachineError, CuckooGuestError
from lib.cuckoo.common.exceptions import CuckooOperationalError, CuckooNetworkError
from lib.cuckoo.common.exceptions import CuckooCriticalError
from lib.cuckoo.common.objects import File, HAVE_PEFILE, pefile
from lib.cuckoo.common.utils import create_folder, get_memdump_path, free_space_monitor
from lib.cuckoo.core.database import Database, TASK_COMPLETED
from lib.cuckoo.core.guest import GuestManager
from lib.cuckoo.core.plugins import list_plugins, RunAuxiliary
from lib.cuckoo.core.resultserver import ResultServer
from lib.cuckoo.core.rooter import rooter, vpns, _load_socks5_operational
from lib.cuckoo.common.utils import convert_to_printable

log = logging.getLogger(__name__)

machinery = None
machine_lock = None
latest_symlink_lock = threading.Lock()
routing = Config("routing")

active_analysis_count = 0


class CuckooDeadMachine(Exception):
    """Exception thrown when a machine turns dead.

    When this exception has been thrown, the analysis task will start again,
    and will try to use another machine, when available.
    """

    pass


class AnalysisManager(threading.Thread):
    """Analysis Manager.

    This class handles the full analysis process for a given task. It takes
    care of selecting the analysis machine, preparing the configuration and
    interacting with the guest agent and analyzer components to launch and
    complete the analysis and store, process and report its results.
    """

    def __init__(self, task, error_queue):
        """@param task: task object containing the details for the analysis."""
        threading.Thread.__init__(self)

        self.task = task
        self.errors = error_queue
        self.cfg = Config()
        self.aux_cfg = Config("auxiliary")
        self.storage = ""
        self.binary = ""
        self.machine = None
        self.db = Database()
        self.interface = None
        self.rt_table = None
        self.route = None
        self.rooter_response = ""

    def init_storage(self):
        """Initialize analysis storage folder."""
        self.storage = os.path.join(CUCKOO_ROOT, "storage", "analyses", str(self.task.id))

        # If the analysis storage folder already exists, we need to abort the
        # analysis or previous results will be overwritten and lost.
        if os.path.exists(self.storage):
            log.error(
                "Task #{0}: Analysis results folder already exists at path '{1}', "
                "analysis aborted".format(self.task.id, self.storage)
            )
            return False

        # If we're not able to create the analysis storage folder, we have to
        # abort the analysis.
        try:
            create_folder(folder=self.storage)
        except CuckooOperationalError:
            log.error("Task #{0}: Unable to create analysis folder {1}".format(self.task.id, self.storage))
            return False

        return True

    def check_file(self, sha256):
        """Checks the integrity of the file to be analyzed."""
        sample = self.db.view_sample(self.task.sample_id)

        if sha256 != sample.sha256:
            log.error(
                "Task #{0}: Target file has been modified after submission: "
                "'{1}'".format(self.task.id, convert_to_printable(self.task.target))
            )
            return False

        return True

    def store_file(self, sha256):
        """Store a copy of the file being analyzed."""
        if not os.path.exists(self.task.target):
            log.error(
                "Task #{0}: The file to analyze does not exist at path '{1}', "
                "analysis aborted".format(self.task.id, convert_to_printable(self.task.target))
            )
            return False

        self.binary = os.path.join(CUCKOO_ROOT, "storage", "binaries", sha256)

        if os.path.exists(self.binary):
            log.info("Task #{0}: File already exists at '{1}'".format(self.task.id, self.binary))
        else:
            # TODO: do we really need to abort the analysis in case we are not able to store a copy of the file?
            try:
                shutil.copy(self.task.target, self.binary)
            except (IOError, shutil.Error) as e:
                log.error(
                    "Task #{0}: Unable to store file from '{1}' to '{2}', analysis aborted".format(
                        self.task.id, self.task.target, self.binary
                    )
                )
                return False

        try:
            new_binary_path = os.path.join(self.storage, "binary")

            if hasattr(os, "symlink"):
                os.symlink(self.binary, new_binary_path)
            else:
                shutil.copy(self.binary, new_binary_path)
        except (AttributeError, OSError) as e:
            log.error(
                "Task #{0}: Unable to create symlink/copy from '{1}' to '{2}': {3}".format(
                    self.task.id, self.binary, self.storage, e
                )
            )

        return True

    def acquire_machine(self):
        """Acquire an analysis machine from the pool of available ones."""
        machine = None

        # Start a loop to acquire a machine to run the analysis on.
        while True:
            machine_lock.acquire()

            # In some cases it's possible that we enter this loop without
            # having any available machines. We should make sure this is not
            # such case, or the analysis task will fail completely.
            if not machinery.availables():
                machine_lock.release()
                time.sleep(1)
                continue

            # If the user specified a specific machine ID, a platform to be
            # used or machine tags acquire the machine accordingly.
            machine = machinery.acquire(machine_id=self.task.machine, platform=self.task.platform, tags=self.task.tags)

            # If no machine is available at this moment, wait for one second and try again.
            if not machine:
                machine_lock.release()
<<<<<<< HEAD
                log.debug("Task #{0}: no machine available yet. Verify that arch value is set in hypervisor config".format(self.task.id))
                time.sleep(1)
            else:
                log.info("Task #{}: acquired machine {} (label={}, arch={}, platform={})".format(self.task.id, machine.name, machine.label,
                                                                                                 machine.arch, machine.platform))
=======
                log.debug(
                    "Task #{0}: no machine available yet. To analyze x64 samples ensure to have set tags=x64 in hypervisor config".format(
                        self.task.id
                    )
                )
                time.sleep(1)
            else:
                log.info(
                    "Task #{}: acquired machine {} (label={}, platform={})".format(
                        self.task.id, machine.name, machine.label, machine.platform
                    )
                )
>>>>>>> 0a6910f5
                break

        self.machine = machine

    def build_options(self):
        """Generate analysis options.
        @return: options dict.
        """
        options = {}

        options["id"] = self.task.id
        options["ip"] = self.machine.resultserver_ip
        options["port"] = self.machine.resultserver_port
        options["category"] = self.task.category
        options["target"] = self.task.target
        options["package"] = self.task.package
        options["options"] = self.task.options
        options["enforce_timeout"] = self.task.enforce_timeout
        options["clock"] = self.task.clock
        options["terminate_processes"] = self.cfg.cuckoo.terminate_processes
        options["upload_max_size"] = self.cfg.resultserver.upload_max_size
        options["do_upload_max_size"] = int(self.cfg.resultserver.do_upload_max_size)

        if not self.task.timeout or self.task.timeout == 0:
            options["timeout"] = self.cfg.timeouts.default
        else:
            options["timeout"] = self.task.timeout

        if self.task.category == "file":
            options["file_name"] = File(self.task.target).get_name()
            options["file_type"] = File(self.task.target).get_type()
            # if it's a PE file, collect export information to use in more smartly determining the right
            # package to use
            options["exports"] = ""
            if HAVE_PEFILE and ("PE32" in options["file_type"] or "MS-DOS executable" in options["file_type"]):
                try:
                    pe = pefile.PE(self.task.target)
                    if hasattr(pe, "DIRECTORY_ENTRY_EXPORT"):
                        exports = []
                        for exported_symbol in pe.DIRECTORY_ENTRY_EXPORT.symbols:
                            try:
                                if not exported_symbol.name:
                                    continue
                                if isinstance(exported_symbol.name, bytes):
                                    exports.append(re.sub(b"[^A-Za-z0-9_?@-]", b"", exported_symbol.name).decode("utf-8"))
                                else:
                                    exports.append(re.sub("[^A-Za-z0-9_?@-]", "", exported_symbol.name))
                            except Exception as e:
                                log.error(e, exc_info=True)

                        options["exports"] = ",".join(exports)
                except Exception as e:
                    log.error("PE type not recognised")
                    log.error(e, exc_info=True)

        # options from auxiliar.conf
        for plugin in self.aux_cfg.auxiliar_modules.keys():
            options[plugin] = self.aux_cfg.auxiliar_modules[plugin]

        return options

    def category_checks(self):
        if self.task.category in ["file", "pcap", "static"]:
            sha256 = File(self.task.target).get_sha256()
            # Check whether the file has been changed for some unknown reason.
            # And fail this analysis if it has been modified.
            if not self.check_file(sha256):
                log.debug("check file")
                return False

            # Store a copy of the original file.
            if not self.store_file(sha256):
                log.debug("store file")
                return False

        if self.task.category in ("pcap", "static"):
            if self.task.category == "pcap":
                if hasattr(os, "symlink"):
                    os.symlink(self.binary, os.path.join(self.storage, "dump.pcap"))
                else:
                    shutil.copy(self.binary, os.path.join(self.storage, "dump.pcap"))
            # create the logs/files directories as
            # normally the resultserver would do it
            dirnames = ["logs", "files", "aux"]
            for dirname in dirnames:
                try:
                    os.makedirs(os.path.join(self.storage, dirname))
                except Exception:
                    pass
            return True

    def launch_analysis(self):
        """Start analysis."""
        succeeded = False
        dead_machine = False
        self.socks5s = _load_socks5_operational()

        log.info(
            "Task #{0}: Starting analysis of {1} '{2}'".format(
                self.task.id, self.task.category.upper(), convert_to_printable(self.task.target)
            )
        )

        # Initialize the analysis folders.
        if not self.init_storage():
            log.debug("Failed to initialize the analysis folder")
            return False

        category_early_escape = self.category_checks()
        if isinstance(category_early_escape, bool):
            return category_early_escape

        # Acquire analysis machine.
        try:
            self.acquire_machine()
            self.db.set_task_vm(self.task.id, self.machine.label, self.machine.id)
        # At this point we can tell the ResultServer about it.
        except CuckooOperationalError as e:
            machine_lock.release()
            log.error("Task #{0}: Cannot acquire machine: {1}".format(self.task.id, e), exc_info=True)
            return False

        # Generate the analysis configuration file.
        options = self.build_options()

        try:
            ResultServer().add_task(self.task, self.machine)
        except Exception as e:
            machinery.release(self.machine.label)
            log.exception(e, exc_info=True)
            self.errors.put(e)

        aux = RunAuxiliary(task=self.task, machine=self.machine)

        try:
            unlocked = False

            # Mark the selected analysis machine in the database as started.
            guest_log = self.db.guest_start(self.task.id, self.machine.name, self.machine.label, machinery.__class__.__name__)
            # Start the machine.
            machinery.start(self.machine.label)

            # Enable network routing.
            self.route_network()

            # By the time start returns it will have fully started the Virtual
            # Machine. We can now safely release the machine lock.
            machine_lock.release()
            unlocked = True

            aux.start()

            # Initialize the guest manager.
            guest = GuestManager(self.machine.name, self.machine.ip, self.machine.platform, self.task.id, self)

            options["clock"] = self.db.update_clock(self.task.id)
            self.db.guest_set_status(self.task.id, "starting")
            # Start the analysis.
            guest.start_analysis(options)
            if self.db.guest_get_status(self.task.id) == "starting":
                self.db.guest_set_status(self.task.id, "running")
                guest.wait_for_completion()

            self.db.guest_set_status(self.task.id, "stopping")
            succeeded = True
        except CuckooMachineError as e:
            if not unlocked:
                machine_lock.release()
            log.error(str(e), extra={"task_id": self.task.id}, exc_info=True)
            dead_machine = True
        except CuckooGuestError as e:
            if not unlocked:
                machine_lock.release()
            log.error(str(e), extra={"task_id": self.task.id}, exc_info=True)
        finally:
            # Stop Auxiliary modules.
            aux.stop()

            # Take a memory dump of the machine before shutting it off.
            if self.cfg.cuckoo.memory_dump or self.task.memory:
                try:
                    dump_path = get_memdump_path(self.task.id)
                    need_space, space_available = free_space_monitor(os.path.dirname(dump_path), return_value=True)
                    if need_space:
                        log.error("Not enough free disk space! Could not dump ram (Only %d MB!)", space_available)
                    else:
                        machinery.dump_memory(self.machine.label, dump_path)
                except NotImplementedError:
                    log.error("The memory dump functionality is not available for the current machine manager.")

                except CuckooMachineError as e:
                    log.error(e, exc_info=True)

            try:
                # Stop the analysis machine.
                machinery.stop(self.machine.label)

            except CuckooMachineError as e:
                log.warning("Task #{0}: Unable to stop machine {1}: {2}".format(self.task.id, self.machine.label, e))

            # Mark the machine in the database as stopped. Unless this machine
            # has been marked as dead, we just keep it as "started" in the
            # database so it'll not be used later on in this session.
            self.db.guest_stop(guest_log)

            # After all this, we can make the ResultServer forget about the
            # internal state for this analysis task.
            ResultServer().del_task(self.task, self.machine)

            # Drop the network routing rules if any.
            self.unroute_network()

            if dead_machine:
                # Remove the guest from the database, so that we can assign a
                # new guest when the task is being analyzed with another
                # machine.
                self.db.guest_remove(guest_log)

                # Remove the analysis directory that has been created so
                # far, as launch_analysis() is going to be doing that again.
                shutil.rmtree(self.storage)

                # This machine has turned dead, so we throw an exception here
                # which informs the AnalysisManager that it should analyze
                # this task again with another available machine.
                raise CuckooDeadMachine()

            try:
                # Release the analysis machine. But only if the machine has
                # not turned dead yet.
                machinery.release(self.machine.label)

            except CuckooMachineError as e:
                log.error(
                    "Task #{0}: Unable to release machine {1}, reason "
                    "{2}. You might need to restore it manually.".format(self.task.id, self.machine.label, e)
                )

        return succeeded

    def run(self):
        """Run manager thread."""
        global active_analysis_count
        active_analysis_count += 1
        try:
            while True:
                try:
                    success = self.launch_analysis()
                except CuckooDeadMachine as e:
                    log.exception(e)
                    continue

                break

            self.db.set_status(self.task.id, TASK_COMPLETED)

            # If the task is still available in the database, update our task
            # variable with what's in the database, as otherwise we're missing
            # out on the status and completed_on change. This would then in
            # turn thrown an exception in the analysisinfo processing module.
            self.task = self.db.view_task(self.task.id) or self.task

            log.debug("Task #{0}: Released database task with status {1}".format(self.task.id, success))

            # We make a symbolic link ("latest") which links to the latest
            # analysis - this is useful for debugging purposes. This is only
            # supported under systems that support symbolic links.
            if hasattr(os, "symlink"):
                latest = os.path.join(CUCKOO_ROOT, "storage", "analyses", "latest")

                # First we have to remove the existing symbolic link, then we
                # have to create the new one.
                # Deal with race conditions using a lock.
                latest_symlink_lock.acquire()
                try:
                    # As per documentation, lexists() returns True for dead
                    # symbolic links.
                    if os.path.lexists(latest):
                        os.remove(latest)

                    os.symlink(self.storage, latest)
                except OSError as e:
                    log.warning("Task #{0}: Error pointing latest analysis symlink: {1}".format(self.task.id, e))
                finally:
                    latest_symlink_lock.release()

            log.info("Task #{0}: analysis procedure completed".format(self.task.id))
        except Exception as e:
            log.exception("Task #{0}: Failure in AnalysisManager.run: {1}".format(self.task.id, e))

        active_analysis_count -= 1

    def _rooter_response_check(self):
        if self.rooter_response and self.rooter_response["exception"] is not None:
            raise CuckooCriticalError("Error execution rooter command: %s" % self.rooter_response["exception"])

    def route_network(self):
        """Enable network routing if desired."""
        # Determine the desired routing strategy (none, internet, VPN).
        self.route = routing.routing.route

        if self.task.route:
            self.route = self.task.route

        if self.route in ("none", "None", "drop", "false"):
            self.interface = None
            self.rt_table = None
        elif self.route == "inetsim":
            self.interface = routing.inetsim.interface
        elif self.route == "tor":
            self.interface = routing.tor.interface
        elif self.route == "internet" and routing.routing.internet != "none":
            self.interface = routing.routing.internet
            self.rt_table = routing.routing.rt_table
        elif self.route in vpns:
            self.interface = vpns[self.route].interface
            self.rt_table = vpns[self.route].rt_table
        elif self.route in self.socks5s:
            self.interface = ""
        else:
            log.warning("Unknown network routing destination specified, ignoring routing for this analysis: %r", self.route)
            self.interface = None
            self.rt_table = None

        # Check if the network interface is still available. If a VPN dies for
        # some reason, its tunX interface will no longer be available.
        if self.interface and not rooter("nic_available", self.interface):
            log.error(
                "The network interface '%s' configured for this analysis is "
                "not available at the moment, switching to route=none mode.",
                self.interface,
            )
            self.route = "none"
            self.interface = None
            self.rt_table = None

        if self.route == "inetsim":
            self.rooter_response = rooter(
                "inetsim_enable",
                self.machine.ip,
                str(routing.inetsim.server),
                str(routing.inetsim.dnsport),
                str(self.cfg.resultserver.port),
                str(routing.inetsim.ports),
            )

        elif self.route == "tor":
            self.rooter_response = rooter(
                "socks5_enable",
                self.machine.ip,
                str(self.cfg.resultserver.port),
                str(routing.tor.dnsport),
                str(routing.tor.proxyport),
            )

        elif self.route in self.socks5s:
            self.rooter_response = rooter(
                "socks5_enable",
                self.machine.ip,
                str(self.cfg.resultserver.port),
                str(self.socks5s[self.route]["dnsport"]),
                str(self.socks5s[self.route]["port"]),
            )

        elif self.route in ("none", "None", "drop"):
            self.rooter_response = rooter("drop_enable", self.machine.ip, str(self.cfg.resultserver.port))

        self._rooter_response_check()

        # check if the interface is up
        if HAVE_NETWORKIFACES and routing.routing.verify_interface and self.interface and self.interface not in network_interfaces:
            raise CuckooNetworkError("Network interface {} not found".format(self.interface))

        if self.interface:
            self.rooter_response = rooter("forward_enable", self.machine.interface, self.interface, self.machine.ip)
            self._rooter_response_check()

        log.info("Enabled route '%s'", self.route)

        if self.rt_table:
            self.rooter_response = rooter("srcroute_enable", self.rt_table, self.machine.ip)
            self._rooter_response_check()

    def unroute_network(self):
        if self.interface:
            self.rooter_response = rooter("forward_disable", self.machine.interface, self.interface, self.machine.ip)
            log.info("Disabled route '%s'", self.route)
            self._rooter_response_check()

        if self.rt_table:
            self.rooter_response = rooter("srcroute_disable", self.rt_table, self.machine.ip)
            self._rooter_response_check()

        if self.route == "inetsim":
            self.rooter_response = rooter(
                "inetsim_disable",
                self.machine.ip,
                routing.inetsim.server,
                str(routing.inetsim.dnsport),
                str(self.cfg.resultserver.port),
                str(routing.inetsim.ports),
            )

        elif self.route == "tor":
            self.rooter_response = rooter(
                "socks5_disable",
                self.machine.ip,
                str(self.cfg.resultserver.port),
                str(routing.tor.dnsport),
                str(routing.tor.proxyport),
            )

        elif self.route in self.socks5s:
            self.rooter_response = rooter(
                "socks5_disable",
                self.machine.ip,
                str(self.cfg.resultserver.port),
                str(self.socks5s[self.route]["dnsport"]),
                str(self.socks5s[self.route]["port"]),
            )

        elif self.route in ("none", "None", "drop"):
            self.rooter_response = rooter("drop_disable", self.machine.ip, str(self.cfg.resultserver.port))

        self._rooter_response_check()


class Scheduler:
    """Tasks Scheduler.

    This class is responsible for the main execution loop of the tool. It
    prepares the analysis machines and keep waiting and loading for new
    analysis tasks.
    Whenever a new task is available, it launches AnalysisManager which will
    take care of running the full analysis process and operating with the
    assigned analysis machine.
    """

    def __init__(self, maxcount=None):
        self.running = True
        self.cfg = Config()
        self.db = Database()
        self.maxcount = maxcount
        self.total_analysis_count = 0

    def set_stop_analyzing(self, signum, stack):
        self.running = False
        log.info("Now wait till all running tasks are completed")

    def initialize(self):
        """Initialize the machine manager."""
        global machinery, machine_lock

        machinery_name = self.cfg.cuckoo.machinery

        max_vmstartup_count = self.cfg.cuckoo.max_vmstartup_count
        if max_vmstartup_count:
            # machine_lock = threading.Semaphore(max_vmstartup_count)
            machine_lock = threading.BoundedSemaphore(max_vmstartup_count)
        else:
            machine_lock = threading.Lock()

        log.info(
            'Using "%s" machine manager with max_analysis_count=%d, ' "max_machines_count=%d, and max_vmstartup_count=%d",
            machinery_name,
            self.cfg.cuckoo.max_analysis_count,
            self.cfg.cuckoo.max_machines_count,
            self.cfg.cuckoo.max_vmstartup_count,
        )

        # Get registered class name. Only one machine manager is imported,
        # therefore there should be only one class in the list.
        plugin = list_plugins("machinery")[0]
        # Initialize the machine manager.
        machinery = plugin()

        # Find its configuration file.
        conf = os.path.join(CUCKOO_ROOT, "conf", "%s.conf" % machinery_name)

        if not os.path.exists(conf):
            raise CuckooCriticalError(
                "The configuration file for machine " 'manager "{0}" does not exist at path:' " {1}".format(machinery_name, conf)
            )

        # Provide a dictionary with the configuration options to the
        # machine manager instance.
        machinery.set_options(Config(machinery_name))

        # Initialize the machine manager.
        try:
            machinery.initialize(machinery_name)
        except CuckooMachineError as e:
            raise CuckooCriticalError("Error initializing machines: %s" % e)

        # At this point all the available machines should have been identified
        # and added to the list. If none were found, Cuckoo needs to abort the
        # execution.
        if not len(machinery.machines()):
            raise CuckooCriticalError("No machines available.")
        else:
            log.info("Loaded %s machine/s", len(machinery.machines()))

        if len(machinery.machines()) > 1 and self.db.engine.name == "sqlite":
            log.warning(
                "As you've configured Cuckoo to execute parallel "
                "analyses, we recommend you to switch to a MySQL "
                "a PostgreSQL database as SQLite might cause some "
                "issues."
            )

        # Drop all existing packet forwarding rules for each VM. Just in case
        # Cuckoo was terminated for some reason and various forwarding rules
        # have thus not been dropped yet.
        for machine in machinery.machines():
            if not machine.interface:
                log.info(
                    "Unable to determine the network interface for VM "
                    "with name %s, Cuckoo will not be able to give it "
                    "full internet access or route it through a VPN! "
                    "Please define a default network interface for the "
                    "machinery or define a network interface for each "
                    "VM.",
                    machine.name,
                )
                continue

            # Drop forwarding rule to each VPN.
            for vpn in vpns.values():
                rooter("forward_disable", machine.interface, vpn.interface, machine.ip)

            # Drop forwarding rule to the internet / dirty line.
            if routing.routing.internet != "none":
                rooter("forward_disable", machine.interface, routing.routing.internet, machine.ip)

    def stop(self):
        """Stop scheduler."""
        self.running = False
        # Shutdown machine manager (used to kill machines that still alive).
        machinery.shutdown()

    def start(self):
        """Start scheduler."""
        self.initialize()

        log.info("Waiting for analysis tasks.")

        # To handle stop analyzing when we need to restart process without break tasks
        signal.signal(signal.SIGHUP, self.set_stop_analyzing)

        # Message queue with threads to transmit exceptions (used as IPC).
        errors = queue.Queue()

        # Command-line overrides the configuration file.
        if self.maxcount is None:
            self.maxcount = self.cfg.cuckoo.max_analysis_count

        # This loop runs forever.
        while self.running:
            time.sleep(1)

            # Wait until the machine lock is not locked. This is only the case
            # when all machines are fully running, rather that about to start
            # or still busy starting. This way we won't have race conditions
            # with finding out there are no available machines in the analysis
            # manager or having two analyses pick the same machine.
            if not machine_lock.acquire(False):
                continue

            machine_lock.release()

            # If not enough free disk space is available, then we print an
            # error message and wait another round (this check is ignored
            # when the freespace configuration variable is set to zero).
            if self.cfg.cuckoo.freespace:
                # Resolve the full base path to the analysis folder, just in
                # case somebody decides to make a symbolic link out of it.
                dir_path = os.path.join(CUCKOO_ROOT, "storage", "analyses")
                need_space, space_available = free_space_monitor(dir_path, return_value=True, analysis=True)
                if need_space:
                    log.error(
                        "Not enough free disk space! (Only %d MB!). You can change limits it in cuckoo.conf -> freespace",
                        space_available,
                    )
                    continue

            # Have we limited the number of concurrently executing machines?
            if self.cfg.cuckoo.max_machines_count > 0:
                # Are too many running?
                if len(machinery.running()) >= self.cfg.cuckoo.max_machines_count:
                    continue

            # If no machines are available, it's pointless to fetch for
            # pending tasks. Loop over.
            if not machinery.availables():
                continue

            # Exits if max_analysis_count is defined in the configuration
            # file and has been reached.
            if self.maxcount and self.total_analysis_count >= self.maxcount:
                if active_analysis_count <= 0:
                    self.stop()
            else:
                # Fetch a pending analysis task.
                # TODO: this fixes only submissions by --machine, need to add other attributes (tags etc.)
                for machine in self.db.get_available_machines():
                    task = self.db.fetch(machine)
                    if task:
                        break

                if task:
                    log.debug("Task #{0}: Processing task".format(task.id))
                    self.total_analysis_count += 1
                    # Initialize and start the analysis manager.
                    analysis = AnalysisManager(task, errors)
                    analysis.daemon = True
                    analysis.start()

            # Deal with errors.
            try:
                raise errors.get(block=False)
            except queue.Empty:
                pass<|MERGE_RESOLUTION|>--- conflicted
+++ resolved
@@ -187,26 +187,11 @@
             # If no machine is available at this moment, wait for one second and try again.
             if not machine:
                 machine_lock.release()
-<<<<<<< HEAD
                 log.debug("Task #{0}: no machine available yet. Verify that arch value is set in hypervisor config".format(self.task.id))
                 time.sleep(1)
             else:
                 log.info("Task #{}: acquired machine {} (label={}, arch={}, platform={})".format(self.task.id, machine.name, machine.label,
                                                                                                  machine.arch, machine.platform))
-=======
-                log.debug(
-                    "Task #{0}: no machine available yet. To analyze x64 samples ensure to have set tags=x64 in hypervisor config".format(
-                        self.task.id
-                    )
-                )
-                time.sleep(1)
-            else:
-                log.info(
-                    "Task #{}: acquired machine {} (label={}, platform={})".format(
-                        self.task.id, machine.name, machine.label, machine.platform
-                    )
-                )
->>>>>>> 0a6910f5
                 break
 
         self.machine = machine
