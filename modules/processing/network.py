# Copyright (C) 2010-2015 Cuckoo Foundation.
# This file is part of Cuckoo Sandbox - http://www.cuckoosandbox.org
# See the file 'docs/LICENSE' for copying permission.

# Imports for the batch sort.
# http://stackoverflow.com/questions/10665925/how-to-sort-huge-files-with-python
# http://code.activestate.com/recipes/576755/

import binascii
import heapq
import ipaddress
import logging
import os
import socket
import struct
import sys
import tempfile
import traceback
from base64 import b64encode
from collections import OrderedDict, namedtuple
from contextlib import suppress
from hashlib import md5, sha1, sha256
from itertools import islice
from json import loads
from urllib.parse import urlunparse

import cachetools.func
import dns.resolver
from dns.reversename import from_address

import utils.profiling as profiling
from data.safelist.domains import domain_passlist_re
from lib.cuckoo.common.abstracts import Processing
from lib.cuckoo.common.config import Config
from lib.cuckoo.common.dns import resolve
from lib.cuckoo.common.exceptions import CuckooProcessingError
from lib.cuckoo.common.irc import ircMessage
from lib.cuckoo.common.objects import File
from lib.cuckoo.common.path_utils import path_delete, path_exists, path_mkdir, path_read_file, path_write_file
from lib.cuckoo.common.safelist import is_safelisted_domain
from lib.cuckoo.common.utils import convert_to_printable

# from lib.cuckoo.common.safelist import is_safelisted_ip

try:
    import re2 as re
except ImportError:
    import re


HAVE_GEOIP = False
with suppress(ImportError):
    import maxminddb

    HAVE_GEOIP = True

try:
    import dpkt

    IS_DPKT = True
except ImportError:
    IS_DPKT = False
    print("Missed dependency: poetry run pip install")

HAVE_HTTPREPLAY = False
try:
    import httpreplay
    import httpreplay.cut

    if httpreplay.__version__ == "0.3":
        HAVE_HTTPREPLAY = True
except ImportError:
    print("OPTIONAL! Missed dependency: poetry run pip install -U git+https://github.com/CAPESandbox/httpreplay")
except SystemError as e:
    print("httpreplay: %s", str(e))

# required to work webgui
CUCKOO_ROOT = os.path.join(os.path.abspath(os.path.dirname(__file__)), "..", "..")
sys.path.append(CUCKOO_ROOT)

TLS_HANDSHAKE = 22
<<<<<<< HEAD
PCAP_BYTES_HTTPREPLAY_WARN_LIMIT = 30 * 1024 * 1024
=======
PCAP_TYPE = None
>>>>>>> d605730c

Keyed = namedtuple("Keyed", ["key", "obj"])
Packet = namedtuple("Packet", ["raw", "ts"])

log = logging.getLogger(__name__)
cfg = Config()
proc_cfg = Config("processing")
routing_cfg = Config("routing")
enabled_passlist = proc_cfg.network.dnswhitelist
passlist_file = proc_cfg.network.dnswhitelist_file

enabled_ip_passlist = proc_cfg.network.ipwhitelist
ip_passlist_file = proc_cfg.network.ipwhitelist_file

enabled_network_passlist = proc_cfg.network.network_passlist
network_passlist_file = proc_cfg.network.network_passlist_file

# Be less verbose about httpreplay logging messages.
logging.getLogger("httpreplay").setLevel(logging.CRITICAL)

comment_re = re.compile(r"\s*#.*")
if enabled_passlist and passlist_file:
    f = path_read_file(os.path.join(CUCKOO_ROOT, passlist_file), mode="text")
    for domain in f.splitlines():
        domain = comment_re.sub("", domain).strip()
        if domain:
            domain_passlist_re.append(domain)

ip_passlist = set()
network_passlist = []

if enabled_ip_passlist and ip_passlist_file:
    f = path_read_file(os.path.join(CUCKOO_ROOT, ip_passlist_file), mode="text")
    for ip in f.splitlines():
        ip = comment_re.sub("", ip).strip()
        if ip:
            ip_passlist.add(ip)

if enabled_network_passlist and network_passlist_file and os.path.isfile(network_passlist_file):
    with open(os.path.join(CUCKOO_ROOT, network_passlist_file), "r") as f:
        for cidr in set(f.read().splitlines()):
            if cidr.startswith("#") or len(cidr.strip()) == 0:
                # comment or empty line
                continue

            network_passlist.append(ipaddress.ip_network(cidr.strip()))

if HAVE_GEOIP and proc_cfg.network.maxmind_database:
    # Reload the maxmind database when it has changed, but only check the file system every 5 minutes.
    _MAXMINDDB_PATH = os.path.join(CUCKOO_ROOT, proc_cfg.network.maxmind_database)
    _MAXMINDDB_MTIME = None
    _MAXMINDDB_CLIENT = None

    @cachetools.func.ttl_cache(maxsize=None, ttl=5 * 60)
    def get_maxminddb_client():
        global _MAXMINDDB_CLIENT
        global _MAXMINDDB_MTIME
        if path_exists(_MAXMINDDB_PATH):
            mtime = os.stat(_MAXMINDDB_PATH).st_mtime
            if mtime != _MAXMINDDB_MTIME:
                _MAXMINDDB_MTIME = mtime
                log.info("Loading maxmind database from %s", _MAXMINDDB_PATH)
                _MAXMINDDB_CLIENT = maxminddb.open_database(_MAXMINDDB_PATH)
            return _MAXMINDDB_CLIENT
        return None

    # Do initial load
    _MAXMINDDB_CLIENT = get_maxminddb_client()

else:

    def get_maxminddb_client():
        return None


class Pcap:
    """Reads network data from PCAP file."""

    ssl_ports = (443,)

    def __init__(self, filepath, ja3_fprints, options):
        """Creates a new instance.
        @param filepath: path to PCAP file
        """
        self.filepath = filepath
        self.ja3_fprints = ja3_fprints
        self.options = options

        # List of all hosts.
        self.hosts = []
        # List containing all non-private IP addresses.
        self.unique_hosts = []
        # List of unique domains.
        self.unique_domains = []
        # List containing all TCP packets.
        self.tcp_connections = []
        self.tcp_connections_seen = set()
        # Lookup table to identify connection requests to services or IP
        # addresses that are no longer available.
        self.tcp_connections_dead = {}
        self.dead_hosts = {}
        self.alive_hosts = {}
        # List containing all UDP packets.
        self.udp_connections = []
        self.udp_connections_seen = set()
        # List containing all ICMP requests.
        self.icmp_requests = []
        # List containing all HTTP requests.
        self.http_requests = OrderedDict()
        # List containing all TLS/SSL3 key combinations.
        self.tls_keys = []
        # List containing all DNS requests.
        self.dns_requests = OrderedDict()
        self.dns_answers = set()
        # List of known good DNS servers
        self.known_dns = self._build_known_dns()
        # List of all used DNS servers
        self.dns_servers = []
        # List containing all SMTP requests.
        self.smtp_requests = []
        # Reconstruncted SMTP flow.
        self.smtp_flow = {}
        # List containing all IRC requests.
        self.irc_requests = []
        # Dictionary containing all the results of this processing.
        self.results = {}
        # DNS ignore list
        self.safelist_enabled = self.options.get("safelist_dns")

    def _is_safelisted(self, conn, hostname):
        """Check if safelisting conditions are met"""
        # Is safelistng enabled?
        if not self.safelist_enabled:
            return False

        # Is DNS recording coming from allowed NS server.
        if conn.get("src") not in self.known_dns and conn.get("dst") not in self.known_dns:
            return False

        # Is hostname safelisted.
        if not is_safelisted_domain(hostname):
            return False

        return True

    def _build_known_dns(self):
        """Build known DNS list."""
        _known_dns = self.options.get("allowed_dns")
        if _known_dns is not None:
            return [r.strip() for r in _known_dns.split(",")]
        return []

    def _dns_gethostbyname(self, name):
        """Get host by name wrapper.
        @param name: hostname.
        @return: IP address or blank
        """
        return resolve(name) if cfg.processing.resolve_dns else ""

    def _is_private_ip(self, ip):
        """Check if the IP belongs to private network blocks.
        @param ip: IP address to verify.
        @return: boolean representing whether the IP belongs or not to
                 a private network block.
        """
        networks = (
            ("0.0.0.0", 8),
            ("10.0.0.0", 8),
            ("100.64.0.0", 10),
            ("127.0.0.0", 8),
            ("169.254.0.0", 16),
            ("172.16.0.0", 12),
            ("192.0.0.0", 24),
            ("192.0.2.0", 24),
            ("192.88.99.0", 24),
            ("192.168.0.0", 16),
            ("198.18.0.0", 15),
            ("198.51.100.0", 24),
            ("203.0.113.0", 24),
            ("240.0.0.0", 4),
            ("255.255.255.255", 32),
            ("224.0.0.0", 4),
        )

        with suppress(Exception):
            ipaddr = struct.unpack(">I", socket.inet_aton(ip))[0]
            for netaddr, bits in networks:
                network_low = struct.unpack(">I", socket.inet_aton(netaddr))[0]
                network_high = network_low | (1 << (32 - bits)) - 1
                if ipaddr <= network_high and ipaddr >= network_low:
                    return True

    def _get_cn(self, ip):
        if proc_cfg.network.country_lookup:
            maxminddb_client = get_maxminddb_client()
            if maxminddb_client:
                try:
                    ip_info = maxminddb_client.get(ip)
                    # ipinfo db
                    if "continent_name" in ip_info:
                        return ip_info.get("country", "unknown").lower(), ip_info.get("asn", ""), ip_info.get("as_name", "")
                    else:
                        return ip_info.get("country", {}).get("names", {}).get("en", "unknown"), "", ""
                except Exception:
                    log.debug("Unable to resolve GEOIP for %s", ip)
        return "unknown", "", ""

    def _add_hosts(self, connection):
        """Add IPs to unique list.
        @param connection: connection data
        """
        with suppress(Exception):
            if connection["dst"] not in self.hosts:
                ip = convert_to_printable(connection["dst"])

                if ip not in self.hosts:
                    ip_address = ipaddress.ip_address(ip)
                    if ip in ip_passlist or any(ip_address in network for network in network_passlist):
                        return False
                    self.hosts.append(ip)

                    # We add external IPs to the list, only the first time
                    # we see them and if they're the destination of the
                    # first packet they appear in.
                    if not self._is_private_ip(ip):
                        self.unique_hosts.append(ip)

    def _enrich_hosts(self, unique_hosts):
        enriched_hosts = []

        if cfg.processing.reverse_dns:
            d = dns.resolver.Resolver()
            d.timeout = 5.0
            d.lifetime = 5.0

        while unique_hosts:
            ip = unique_hosts.pop()
            inaddrarpa = ""
            hostname = ""
            if cfg.processing.reverse_dns:
                with suppress(Exception):
                    inaddrarpa = d.query(from_address(ip), "PTR").rrset[0].to_text()
            for request in self.dns_requests.values():
                for answer in request["answers"]:
                    if answer["data"] == ip:
                        hostname = request["request"]
                        break
                if hostname:
                    break
            country_name, asn, asn_name = self._get_cn(ip)
            enriched_hosts.append(
                {
                    "ip": ip,
                    "country_name": country_name,
                    "asn": asn,
                    "asn_name": asn_name,
                    "hostname": hostname,
                    "inaddrarpa": inaddrarpa,
                }
            )
        return enriched_hosts

    def _tcp_dissect(self, conn, data, ts):
        """Runs all TCP dissectors.
        @param conn: connection.
        @param data: payload data.
        @param ts: timestamp.
        """
        if self._check_http(data):
            self._add_http(conn, data, ts)
        # HTTPS.
        elif conn["dport"] in self.ssl_ports or conn["sport"] in self.ssl_ports:
            self._https_identify(conn, data)
        # SMTP.
        elif conn["dport"] in (25, 587):
            self._reassemble_smtp(conn, data)
        # IRC.
        elif conn["dport"] != 21 and self._check_irc(data):
            self._add_irc(conn, data)

    def _udp_dissect(self, conn, data, ts):
        """Runs all UDP dissectors.
        @param conn: connection.
        @param data: payload data.
        @param ts: timestamp.
        """
        # Select DNS and MDNS traffic.
        if (conn["dport"] in (53, 5353) or conn["sport"] in (53, 5353)) and self._check_dns(data):
            self._add_dns(data, ts)

    def _check_icmp(self, icmp_data):
        """Checks for ICMP traffic.
        @param icmp_data: ICMP data flow.
        """
        try:
            return isinstance(icmp_data, dpkt.icmp.ICMP) and len(icmp_data.data) > 0
        except Exception:
            return False

    def _icmp_dissect(self, conn, data):
        """Runs all ICMP dissectors.
        @param conn: connection.
        @param data: payload data.
        """

        if not self._check_icmp(data):
            return

        # If ICMP packets are coming from the host, it probably isn't
        # relevant traffic, hence we can skip from reporting it.
        if conn["src"] == cfg.resultserver.ip:
            return

        entry = {"src": conn["src"], "dst": conn["dst"], "type": data.type}
        # Extract data from dpkg.icmp.ICMP.
        try:
            entry["data"] = convert_to_printable(data.data.data)
        except Exception:
            entry["data"] = ""

        self.icmp_requests.append(entry)

    def _check_dns(self, udpdata):
        """Checks for DNS traffic.
        @param udpdata: UDP data flow.
        """
        try:
            dpkt.dns.DNS(udpdata)
        except Exception:
            return False

        return True

    def _add_dns(self, udpdata, ts):
        """Adds a DNS data flow.
        @param udpdata: UDP data flow.
        @param ts: timestamp.
        """
        dns = dpkt.dns.DNS(udpdata)

        # DNS query parsing.
        query = {}

        if dns.rcode == dpkt.dns.DNS_RCODE_NOERR or dns.qr == dpkt.dns.DNS_R or dns.opcode == dpkt.dns.DNS_QUERY:
            # DNS question.
            try:
                q_name = dns.qd[0].name
                q_type = dns.qd[0].type
            except IndexError:
                return False

            query["request"] = q_name

            # See https://dpkt.readthedocs.io/en/latest/_modules/dpkt/dns.html
            type_mapping = {
                dpkt.dns.DNS_A: "A",
                dpkt.dns.DNS_NS: "NS",
                dpkt.dns.DNS_CNAME: "CNAME",
                dpkt.dns.DNS_SOA: "SOA",
                dpkt.dns.DNS_NULL: "NULL",
                dpkt.dns.DNS_PTR: "PTR",
                dpkt.dns.DNS_HINFO: "HINFO",
                dpkt.dns.DNS_MX: "MX",
                dpkt.dns.DNS_TXT: "TXT",
                dpkt.dns.DNS_AAAA: "AAAA",
                dpkt.dns.DNS_SRV: "SRV",
                dpkt.dns.DNS_OPT: "OPT",
            }
            if q_type in type_mapping:
                query["type"] = type_mapping[q_type]

            # DNS answer.
            query["answers"] = []
            for answer in dns.an:
                ans = {}
                if answer.type == dpkt.dns.DNS_A:
                    ans = {"type": "A"}
                    try:
                        ans["data"] = socket.inet_ntoa(answer.rdata)
                    except socket.error:
                        continue
                elif answer.type == dpkt.dns.DNS_AAAA:
                    ans = {"type": "AAAA"}
                    try:
                        ans["data"] = socket.inet_ntop(socket.AF_INET6, answer.rdata)
                    except (socket.error, ValueError):
                        continue
                elif answer.type == dpkt.dns.DNS_CNAME:
                    ans = {"type": "CNAME", "data": answer.cname}
                elif answer.type == dpkt.dns.DNS_MX:
                    ans = {"type": "MX", "data": answer.mxname}
                elif answer.type == dpkt.dns.DNS_PTR:
                    ans = {"type": "PTR", "data": answer.ptrname}
                elif answer.type == dpkt.dns.DNS_NS:
                    ans = {"type": "NS", "data": answer.nsname}
                elif answer.type == dpkt.dns.DNS_SOA:
                    ans = {
                        "type": "SOA",
                        "data": ",".join(
                            [
                                answer.mname,
                                answer.rname,
                                str(answer.serial),
                                str(answer.refresh),
                                str(answer.retry),
                                str(answer.expire),
                                str(answer.minimum),
                            ]
                        ),
                    }
                elif answer.type == dpkt.dns.DNS_HINFO:
                    ans = {"type": "HINFO", "data": " ".join(answer.text)}
                elif answer.type == dpkt.dns.DNS_TXT:
                    ans = {"type": "TXT", "data": " ".join(answer.text)}

                # TODO: add srv handling
                query["answers"].append(ans)

            if dns.rcode == dpkt.dns.DNS_RCODE_NXDOMAIN:
                ans = {"type": "NXDOMAIN", "data": ""}
                query["answers"].append(ans)

            if enabled_passlist:
                for reject in domain_passlist_re:
                    if re.search(reject, query["request"]):
                        for addip in query["answers"]:
                            if routing_cfg.inetsim.enabled and addip["data"] == routing_cfg.inetsim.server:
                                continue
                            if addip["type"] in ("A", "AAAA"):
                                ip_passlist.add(addip["data"])
                        return True

            self._add_domain(query["request"])

            if "type" in query:
                reqtuple = query["type"], query["request"]
                if reqtuple not in self.dns_requests:
                    self.dns_requests[reqtuple] = query
                new_answers = {(i["type"], i["data"]) for i in query["answers"]} - self.dns_answers

                self.dns_answers.update(new_answers)
                self.dns_requests[reqtuple]["answers"].extend({"type": i[0], "data": i[1]} for i in new_answers)

                if "first_seen" not in self.dns_requests[reqtuple]:
                    self.dns_requests[reqtuple]["first_seen"] = ts
        return True

    def _add_domain(self, domain):
        """Add a domain to unique list.
        @param domain: domain name.
        """
        filters = (".*\\.windows\\.com$", ".*\\.in\\-addr\\.arpa$", ".*\\.ip6\\.arpa$")

        regexps = [re.compile(filter) for filter in filters]
        for regexp in regexps:
            if regexp.match(domain):
                return

        for entry in self.unique_domains:
            if entry["domain"] == domain:
                return

        self.unique_domains.append({"domain": domain, "ip": self._dns_gethostbyname(domain)})

    def _check_http(self, tcpdata):
        """Checks for HTTP traffic.
        @param tcpdata: TCP data flow.
        """
        try:
            r = dpkt.http.Request()
            r.method, r.version, r.uri = None, None, None
            r.unpack(tcpdata)
        except dpkt.dpkt.UnpackError:
            if r.method is not None or r.version is not None or r.uri is not None:
                return True
            return False

        return True

    def _add_http(self, conn, tcpdata, ts):
        """Adds an HTTP flow.
        @param conn: TCP connection info.
        @param tcpdata: TCP data flow.
        @param ts: timestamp.
        """
        if tcpdata in self.http_requests:
            self.http_requests[tcpdata]["count"] += 1
            return True

        try:
            http = dpkt.http.Request()
            http.unpack(tcpdata)
        except dpkt.dpkt.UnpackError:
            pass

        try:
            entry = {"count": 1}

            if "host" in http.headers and re.match(
                r"^([A-Z0-9]|[A-Z0-9][A-Z0-9\-]{0,61}[A-Z0-9])(\.([A-Z0-9]|[A-Z0-9][A-Z0-9\-]{0,61}[A-Z0-9]))+(:[0-9]{1,5})?$",
                http.headers["host"],
                re.IGNORECASE,
            ):
                entry["host"] = convert_to_printable(http.headers["host"])
            else:
                entry["host"] = conn["dst"]

            if enabled_passlist:
                for reject in domain_passlist_re:
                    if re.search(reject, entry["host"]):
                        return False

            entry["port"] = conn["dport"]

            # Manually deal with cases when destination port is not the default one,
            # and it is not included in host header.
            netloc = entry["host"]
            if entry["port"] != 80 and ":" not in netloc:
                netloc += f":{entry['port']}"

            # Sometimes the host is found inside the path in the HTTP headers. When that happens, parse the host outside of the path.
            path = http.uri
            if netloc and netloc in http.uri:
                path = http.uri.split(netloc)[1]
            elif entry["host"] and entry["host"] in http.uri:
                path = http.uri.split(entry["host"])[1]

            entry["data"] = convert_to_printable(tcpdata)
            entry["uri"] = convert_to_printable(urlunparse(("http", netloc, path, None, None, None)))
            entry["body"] = convert_to_printable(http.body)
            entry["path"] = convert_to_printable(path)
            entry["user-agent"] = convert_to_printable(http.headers["user-agent"]) if "user-agent" in http.headers else ""
            entry["version"] = convert_to_printable(http.version)
            entry["method"] = convert_to_printable(http.method)
            entry["first_seen"] = ts
            self.http_requests[tcpdata] = entry
        except Exception:
            return False

        return True

    def _https_identify(self, conn, data):
        """Extract a combination of the Session ID, Client Random, and Server
        Random in order to identify the accompanying master secret later."""
        try:
            record = dpkt.ssl.TLSRecord(data)
        except dpkt.NeedData:
            return
        except Exception:
            log.exception("Error reading possible TLS Record")
            return

        # Is this a valid TLS packet?
        if record.type not in dpkt.ssl.RECORD_TYPES:
            return

        try:
            record = dpkt.ssl.RECORD_TYPES[record.type](record.data)
        except (dpkt.NeedData, dpkt.ssl.SSL3Exception):
            return

        # Is this a TLSv1 Handshake packet?
        if not isinstance(record, dpkt.ssl.TLSHandshake):
            return

        # We're only interested in the TLS Server Hello packets.
        if not isinstance(record.data, dpkt.ssl.TLSServerHello):
            return

        # Extract the server random and the session id.
        self.tls_keys.append(
            {
                "server_random": binascii.b2a_hex(record.data.random),
                "session_id": binascii.b2a_hex(record.data.session_id),
            }
        )

    def _reassemble_smtp(self, conn, data):
        """Reassemble a SMTP flow.
        @param conn: connection dict.
        @param data: raw data.
        """
        self.smtp_flow.setdefault(conn["dst"], []).append(data)

    def _process_smtp(self):
        """Process SMTP flow."""
        # data is list
        for conn, data in self.smtp_flow.items():
            # Detect new SMTP flow.
            if any(b"EHLO" in item or b"HELO" in item for item in data):
                self.smtp_requests.append({"dst": conn, "raw": convert_to_printable(b"".join(data))})

    def _check_irc(self, tcpdata):
        """
        Checks for IRC traffic.
        @param tcpdata: tcp data flow
        """
        try:
            req = ircMessage()
        except Exception:
            return False

        return req.isthereIRC(tcpdata)

    def _add_irc(self, conn, tcpdata):
        """
        Adds an IRC communication.
            @param conn: TCP connection info.
        @param tcpdata: TCP data in flow
        """

        if enabled_passlist and conn["src"] in ip_passlist or conn["dst"] in ip_passlist:
            return False

        try:
            reqc = ircMessage()
            reqs = ircMessage()
            filters_sc = ["266"]
            client = reqc.getClientMessages(tcpdata)
            for message in client:
                message.update(conn)
            server = reqs.getServerMessagesFilter(tcpdata, filters_sc)
            for message in server:
                message.update(conn)
            self.irc_requests += client + server
        except Exception:
            return False

        return True

    def run(self):
        """Process PCAP.
        @return: dict with network analysis data.
        """
        log = logging.getLogger("Processing.Pcap")

        if not IS_DPKT:
            log.error("Python DPKT is not installed, aborting PCAP analysis")
            return self.results

        if not path_exists(self.filepath):
            log.debug(
                'The PCAP file does not exist at path "%s". Did you run analysis with live connection? Did you enable pcap in cuscom/conf/routing.conf?',
                self.filepath,
            )
            return self.results

        if os.path.getsize(self.filepath) == 0:
            log.error('The PCAP file at path "%s" is empty', self.filepath)
            return self.results

        try:
            file = open(self.filepath, "rb")
        except (IOError, OSError):
            log.error("Unable to open %s", self.filepath)
            return self.results

        try:
            if PCAP_TYPE == "pcap":
                pcap = dpkt.pcap.Reader(file)
            elif PCAP_TYPE == "pcapng":
                pcap = dpkt.pcapng.Reader(file)
            else:
                return self.results
        except dpkt.dpkt.NeedData:
            log.error('Unable to read PCAP file at path "%s"', self.filepath)
            return self.results
        except ValueError:
            log.error('Unable to read PCAP file at path "%s". File is corrupted or wrong format', self.filepath)
            return self.results

        offset = file.tell()
        first_ts = None
        for ts, buf in pcap:
            if not first_ts:
                first_ts = ts

            try:
                ip = iplayer_from_raw(buf, pcap.datalink())

                connection = {}
                if isinstance(ip, dpkt.ip.IP):
                    connection["src"] = socket.inet_ntoa(ip.src)
                    connection["dst"] = socket.inet_ntoa(ip.dst)
                elif isinstance(ip, dpkt.ip6.IP6):
                    connection["src"] = socket.inet_ntop(socket.AF_INET6, ip.src)
                    connection["dst"] = socket.inet_ntop(socket.AF_INET6, ip.dst)
                else:
                    offset = file.tell()
                    continue

                self._add_hosts(connection)

                if ip.p == dpkt.ip.IP_PROTO_TCP:
                    tcp = ip.data
                    if not isinstance(tcp, dpkt.tcp.TCP):
                        try:
                            tcp = dpkt.tcp.TCP(tcp)
                        except dpkt.UnpackError:
                            continue

                    connection["sport"] = tcp.sport
                    connection["dport"] = tcp.dport

                    if tcp.data:
                        self._tcp_dissect(connection, tcp.data, ts)
                        src, sport, dst, dport = connection["src"], connection["sport"], connection["dst"], connection["dport"]
                        if not (
                            (dst, dport, src, sport) in self.tcp_connections_seen
                            or (src, sport, dst, dport) in self.tcp_connections_seen
                        ):
                            self.tcp_connections.append((src, sport, dst, dport, offset, ts - first_ts))
                            self.tcp_connections_seen.add((src, sport, dst, dport))
                        self.alive_hosts[dst, dport] = True
                    else:
                        ipconn = (
                            connection["src"],
                            tcp.sport,
                            connection["dst"],
                            tcp.dport,
                        )
                        seqack = self.tcp_connections_dead.get(ipconn)
                        if seqack == (tcp.seq, tcp.ack):
                            host = connection["dst"], tcp.dport
                            self.dead_hosts[host] = self.dead_hosts.get(host, 1) + 1

                        self.tcp_connections_dead[ipconn] = tcp.seq, tcp.ack

                elif ip.p == dpkt.ip.IP_PROTO_UDP:
                    udp = ip.data
                    if not isinstance(udp, dpkt.udp.UDP):
                        udp = dpkt.udp.UDP(udp)

                    connection["sport"] = udp.sport
                    connection["dport"] = udp.dport
                    if len(udp.data) > 0:
                        self._udp_dissect(connection, udp.data, ts)

                    src, sport, dst, dport = connection["src"], connection["sport"], connection["dst"], connection["dport"]
                    if not (
                        (dst, dport, src, sport) in self.udp_connections_seen
                        or (src, sport, dst, dport) in self.udp_connections_seen
                    ):
                        self.udp_connections.append((src, sport, dst, dport, offset, ts - first_ts))
                        self.udp_connections_seen.add((src, sport, dst, dport))

                elif ip.p == dpkt.ip.IP_PROTO_ICMP:
                    icmp = ip.data
                    if not isinstance(icmp, dpkt.icmp.ICMP):
                        icmp = dpkt.icmp.ICMP(icmp)

                    self._icmp_dissect(connection, icmp)

                offset = file.tell()
            except AttributeError:
                continue
            except dpkt.dpkt.NeedData:
                continue
            except Exception as e:
                log.exception("Failed to process packet: %s", e)

        file.close()

        # Post processors for reconstructed flows.
        self._process_smtp()

        # Build results dict.
        if not self.options.get("sorted", False):
            self.results["hosts"] = self._enrich_hosts(self.unique_hosts)
            self.results["domains"] = self.unique_domains
            self.results["tcp"] = [conn_from_flowtuple(i) for i in self.tcp_connections]
            self.results["udp"] = [conn_from_flowtuple(i) for i in self.udp_connections]
            self.results["icmp"] = self.icmp_requests
            self.results["http"] = list(self.http_requests.values())
            self.results["dns"] = list(self.dns_requests.values())
            self.results["smtp"] = self.smtp_requests
            self.results["irc"] = self.irc_requests
            self.results["dead_hosts"] = []
        else:
            self.results["sorted"] = {}
            self.results["sorted"]["tcp"] = [conn_from_flowtuple(i) for i in self.tcp_connections]
            self.results["sorted"]["udp"] = [conn_from_flowtuple(i) for i in self.udp_connections]

            if enabled_passlist:
                for keyword in ("tcp", "udp"):
                    for host in self.results["sorted"][keyword]:
                        for delip in ip_passlist:
                            if delip in (host["src"], host["dst"]):
                                self.results["sorted"][keyword].remove(host)
            return self.results

        # Report each IP/port combination as a dead host if we've had to retry
        # at least 3 times to connect to it and if no successful connections
        # were detected throughout the analysis.
        for (ip, port), count in self.dead_hosts.items():
            if count < 3 or (ip, port) in self.alive_hosts:
                continue

            # Report once.
            if (ip, port) not in self.results["dead_hosts"]:
                self.results["dead_hosts"].append((ip, port))

        # Remove hosts that have an IP which correlate to a passlisted domain
        if enabled_passlist:
            for host in self.results["hosts"]:
                for delip in ip_passlist:
                    if delip == host["ip"]:
                        self.results["hosts"].remove(host)

            for keyword in ("tcp", "udp", "icmp"):
                for host in self.results[keyword]:
                    for delip in ip_passlist:
                        if delip in (host["src"], host["dst"]):
                            self.results[keyword].remove(host)

        return self.results


class Pcap2:
    """Interpret the PCAP file through the httpreplay library which parses
    the various protocols, decrypts and decodes them, and then provides us
    with the high level representation of it."""

    def __init__(self, pcap_path, tlsmaster, network_path):
        self.pcap_path = pcap_path
        self.network_path = network_path

        self.handlers = {
            25: httpreplay.cut.smtp_handler,
            80: httpreplay.cut.http_handler,
            443: lambda: httpreplay.cut.https_handler(tlsmaster),
            465: httpreplay.cut.smtp_handler,
            587: lambda: httpreplay.cut.smtp_handler(tlsmaster),
            4443: lambda: httpreplay.cut.https_handler(tlsmaster),
            8000: httpreplay.cut.http_handler,
            8080: httpreplay.cut.http_handler,
            8443: lambda: httpreplay.cut.https_handler(tlsmaster),
        }

    def run(self):
        results = {"http_ex": [], "https_ex": [], "smtp_ex": []}

        if not path_exists(self.network_path):
            path_mkdir(self.network_path, exist_ok=True)

        if not path_exists(self.pcap_path):
            log.debug('The PCAP file does not exist at path "%s"', self.pcap_path)
            return {}

        httpreplay_start = profiling.Counter()
        log.info("starting processing pcap with httpreplay")
        if os.path.getsize(self.pcap_path) > PCAP_BYTES_HTTPREPLAY_WARN_LIMIT:
            log.warning("httpreplay processing may timeout due to pcap size")

        r = httpreplay.reader.PcapReader(open(self.pcap_path, "rb"))
        r.tcp = httpreplay.smegma.TCPPacketStreamer(r, self.handlers)

        try:
            sorted_r = sorted(r.process(), key=lambda x: x[1])
        except TypeError as e:
            log.warning("You running old httpreplay %s: poetry run pip install -U git+https://github.com/CAPESandbox/httpreplay", e)
            traceback.print_exc()
            return results
        except Exception as e:
            log.error("httpreplay error: %s", e)
            traceback.print_exc()
            return results

        for s, ts, protocol, sent, recv in sorted_r:
            srcip, srcport, dstip, dstport = s

            if enabled_passlist:
                """
                if is_safelisted_ip(dstip):
                    continue
                """
                # ToDo rewrite the whole safelists
                # ip or host

                if dstip in ip_passlist:
                    continue

                hostname = False
                if protocol == "smtp":
                    hostname = sent.hostname
                elif protocol in ("http", "https"):
                    hostname = sent.headers.get("host")

                included_to_passlist = False
                for reject in domain_passlist_re:
                    if hostname and re.search(reject, hostname):
                        included_to_passlist = True

                if included_to_passlist:
                    continue

            if protocol == "smtp":
                results["smtp_ex"].append(
                    {
                        "src": srcip,
                        "dst": dstip,
                        "sport": srcport,
                        "dport": dstport,
                        "protocol": protocol,
                        "req": {
                            "hostname": sent.hostname,
                            "mail_from": sent.mail_from,
                            "mail_to": sent.mail_to,
                            "auth_type": sent.auth_type,
                            "username": sent.username,
                            "password": sent.password,
                            "headers": sent.headers,
                            "mail_body": sent.message,
                        },
                        "resp": {"banner": recv.ready_message},
                        "first_seen": ts,
                    }
                )

            elif protocol in ("http", "https"):
                response = b""
                request = b""
                if isinstance(sent.raw, bytes):
                    request = sent.raw.split(b"\r\n\r\n", 1)[0]
                if isinstance(recv.raw, bytes):
                    response = recv.raw.split(b"\r\n\r\n", 1)[0]

                status = int(getattr(recv, "status", 0))
                tmp_dict = {
                    "src": srcip,
                    "sport": srcport,
                    "dst": dstip,
                    "dport": dstport,
                    "protocol": protocol,
                    "method": sent.method,
                    "host": sent.headers.get("host", dstip),
                    "uri": sent.uri,
                    "status": status,
                    # We'll keep these fields here for now.
                    "request": request,  # .decode("latin-1"),
                    "response": response,  # .decode("latin-1"),
                    "first_seen": ts,
                }

                if status and status not in (301, 302):
                    if sent.body:
                        req_md5 = md5(sent.body).hexdigest()
                        req_sha1 = sha1(sent.body).hexdigest()
                        req_sha256 = sha256(sent.body).hexdigest()

                        req_path = os.path.join(self.network_path, req_sha256)
                        _ = path_write_file(req_path, sent.body)

                        # It's not perfect yet, but it'll have to do.
                        tmp_dict["req"] = {
                            "path": req_path,
                            "md5": req_md5,
                            "sha1": req_sha1,
                            "sha256": req_sha256,
                        }

                    if recv.body:
                        resp_md5 = md5(recv.body).hexdigest()
                        resp_sha1 = sha1(recv.body).hexdigest()
                        resp_sha256 = sha256(recv.body).hexdigest()
                        resp_path = os.path.join(self.network_path, resp_sha256)
                        _ = path_write_file(resp_path, recv.body)
                        resp_preview = []
                        try:
                            c = 0
                            for i in range(3):
                                data = recv.body[c : c + 16]
                                if not data:
                                    continue
                                s1 = " ".join([f"{i:02x}" for i in data])  # hex string
                                s1 = f"{s1[:23]} {s1[23:]}"  # insert extra space between groups of 8 hex values
                                s2 = "".join([chr(i) if 32 <= i <= 127 else "." for i in data])  # ascii string; chained comparison
                                resp_preview.append(f"{i*16:08x}  {s1:<48}  |{s2}|")
                                c += 16
                        except Exception as e:
                            log.info(e)

                        tmp_dict["resp"] = {
                            "md5": resp_md5,
                            "sha1": resp_sha1,
                            "sha256": resp_sha256,
                            "preview": resp_preview,
                            "path": resp_path,
                        }

                results[f"{protocol}_ex"].append(tmp_dict)

        log.info("finished processing pcap with httpreplay")
        log.debug("httpreplay processing time: %s", (profiling.Counter() - httpreplay_start))
        return results


class NetworkAnalysis(Processing):
    """Network analysis."""

    # ToDo map this to suricata.tls.ja
    def _import_ja3_fprints(self):
        """
        open and read ja3 fingerprint json file from:
        https://github.com/trisulnsm/trisul-scripts/blob/master/lua/frontend_scripts/reassembly/ja3/prints/ja3fingerprint.json
        :return: dictionary of ja3 fingerprint descreptions
        """
        ja3_fprints = {}
        if path_exists(self.ja3_file):
            with open(self.ja3_file, "r") as fpfile:
                for line in fpfile:
                    try:
                        ja3 = loads(line)
                        if "ja3_hash" in ja3 and "desc" in ja3:
                            ja3_fprints[ja3["ja3_hash"]] = ja3["desc"]
                    except Exception as e:
                        print(e)

        return ja3_fprints

    def run(self):
        global PCAP_TYPE
        PCAP_TYPE = check_pcap_file_type(self.pcap_path)
        self.key = "network"
        self.ja3_file = self.options.get("ja3_file", os.path.join(CUCKOO_ROOT, "data", "ja3", "ja3fingerprint.json"))
        if not IS_DPKT:
            log.error("Python DPKT is not installed, aborting PCAP analysis")
            return {}

        if not path_exists(self.pcap_path):
            log.debug('The PCAP file does not exist at path "%s"', self.pcap_path)
            return {}

        if os.path.getsize(self.pcap_path) == 0:
            log.error('The PCAP file at path "%s" is empty', self.pcap_path)
            return {}

        ja3_fprints = self._import_ja3_fprints()

        results = {"pcap_sha256": File(self.pcap_path).get_sha256()}
        self.options["sorted"] = False
        results.update(Pcap(self.pcap_path, ja3_fprints, self.options).run())

        if proc_cfg.network.sort_pcap:
            sorted_path = self.pcap_path.replace("dump.", "dump_sorted.")
            sort_pcap(self.pcap_path, sorted_path)
            if path_exists(sorted_path):
                results["sorted_pcap_sha256"] = File(sorted_path).get_sha256()
                self.options["sorted"] = True
                results.update(Pcap(sorted_path, ja3_fprints, self.options).run())

        if HAVE_HTTPREPLAY:
            try:
                p2 = {}
                tls_master = self.get_tlsmaster()
                if tls_master:
                    p2 = Pcap2(self.pcap_path, tls_master, self.network_path).run()
                if p2:
                    results.update(p2)
            except Exception:
                log.exception("Error running httpreplay-based PCAP analysis")

        return results

    def get_tlsmaster(self):
        """Obtain the client/server random to TLS master secrets mapping that we have obtained through dynamic analysis."""
        tlsmaster = {}
        dump_tls_log = os.path.join(self.analysis_path, "tlsdump", "tlsdump.log")
        if not path_exists(dump_tls_log):
            return tlsmaster

        for entry in open(dump_tls_log, "r").readlines() or []:
            try:
                for m in re.finditer(
                    r"client_random:\s*(?P<client_random>[a-f0-9]+)\s*,\s*server_random:\s*(?P<server_random>[a-f0-9]+)\s*,\s*master_secret:\s*(?P<master_secret>[a-f0-9]+)\s*",
                    entry,
                    re.I,
                ):
                    try:
                        client_random = binascii.a2b_hex(m.group("client_random").strip())
                        server_random = binascii.a2b_hex(m.group("server_random").strip())
                        master_secret = binascii.a2b_hex(m.group("master_secret").strip())
                        tlsmaster[client_random, server_random] = master_secret
                    except Exception as e:
                        log.warning("Problem dealing with tlsdump error: %s line: %s", e, m.group(0))
            except Exception as e:
                log.warning("Problem dealing with tlsdump error: %s line: %s", e, entry)

        return tlsmaster


def iplayer_from_raw(raw, linktype=1):
    """Converts a raw packet to a dpkt packet regarding of link type.
    @param raw: raw packet
    @param linktype: integer describing link type as expected by dpkt
    """
    if linktype == 1:  # ethernet
        pkt = dpkt.ethernet.Ethernet(raw)
        ip = pkt.data
    elif linktype == 101:  # raw
        ip = dpkt.ip.IP(raw)
    else:
        raise CuckooProcessingError("unknown PCAP linktype")
    return ip


def conn_from_flowtuple(ft):
    """Convert the flow tuple into a dictionary (suitable for JSON)"""
    sip, sport, dip, dport, offset, relts = ft
    return {"src": sip, "sport": sport, "dst": dip, "dport": dport, "offset": offset, "time": relts}


# input_iterator should be a class that also supports writing so we can use it for the temp files
# this code is mostly taken from some SO post, can't remember the url though
def batch_sort(input_iterator, output_path, buffer_size=32000, output_class=None):
    """batch sort helper with temporary files, supports sorting large stuff"""
    if not output_class:
        output_class = input_iterator.__class__

    chunks = []
    try:
        while True:
            current_chunk = list(islice(input_iterator, buffer_size))
            if not current_chunk:
                break
            current_chunk.sort()
            fd, filepath = tempfile.mkstemp()
            os.close(fd)
            output_chunk = output_class(filepath)
            chunks.append(output_chunk)

            for elem in current_chunk:
                output_chunk.write(elem.obj)
            output_chunk.close()

        output_file = output_class(output_path)
        for elem in heapq.merge(*chunks):
            output_file.write(elem.obj)
        else:
            output_file.write()
        output_file.close()
    finally:
        for chunk in chunks:
            with suppress(Exception):
                chunk.close()
                path_delete(chunk.name)


# magic
class SortCap:
    """SortCap is a wrapper around the packet lib (dpkt) that allows us to sort pcaps
    together with the batch_sort function above."""

    def __init__(self, path, linktype=1):
        self.name = path
        self.linktype = linktype
        self.fileobj = None
        self.fd = None
        self.ctr = 0  # counter to pass through packets without flow info (non-IP)
        self.conns = set()

    def write(self, p=None):
        if not self.fileobj:
            self.fileobj = open(self.name, "wb")
            if PCAP_TYPE == "pcap":
                self.fd = dpkt.pcap.Writer(self.fileobj, linktype=self.linktype)
            elif PCAP_TYPE == "pcapng":
                self.fd = dpkt.pcapng.Writer(self.fileobj, linktype=self.linktype)
        if p:
            self.fd.writepkt(p.raw, p.ts)

    def __iter__(self):
        if not self.fileobj:
            self.fileobj = open(self.name, "rb")
            if PCAP_TYPE == "pcap":
                self.fd = dpkt.pcap.Reader(self.fileobj)
            elif PCAP_TYPE == "pcapng":
                self.fd = dpkt.pcapng.Reader(self.fileobj)
            self.fditer = iter(self.fd)
            self.linktype = self.fd.datalink()
        return self

    def close(self):
        if self.fileobj:
            self.fileobj.close()
        self.fd = None
        self.fileobj = None

    def __next__(self):
        rp = next(self.fditer)
        if rp is None:
            return None
        self.ctr += 1

        ts, raw = rp
        rpkt = Packet(raw, ts)

        sip, dip, sport, dport, proto = flowtuple_from_raw(raw, self.linktype)

        # check other direction of same flow
        if (dip, sip, dport, sport, proto) in self.conns:
            flowtuple = (dip, sip, dport, sport, proto)
        else:
            flowtuple = (sip, dip, sport, dport, proto)

        self.conns.add(flowtuple)
        return Keyed((flowtuple, ts, self.ctr), rpkt)


def sort_pcap(inpath, outpath):
    """Use SortCap class together with batch_sort to sort a pcap"""
    inc = SortCap(inpath)
    batch_sort(inc, outpath, output_class=lambda path: SortCap(path, linktype=inc.linktype))
    return 0


def flowtuple_from_raw(raw, linktype=1):
    """Parse a packet from a pcap just enough to gain a flow description tuple"""
    ip = iplayer_from_raw(raw, linktype)

    if isinstance(ip, dpkt.ip.IP):
        sip, dip = socket.inet_ntoa(ip.src), socket.inet_ntoa(ip.dst)
        proto = ip.p
        l3 = ip.data

        if proto == dpkt.ip.IP_PROTO_TCP and isinstance(l3, dpkt.tcp.TCP):
            sport, dport = l3.sport, l3.dport

        elif proto == dpkt.ip.IP_PROTO_UDP and isinstance(l3, dpkt.udp.UDP):
            sport, dport = l3.sport, l3.dport

        else:
            sport, dport = 0, 0

    else:
        sip, dip, proto = "0", "0", -1
        sport, dport = 0, 0

    flowtuple = (sip, dip, sport, dport, proto)
    return flowtuple


def payload_from_raw(raw, linktype=1):
    """Get the payload from a packet, the data below TCP/UDP basically"""
    ip = iplayer_from_raw(raw, linktype)
    try:
        return ip.data.data
    except Exception:
        return b""


def next_connection_packets(piter, linktype=1):
    """Extract all packets belonging to the same flow from a pcap packet iterator"""
    first_ft = None

    for _, raw in piter:
        ft = flowtuple_from_raw(raw, linktype)
        if not first_ft:
            first_ft = ft

        sip, dip, sport, dport, proto = ft
        if first_ft not in (ft, (dip, sip, dport, sport, proto)):
            break

        yield {
            "src": sip,
            "dst": dip,
            "sport": sport,
            "dport": dport,
            "raw": b64encode(payload_from_raw(raw, linktype)).decode(),
            "direction": first_ft == ft,
        }


def packets_for_stream(fobj, offset):
    """Open a PCAP, seek to a packet offset, then get all packets belonging to the same connection"""
    pcap = dpkt.pcap.Reader(fobj)
    pcapiter = iter(pcap)
    ts, raw = next(pcapiter)

    fobj.seek(offset)
    for p in next_connection_packets(pcapiter, linktype=pcap.datalink()):
        yield p


def check_pcap_file_type(filepath):
    with open(filepath, "rb") as fd:
        magic_number = fd.read(4)
        fd.seek(0)
        magic_number = int.from_bytes(magic_number, byteorder='little')

        if magic_number in (0xa1b2c3d4, 0xd4c3b2a1):
            return "pcap"
        elif magic_number == 0x0a0d0d0a:
            return "pcapng"
        else:
            return<|MERGE_RESOLUTION|>--- conflicted
+++ resolved
@@ -79,11 +79,7 @@
 sys.path.append(CUCKOO_ROOT)
 
 TLS_HANDSHAKE = 22
-<<<<<<< HEAD
 PCAP_BYTES_HTTPREPLAY_WARN_LIMIT = 30 * 1024 * 1024
-=======
-PCAP_TYPE = None
->>>>>>> d605730c
 
 Keyed = namedtuple("Keyed", ["key", "obj"])
 Packet = namedtuple("Packet", ["raw", "ts"])
