--- conflicted
+++ resolved
@@ -39,15 +39,8 @@
         new.append(k)
         if n > 32:
             break
-<<<<<<< HEAD
-        n += 1
     _, d = struct.unpack("I30s", bytes(new))
-    hostname = d.split(b"\00", 1)[0]
-    return hostname
-=======
-    gads, d = struct.unpack("I30s", bytes(new))
     return d.split(b"\00", 1)[0]
->>>>>>> 49ead420
 
 
 def config(filebuf):
