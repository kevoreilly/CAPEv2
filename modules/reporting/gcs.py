import os
import logging
from lib.cuckoo.common.constants import CUCKOO_ROOT
from lib.cuckoo.common.abstracts import Report
from lib.cuckoo.common.exceptions import CuckooReportError

# Set up a logger for this module
log = logging.getLogger(__name__)

try:
    # Import the Google Cloud Storage client library
    from google.cloud import storage
    from google.oauth2 import service_account

    HAVE_GCS = True
except ImportError:
    HAVE_GCS = False


class GCS(Report):
    """
    Uploads all analysis files to a Google Cloud Storage (GCS) bucket.
    """

    # This Report module is not executed by default
    order = 9999

    def run(self, results):
        """
        Run the Report module.

        Args:
            results (dict): The analysis results dictionary.
        """
        # Ensure the required library is installed
        if not HAVE_GCS:
            log.error(
                "Failed to run GCS reporting module: the 'google-cloud-storage' "
                "library is not installed. Please run 'poetry run pip install google-cloud-storage'."
            )
            return

        # Read configuration options from gcs.conf
        # Read configuration options from gcs.conf and validate them
        bucket_name = self.options.get("bucket_name")
        if not bucket_name:
            raise CuckooReportError("GCS bucket_name is not configured in reporting.conf -> gcs")
<<<<<<< HEAD
        if not credentials_path or not os.path.exists(credentials_path):
=======

        credentials_path_str = self.options.get("credentials_path")
        if not credentials_path_str:
            raise CuckooReportError("GCS credentials_path is not configured in reporting.conf -> gcs")

        credentials_path = os.path.join(CUCKOO_ROOT, credentials_path_str)
        if not os.path.isfile(credentials_path):
>>>>>>> a9d9ef2e
            raise CuckooReportError(
                f"GCS credentials_path '{credentials_path}' is invalid or file does not exist in reporting.conf -> gcs"
            )

        # Read the exclusion lists, defaulting to empty strings
        exclude_dirs_str = self.options.get("exclude_dirs", "")
        exclude_files_str = self.options.get("exclude_files", "")

        # --- NEW: Parse the exclusion strings into sets for efficient lookups ---
        # The `if item.strip()` ensures we don't have empty strings from trailing commas
        exclude_dirs = {item.strip() for item in exclude_dirs_str.split(",") if item.strip()}
        exclude_files = {item.strip() for item in exclude_files_str.split(",") if item.strip()}

        if exclude_dirs:
            log.debug(f"GCS reporting will exclude directories: {exclude_dirs}")
        if exclude_files:
            log.debug(f"GCS reporting will exclude files: {exclude_files}")

        try:
            # --- Authentication ---
            log.debug("Authenticating with Google Cloud Storage...")
            credentials = service_account.Credentials.from_service_account_file(credentials_path)
            storage_client = storage.Client(credentials=credentials)
            bucket = storage_client.bucket(bucket_name)

            # Check if the bucket exists and is accessible
            if not bucket.exists():
                raise CuckooReportError(
                    f"The specified GCS bucket '{bucket_name}' does not exist or you don't have permission to access it."
                )

            # --- File Upload ---
            # Use the analysis ID as a "folder" in the bucket
            analysis_id = results.get("info", {}).get("id")
            if not analysis_id:
                raise CuckooReportError("Could not get analysis ID from results.")

            log.debug(f"Uploading files for analysis ID {analysis_id} to GCS bucket '{bucket_name}'")

            # self.analysis_path is the path to the analysis results directory
            # e.g., /opt/cape/storage/analyses/123/
            source_directory = self.analysis_path

            for root, dirs, files in os.walk(source_directory):
                # We modify 'dirs' in-place to prevent os.walk from descending into them.
                # This is the most efficient way to skip entire directory trees.
                dirs[:] = [d for d in dirs if d not in exclude_dirs]

                for filename in files:
                    # --- NEW: File Exclusion Logic ---
                    if filename in exclude_files:
                        log.debug(f"Skipping excluded file: {os.path.join(root, filename)}")
                        continue  # Skip to the next file

                    local_path = os.path.join(root, filename)
                    relative_path = os.path.relpath(local_path, source_directory)
                    blob_name = f"{analysis_id}/{relative_path}"

                    log.debug(f"Uploading '{local_path}' to '{blob_name}'")

                    blob = bucket.blob(blob_name)
                    blob.upload_from_filename(local_path)

            log.info(f"Successfully uploaded files for analysis {analysis_id} to GCS.")

        except Exception as e:
            raise CuckooReportError(f"Failed to upload report to GCS: {e}")<|MERGE_RESOLUTION|>--- conflicted
+++ resolved
@@ -45,9 +45,6 @@
         bucket_name = self.options.get("bucket_name")
         if not bucket_name:
             raise CuckooReportError("GCS bucket_name is not configured in reporting.conf -> gcs")
-<<<<<<< HEAD
-        if not credentials_path or not os.path.exists(credentials_path):
-=======
 
         credentials_path_str = self.options.get("credentials_path")
         if not credentials_path_str:
@@ -55,7 +52,6 @@
 
         credentials_path = os.path.join(CUCKOO_ROOT, credentials_path_str)
         if not os.path.isfile(credentials_path):
->>>>>>> a9d9ef2e
             raise CuckooReportError(
                 f"GCS credentials_path '{credentials_path}' is invalid or file does not exist in reporting.conf -> gcs"
             )
