--- conflicted
+++ resolved
@@ -28,14 +28,9 @@
             "dropped",
             "static",
             "target",
-<<<<<<< HEAD
             "network",
             "shots"
-        }
-=======
-            "network"
         )
->>>>>>> 167d79d7
 
         # lite report report only has the specific keys
         lite_report = {k: results[k] for k in results.keys() & keys_to_copy}
