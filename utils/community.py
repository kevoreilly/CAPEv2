--- conflicted
+++ resolved
@@ -34,34 +34,20 @@
         return json.load(f)
 
 
-<<<<<<< HEAD
 def flare_capa_rules(offline_dest_folder: str = None):
     signature_urls = (
         'https://github.com/mandiant/capa/raw/master/sigs/1_flare_msvc_rtf_32_64.sig',
         'https://github.com/mandiant/capa/raw/master/sigs/2_flare_msvc_atlmfc_32_64.sig',
         'https://github.com/mandiant/capa/raw/master/sigs/3_flare_common_libs.sig',
     )
-=======
-def flare_capa_rules(zip_path: str = None):
-    dest_folder = os.path.join(CUCKOO_ROOT, "data")
->>>>>>> 681103a2
     try:
-        if not zip_path:
+        if not offline_dest_folder:
             http = urllib3.PoolManager()
-<<<<<<< HEAD
             data = http.request("GET", "https://github.com/mandiant/capa-rules/archive/master.zip").data
             dest_folder = os.path.join(CUCKOO_ROOT, "data")
             zipfile.ZipFile(BytesIO(data)).extractall(path=dest_folder)
         else:
             dest_folder = offline_dest_folder
-=======
-            data = http.request("GET", "https://github.com/fireeye/capa-rules/archive/master.zip").data
-            zipfile.ZipFile(BytesIO(data)).extractall(path=dest_folder)
-        else:
-            with open(zip_path, 'rb') as flare_file:
-                zipfile.ZipFile(BytesIO(flare_file.read())).extractall(path=dest_folder)
-
->>>>>>> 681103a2
         shutil.rmtree((os.path.join(dest_folder, "capa-rules-master")), ignore_errors=True)
         shutil.rmtree((os.path.join(dest_folder, "capa-rules")), ignore_errors=True)
         os.rename(os.path.join(dest_folder, "capa-rules-master"), os.path.join(dest_folder, "capa-rules"))
@@ -220,7 +206,7 @@
 
     if args.all:
         enabled = ["feeds", "processing", "signatures", "reporting", "machinery", "analyzer", "data"]
-        flare_capa(args.capa_rules_path)
+        flare_capa_rules(args.capa_rules_path)
     else:
         if args.feeds:
             enabled.append("feeds")
@@ -238,7 +224,7 @@
             enabled.append("data")
 
     if args.capa_rules:
-        flare_capa()
+        flare_capa_rules()
         if not enabled:
             return
 
