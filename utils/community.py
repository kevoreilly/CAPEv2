#!/usr/bin/env python
# Copyright (C) 2010-2015 Cuckoo Foundation.
# This file is part of Cuckoo Sandbox - http://www.cuckoosandbox.org
# See the file 'docs/LICENSE' for copying permission.

import os
import json
import shutil
import sys
import zipfile

if sys.version_info[:2] < (3, 6):
    sys.exit("You are running an incompatible version of Python, please use >= 3.6")
import logging
import urllib3
import argparse
import tarfile
from io import BytesIO

sys.path.append(os.path.join(os.path.abspath(os.path.dirname(__file__)), ".."))

import lib.cuckoo.common.colors as colors
from lib.cuckoo.common.constants import CUCKOO_ROOT

log = logging.getLogger(__name__)
URL = "https://github.com/kevoreilly/community/archive/{0}.tar.gz"

<<<<<<< HEAD

def get_signatures_modification_dict() -> dict:
    file_path = os.path.join(os.path.dirname(os.path.realpath(__file__)),
                             'resources',
                             'signatures_modification_dictionary.json')
    with open(file_path) as f:
        return json.load(f)


def flare_capa_rules():
=======
def flare_capa():
    signature_urls = (
        'https://github.com/mandiant/capa/raw/master/sigs/1_flare_msvc_rtf_32_64.sig',
        'https://github.com/mandiant/capa/raw/master/sigs/2_flare_msvc_atlmfc_32_64.sig',
        'https://github.com/mandiant/capa/raw/master/sigs/3_flare_common_libs.sig',
    )
>>>>>>> 8ad4444c
    try:
        http = urllib3.PoolManager()
        data = http.request("GET", "https://github.com/mandiant/capa-rules/archive/master.zip").data
        dest_folder = os.path.join(CUCKOO_ROOT, "data")
        shutil.rmtree((os.path.join(dest_folder, "capa-rules-master")), ignore_errors=True)
        shutil.rmtree((os.path.join(dest_folder, "capa-rules")), ignore_errors=True)
        zipfile.ZipFile(BytesIO(data)).extractall(path=dest_folder)
        os.rename(os.path.join(dest_folder, "capa-rules-master"), os.path.join(dest_folder, "capa-rules"))

        # shutil.rmtree((os.path.join(dest_folder, "capa-signatures")), ignore_errors=True)
        capa_sigs_path = os.path.join(dest_folder, "capa-signatures")
        if not os.path.isdir(capa_sigs_path):
            os.mkdir(capa_sigs_path)
        for url in signature_urls:
            signature_name = url.split('/')[-1]
            with http.request("GET", url, preload_content=False) as sig, open(os.path.join(capa_sigs_path, signature_name), 'wb') as out_sig:
                shutil.copyfileobj(sig, out_sig)

        print("[+] FLARE CAPA rules/signatures installed")
    except Exception as e:
        print(e)

<<<<<<< HEAD
=======
def mitre():
    """ Urls might change, for proper urls see https://github.com/swimlane/pyattck"""
    try:
        from pyattck import Attck
    except ImportError:
        print("Missed dependency: install pyattck library, see requirements for proper version")
        return

    mitre = Attck(
        nested_subtechniques=True,
        save_config=False,
        use_config=False,
        config_file_path=os.path.join(CUCKOO_ROOT, "data", "mitre", "config.yml"),
        data_path=os.path.join(CUCKOO_ROOT, "data", "mitre"),
        enterprise_attck_json="https://raw.githubusercontent.com/mitre/cti/master/enterprise-attack/enterprise-attack.json",
        pre_attck_json="https://raw.githubusercontent.com/mitre/cti/master/pre-attack/pre-attack.json",
        mobile_attck_json="https://raw.githubusercontent.com/mitre/cti/master/mobile-attack/mobile-attack.json",
        nist_controls_json="https://raw.githubusercontent.com/center-for-threat-informed-defense/attack-control-framework-mappings/master/frameworks/ATT%26CK-v9.0/nist800-53-r4/stix/nist800-53-r4-controls.json",
        generated_attck_json="https://swimlane-pyattck.s3.us-west-2.amazonaws.com/generated_attck_data.json",
        generated_nist_json="https://swimlane-pyattck.s3.us-west-2.amazonaws.com/attck_to_nist_controls.json",
     )

    print("[+] Updating MITRE datasets")
    mitre.update()
>>>>>>> 8ad4444c

def install(enabled, force, rewrite, filepath):
    if filepath and os.path.exists(filepath):
        data = open(filepath, "rb").read()
    else:
        print("Downloading modules from {0}".format(URL))
        try:
            http = urllib3.PoolManager()
            data = http.request("GET", URL).data
            t = tarfile.TarFile.open(fileobj=BytesIO(data), mode="r:gz")
        except Exception as e:
            print("ERROR: Unable to download archive: %s" % e)
            sys.exit(-1)

    folders = {
        "feeds": "modules/feeds",
        "signatures": "modules/signatures",
        "processing": "modules/processing",
        "reporting": "modules/reporting",
        "machinery": "modules/machinery",
        "analyzer": "analyzer",
        "data": "data",
    }

    members = t.getmembers()
    directory = members[0].name.split("/")[0]

    signatures_modification_dict = get_signatures_modification_dict()

    for category in enabled:
        folder = folders.get(category, False)
        if not folder:
            continue

        print("\nInstalling {0}".format(colors.cyan(category.upper())))

        # E.g., "community-master/modules/signatures".
        name_start = "%s/%s" % (directory, folder)
        for member in members:
            if not member.name.startswith(name_start) or name_start == member.name:
                continue

            filepath = os.path.join(CUCKOO_ROOT, folder, member.name[len(name_start) + 1:])
            if member.name.endswith(".gitignore"):
                continue

            if member.isdir():
                if not os.path.exists(filepath):
                    os.mkdir(filepath)
                continue

            if not rewrite:
                if os.path.exists(filepath):
                    print('File "{}" already exists, {}'.format(filepath, colors.yellow("skipped")))
                    continue

            install = False
            dest_file = os.path.basename(filepath)

            if category == 'signatures' and dest_file in signatures_modification_dict['reject_list']:
                return

            if not force:
                while 1:
                    choice = input('Do you want to install file "{}"? [yes/no] '.format(dest_file))
                    if choice.lower() == "yes":
                        install = True
                        break
                    elif choice.lower() == "no":
                        break
                    else:
                        continue
            else:
                install = True

            if install:
                if not os.path.exists(os.path.dirname(filepath)):
                    os.makedirs(os.path.dirname(filepath))

                print('File "{}" {}'.format(filepath, colors.green("installed")))
                open(filepath, "wb").write(t.extractfile(member).read())


def main():
    global URL

    parser = argparse.ArgumentParser()
    parser.add_argument("-a", "--all", help="Download everything", action="store_true", required=False)
    parser.add_argument("-e", "--feeds", help="Download CAPE feed modules", action="store_true", required=False)
    parser.add_argument("-s", "--signatures", help="Download CAPE signatures", action="store_true", required=False)
    parser.add_argument("-p", "--processing", help="Download processing modules", action="store_true", required=False)
    parser.add_argument("-m", "--machinery", help="Download machine managers", action="store_true", required=False)
    parser.add_argument("-r", "--reporting", help="Download reporting modules", action="store_true", required=False)
    parser.add_argument("-an", "--analyzer", help="Download analyzer modules/binaries/etc", action="store_true", required=False)
    parser.add_argument("-data", "--data", help="Download data items", action="store_true", required=False)
    parser.add_argument("-f", "--force", help="Install files without confirmation", action="store_true", default=False, required=False)
    parser.add_argument("-w", "--rewrite", help="Rewrite existing files", action="store_true", required=False)
    parser.add_argument("-b", "--branch", help="Specify a different branch", action="store", default="master", required=False)
<<<<<<< HEAD
    parser.add_argument("--file", help="Specify a local copy of a community .zip file", action="store", default=False,required=False)
    parser.add_argument("-cr", "--capa-rules", help="Download capa rules", action="store_true", default=False, required=False)
=======
    parser.add_argument("--file", help="Specify a local copy of a community .zip file", action="store", default=False, required=False)
    parser.add_argument("-cr", "--capa-rules", help="Download capa rules and signatures", action="store_true", default=False, required=False)
    parser.add_argument("--mitre", help="Download updated MITRE JSONS", action="store_true", default=False, required=False)
>>>>>>> 8ad4444c
    args = parser.parse_args()

    URL = URL.format(args.branch)
    enabled = []

    if args.all:
        enabled = ["feeds", "processing", "signatures", "reporting", "machinery", "analyzer", "data"]
        flare_capa()
    else:
        if args.feeds:
            enabled.append("feeds")
        if args.signatures:
            enabled.append("signatures")
        if args.processing:
            enabled.append("processing")
        if args.reporting:
            enabled.append("reporting")
        if args.machinery:
            enabled.append("machinery")
        if args.analyzer:
            enabled.append("analyzer")
        if args.data:
            enabled.append("data")

    if args.capa_rules:
        flare_capa()
        if not enabled:
            return

    if args.mitre:
        mitre()
        if not enabled:
            return

    if not enabled:
        print(colors.red("You need to enable a category!\n"))
        parser.print_help()
        return

    install(enabled, args.force, args.rewrite, args.file)


if __name__ == "__main__":
    try:
        main()
    except KeyboardInterrupt:
        pass<|MERGE_RESOLUTION|>--- conflicted
+++ resolved
@@ -25,7 +25,6 @@
 log = logging.getLogger(__name__)
 URL = "https://github.com/kevoreilly/community/archive/{0}.tar.gz"
 
-<<<<<<< HEAD
 
 def get_signatures_modification_dict() -> dict:
     file_path = os.path.join(os.path.dirname(os.path.realpath(__file__)),
@@ -35,15 +34,12 @@
         return json.load(f)
 
 
-def flare_capa_rules():
-=======
 def flare_capa():
     signature_urls = (
         'https://github.com/mandiant/capa/raw/master/sigs/1_flare_msvc_rtf_32_64.sig',
         'https://github.com/mandiant/capa/raw/master/sigs/2_flare_msvc_atlmfc_32_64.sig',
         'https://github.com/mandiant/capa/raw/master/sigs/3_flare_common_libs.sig',
     )
->>>>>>> 8ad4444c
     try:
         http = urllib3.PoolManager()
         data = http.request("GET", "https://github.com/mandiant/capa-rules/archive/master.zip").data
@@ -66,8 +62,6 @@
     except Exception as e:
         print(e)
 
-<<<<<<< HEAD
-=======
 def mitre():
     """ Urls might change, for proper urls see https://github.com/swimlane/pyattck"""
     try:
@@ -92,7 +86,6 @@
 
     print("[+] Updating MITRE datasets")
     mitre.update()
->>>>>>> 8ad4444c
 
 def install(enabled, force, rewrite, filepath):
     if filepath and os.path.exists(filepath):
@@ -191,14 +184,9 @@
     parser.add_argument("-f", "--force", help="Install files without confirmation", action="store_true", default=False, required=False)
     parser.add_argument("-w", "--rewrite", help="Rewrite existing files", action="store_true", required=False)
     parser.add_argument("-b", "--branch", help="Specify a different branch", action="store", default="master", required=False)
-<<<<<<< HEAD
     parser.add_argument("--file", help="Specify a local copy of a community .zip file", action="store", default=False,required=False)
-    parser.add_argument("-cr", "--capa-rules", help="Download capa rules", action="store_true", default=False, required=False)
-=======
-    parser.add_argument("--file", help="Specify a local copy of a community .zip file", action="store", default=False, required=False)
     parser.add_argument("-cr", "--capa-rules", help="Download capa rules and signatures", action="store_true", default=False, required=False)
     parser.add_argument("--mitre", help="Download updated MITRE JSONS", action="store_true", default=False, required=False)
->>>>>>> 8ad4444c
     args = parser.parse_args()
 
     URL = URL.format(args.branch)
