--- conflicted
+++ resolved
@@ -22,11 +22,7 @@
 from io import BytesIO
 from itertools import combinations
 from logging import handlers
-<<<<<<< HEAD
-from zipfile import ZipFile
-=======
 from urllib.parse import urlparse
->>>>>>> 9a7a1bee
 
 from sqlalchemy import and_, or_
 from sqlalchemy.exc import OperationalError, SQLAlchemyError
@@ -41,11 +37,8 @@
 
 from lib.cuckoo.common.config import Config
 from lib.cuckoo.common.dist_db import ExitNodes, Machine, Node, Task, create_session
-<<<<<<< HEAD
-=======
 from lib.cuckoo.common.path_utils import path_delete, path_exists, path_get_size, path_mkdir, path_mount_point, path_write_file
 from lib.cuckoo.common.socket_utils import send_socket_command
->>>>>>> 9a7a1bee
 from lib.cuckoo.common.utils import get_options
 from lib.cuckoo.core.database import (
     TASK_DISTRIBUTED,
@@ -208,12 +201,7 @@
 
     worker_path = os.path.join(worker_path, "storage", "analyses", str(task_id))
 
-<<<<<<< HEAD
-    worker_path = os.path.join("/mnt", f"cape_worker_{worker_name}", "storage", "analyses", str(task_id))
-    if not os.path.exists(worker_path):
-=======
     if not path_exists(worker_path):
->>>>>>> 9a7a1bee
         log.error(f"File on destiny doesn't exist: {worker_path}")
         return True
 
@@ -773,13 +761,8 @@
                 log.info(f"Report size for task {t.task_id} is: {int(report.headers.get('Content-length', 1))/int(1<<20):,.0f} MB")
 
                 report_path = os.path.join(CUCKOO_ROOT, "storage", "analyses", "{}".format(t.main_task_id))
-<<<<<<< HEAD
-                if not os.path.exists(report_path):
-                    os.makedirs(report_path, mode=0o777)
-=======
                 if not path_exists(report_path):
                     path_mkdir(report_path, mode=0o755)
->>>>>>> 9a7a1bee
                 try:
                     if report.content:
                         # with pyzipper.AESZipFile(BytesIO(report.content)) as zf:
