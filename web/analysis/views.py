# Copyright (C) 2010-2015 Cuckoo Foundation.
# This file is part of Cuckoo Sandbox - http://www.cuckoosandbox.org
# See the file 'docs/LICENSE' for copying permission.

from __future__ import absolute_import
from __future__ import print_function

import os
import sys
import zlib
import shutil
import json
import zipfile
import tempfile
import datetime
import subprocess
from io import BytesIO
from urllib.parse import quote

from django.conf import settings
from wsgiref.util import FileWrapper
from django.http import HttpResponse, StreamingHttpResponse, JsonResponse
from django.shortcuts import redirect, render
from django.views.decorators.http import require_safe
from django.views.decorators.csrf import csrf_exempt
from django.contrib.auth.decorators import login_required
from django.core.exceptions import PermissionDenied
from ratelimit.decorators import ratelimit

sys.path.append(settings.CUCKOO_PATH)

from lib.cuckoo.core.database import Database, Task, TASK_PENDING
from lib.cuckoo.common.config import Config
from lib.cuckoo.common.constants import CUCKOO_ROOT
from lib.cuckoo.common.web_utils import perform_malscore_search, perform_search, perform_ttps_search, search_term_map, my_rate_minutes, my_rate_seconds, apilimiter, apiconf, rateblock
import modules.processing.network as network

try:
    import re2 as re
except ImportError:
    import re


try:
    import requests
    HAVE_REQUEST = True
except ImportError:
    HAVE_REQUEST = False

try:
    import pyzipper
    HAVE_PYZIPPER = True
except ImportError:
    print("Missed dependency: pip3 install pyzipper -U")
    HAVE_PYZIPPER = False

TASK_LIMIT = 25

# Used for displaying enabled config options in Django UI
enabledconf = dict()
for cfile in ["reporting", "processing", "auxiliary", "web"]:
    curconf = Config(cfile)
    confdata = curconf.get_config()
    for item in confdata:
        if "enabled" in confdata[item]:
            if confdata[item]["enabled"] == "yes":
                enabledconf[item] = True
            else:
                enabledconf[item] = False

if enabledconf["mongodb"]:
    import pymongo
    from bson.objectid import ObjectId

    results_db = pymongo.MongoClient(
        settings.MONGO_HOST, port=settings.MONGO_PORT, username=settings.MONGO_USER, password=settings.MONGO_PASS, authSource=settings.MONGO_DB
    )[settings.MONGO_DB]
es_as_db = False
essearch = False
if enabledconf["elasticsearchdb"]:
    from elasticsearch import Elasticsearch

    essearch = Config("reporting").elasticsearchdb.searchonly
    if not essearch:
        es_as_db = True
    baseidx = Config("reporting").elasticsearchdb.index
    fullidx = baseidx + "-*"
    es = Elasticsearch(hosts=[{"host": settings.ELASTIC_HOST, "port": settings.ELASTIC_PORT,}], timeout=60)

db = Database()

maxsimilar = int(Config("reporting").malheur.maxsimilar)

# Conditional decorator for web authentication
class conditional_login_required(object):
    def __init__(self, dec, condition):
        self.decorator = dec
        self.condition = condition

    def __call__(self, func):
        if not self.condition:
            return func
        return self.decorator(func)


def get_analysis_info(db, id=-1, task=None):
    if not task:
        task = db.view_task(id)
    if not task:
        return None

    new = task.to_dict()
    if new["category"] in ["file", "pcap", "static"] and new["sample_id"] != None:
        new["sample"] = db.view_sample(new["sample_id"]).to_dict()
        filename = os.path.basename(new["target"])
        new.update({"filename": filename})

    if "machine" in new and new["machine"]:
        machine = new["machine"]
        machine = machine.strip(".vmx")
        machine = os.path.basename(machine)
        new.update({"machine": machine})

    if enabledconf["mongodb"]:
        rtmp = results_db.analysis.find_one(
            {"info.id": int(new["id"])},
            {
                "info": 1,
                "virustotal_summary": 1,
                "detections": 1,
                "info.custom": 1,
                "info.shrike_msg": 1,
                "malscore": 1,
                "detections": 1,
                "network.pcap_sha256": 1,
                "mlist_cnt": 1,
                "f_mlist_cnt": 1,
                "info.package": 1,
                "target.file.clamav": 1,
                "suri_tls_cnt": 1,
                "suri_alert_cnt": 1,
                "suri_http_cnt": 1,
                "suri_file_cnt": 1,
                "trid": 1,
                "_id": 0,
            },
            sort=[("_id", pymongo.DESCENDING)],
        )

    if es_as_db:
        rtmp = es.search(index=fullidx, doc_type="analysis", q='info.id: "%s"' % str(new["id"]))["hits"]["hits"]
        if len(rtmp) > 1:
            rtmp = rtmp[-1]["_source"]
        elif len(rtmp) == 1:
            rtmp = rtmp[0]["_source"]
        else:
            pass

    if rtmp:
        for keyword in (
            "detections",
            "virustotal_summary",
            "mlist_cnt",
            "f_mlist_cnt",
            "suri_tls_cnt",
            "suri_alert_cnt",
            "suri_file_cnt",
            "suri_http_cnt",
            "mlist_cnt",
            "f_mlist_cnt",
            "malscore",
            "detections",
        ):
            if keyword in rtmp:
                new[keyword] = rtmp[keyword]

        if "info" in rtmp:
            for keyword in ("custom", "package"):
                if rtmp["info"].get(keyword, False):
                    new[keyword] = rtmp["info"][keyword]

            if enabledconf.get("display_shrike", False) and rtmp["info"].get("shrike_msg", False):
                new["shrike_msg"] = rtmp["info"]["shrike_msg"]
            if enabledconf.get("display_shrike", False) and rtmp["info"].get("shrike_msg", False):
                new["shrike_msg"] = rtmp["info"]["shrike_msg"]

        if "network" in rtmp and "pcap_sha256" in rtmp["network"]:
            new["pcap_sha256"] = rtmp["network"]["pcap_sha256"]

        if rtmp.get("target", {}).get("file", False):
            for keyword in ("clamav", "trid"):
                if rtmp["info"].get(keyword, False):
                    new[keyword] = rtmp["info"]["target"][keyword]

        if settings.MOLOCH_ENABLED:
            if settings.MOLOCH_BASE[-1] != "/":
                settings.MOLOCH_BASE = settings.MOLOCH_BASE + "/"
            new["moloch_url"] = (
                settings.MOLOCH_BASE
                + "?date=-1&expression=tags"
                + quote("\x3d\x3d\x22%s\x3a%s\x22" % (settings.MOLOCH_NODE, new["id"]), safe="")
            )

    return new


@require_safe
@conditional_login_required(login_required, settings.WEB_AUTHENTICATION)
def index(request, page=1):
    page = int(page)
    if page == 0:
        page = 1
    off = (page - 1) * TASK_LIMIT

    tasks_files = db.list_tasks(limit=TASK_LIMIT, offset=off, category="file", not_status=TASK_PENDING)
    tasks_files += db.list_tasks(limit=TASK_LIMIT, offset=off, category="static", not_status=TASK_PENDING)
    tasks_urls = db.list_tasks(limit=TASK_LIMIT, offset=off, category="url", not_status=TASK_PENDING)
    tasks_pcaps = db.list_tasks(limit=TASK_LIMIT, offset=off, category="pcap", not_status=TASK_PENDING)
    analyses_files = []
    analyses_urls = []
    analyses_pcaps = []

    # Vars to define when to show Next/Previous buttons
    paging = dict()
    paging["show_file_next"] = "show"
    paging["show_url_next"] = "show"
    paging["show_pcap_next"] = "show"
    paging["next_page"] = str(page + 1)
    paging["prev_page"] = str(page - 1)

    pages_files_num = 0
    pages_urls_num = 0
    pages_pcaps_num = 0
    tasks_files_number = db.count_matching_tasks(category="file", not_status=TASK_PENDING) or 0
    tasks_files_number += db.count_matching_tasks(category="static", not_status=TASK_PENDING) or 0
    tasks_urls_number = db.count_matching_tasks(category="url", not_status=TASK_PENDING) or 0
    tasks_pcaps_number = db.count_matching_tasks(category="pcap", not_status=TASK_PENDING) or 0
    if tasks_files_number:
        pages_files_num = int(tasks_files_number / TASK_LIMIT + 1)
    if tasks_urls_number:
        pages_urls_num = int(tasks_urls_number / TASK_LIMIT + 1)
    if tasks_pcaps_number:
        pages_pcaps_num = int(tasks_pcaps_number / TASK_LIMIT + 1)
    files_pages = []
    urls_pages = []
    pcaps_pages = []
    if pages_files_num < 11 or page < 6:
        files_pages = list(range(1, min(10, pages_files_num) + 1))
    elif page > 5:
        files_pages = list(range(min(page - 5, pages_files_num - 10) + 1, min(page + 5, pages_files_num) + 1))
    if pages_urls_num < 11 or page < 6:
        urls_pages = list(range(1, min(10, pages_urls_num) + 1))
    elif page > 5:
        urls_pages = list(range(min(page - 5, pages_urls_num - 10) + 1, min(page + 5, pages_urls_num) + 1))
    if pages_pcaps_num < 11 or page < 6:
        pcaps_pages = list(range(1, min(10, pages_pcaps_num) + 1))
    elif page > 5:
        pcaps_pages = list(range(min(page - 5, pages_pcaps_num - 10) + 1, min(page + 5, pages_pcaps_num) + 1))

    # On a fresh install, we need handle where there are 0 tasks.
    buf = db.list_tasks(limit=1, category="file", not_status=TASK_PENDING, order_by=Task.added_on.asc())
    if len(buf) == 1:
        first_file = db.list_tasks(limit=1, category="file", not_status=TASK_PENDING, order_by=Task.added_on.asc())[0].to_dict()["id"]
        paging["show_file_prev"] = "show"
    else:
        paging["show_file_prev"] = "hide"
    buf = db.list_tasks(limit=1, category="url", not_status=TASK_PENDING, order_by=Task.added_on.asc())
    if len(buf) == 1:
        first_url = db.list_tasks(limit=1, category="url", not_status=TASK_PENDING, order_by=Task.added_on.asc())[0].to_dict()["id"]
        paging["show_url_prev"] = "show"
    else:
        paging["show_url_prev"] = "hide"
    buf = db.list_tasks(limit=1, category="pcap", not_status=TASK_PENDING, order_by=Task.added_on.asc())
    if len(buf) == 1:
        first_pcap = db.list_tasks(limit=1, category="pcap", not_status=TASK_PENDING, order_by=Task.added_on.asc())[0].to_dict()["id"]
        paging["show_pcap_prev"] = "show"
    else:
        paging["show_pcap_prev"] = "hide"

    if tasks_files:
        for task in tasks_files:
            new = get_analysis_info(db, task=task)
            if new["id"] == first_file:
                paging["show_file_next"] = "hide"
            if page <= 1:
                paging["show_file_prev"] = "hide"

            if db.view_errors(task.id):
                new["errors"] = True

            analyses_files.append(new)
    else:
        paging["show_file_next"] = "hide"

    if tasks_urls:
        for task in tasks_urls:
            new = get_analysis_info(db, task=task)
            if new["id"] == first_url:
                paging["show_url_next"] = "hide"
            if page <= 1:
                paging["show_url_prev"] = "hide"

            if db.view_errors(task.id):
                new["errors"] = True

            analyses_urls.append(new)
    else:
        paging["show_url_next"] = "hide"

    if tasks_pcaps:
        for task in tasks_pcaps:
            new = get_analysis_info(db, task=task)
            if new["id"] == first_pcap:
                paging["show_pcap_next"] = "hide"
            if page <= 1:
                paging["show_pcap_prev"] = "hide"

            if db.view_errors(task.id):
                new["errors"] = True

            analyses_pcaps.append(new)
    else:
        paging["show_pcap_next"] = "hide"

    paging["files_page_range"] = files_pages
    paging["urls_page_range"] = urls_pages
    paging["pcaps_page_range"] = pcaps_pages
    paging["current_page"] = page
    analyses_files.sort(key=lambda x: x["id"], reverse=True)
    return render(
        request,
        "analysis/index.html",
        {"files": analyses_files, "urls": analyses_urls, "pcaps": analyses_pcaps, "paging": paging, "config": enabledconf},
    )


@require_safe
@conditional_login_required(login_required, settings.WEB_AUTHENTICATION)
def pending(request):
    tasks = db.list_tasks(status=TASK_PENDING)

    pending = []
    for task in tasks:
        pending.append(task.to_dict())

    return render(request, "analysis/pending.html", {"tasks": pending})


ajax_mongo_schema = {
    "CAPE": "CAPE",
    "dropped": "dropped",
    "debugger": "debugger",
    "behavior": "behavior",
}


@require_safe
@conditional_login_required(login_required, settings.WEB_AUTHENTICATION)
def load_files(request, task_id, category):
    """Filters calls for call category.
    @param task_id: cuckoo task id
    """
    if request.is_ajax() and category in ("CAPE", "dropped", "behavior", "debugger"):
        bingraph = False
        debugger_logs = dict()
        bingraph_dict_content = {}
        # Search calls related to your PID.
        if enabledconf["mongodb"]:
            if category in ("behavior", "debugger"):
                data = results_db.analysis.find_one(
                    {"info.id": int(task_id)}, {"behavior.processes": 1, "behavior.processtree": 1, "info.tlp": 1, "_id": 0}
                )
                if category == "debugger":
                    data["debugger"] = data["behavior"]
            else:
                data = results_db.analysis.find_one({"info.id": int(task_id)}, {ajax_mongo_schema[category]: 1, "info.tlp": 1, "_id": 0})

            if ajax_mongo_schema.get(category, "") in ("CAPE", "dropped"):
                bingraph_path = os.path.join(CUCKOO_ROOT, "storage", "analyses", str(task_id), "bingraph")
                if os.path.exists(bingraph_path):
                    for block in data.get(category, []):
                        if not block.get("sha256"):
                            continue
                        tmp_file = os.path.join(bingraph_path, block["sha256"] + "-ent.svg")
                        if os.path.exists(tmp_file):
                            with open(tmp_file, "r") as f:
                                bingraph_dict_content.setdefault(block["sha256"], f.read())
                if bingraph_dict_content:
                    bingraph = True
            if category == "debugger":
                debugger_log_path = os.path.join(CUCKOO_ROOT, "storage", "analyses", str(task_id), "debugger")
                if os.path.exists(debugger_log_path):
                    for log in os.listdir(debugger_log_path):
                        if not log.endswith(".log"):
                            continue
                        with open(os.path.join(debugger_log_path, log), "r") as f:
                            debugger_logs[int(log.strip(".log"))] = f.read()

        # ES isn't supported
        return render(
            request,
            "analysis/{}/index.html".format(category),
            {
                ajax_mongo_schema[category]: data.get(category, {}),
                "tlp": data.get("info").get("tlp", ""),
                "id": task_id,
                "bingraph": {"enabled": bingraph, "content": bingraph_dict_content},
                "debugger_logs": debugger_logs,
                "config": enabledconf,
            },
        )
    else:
        raise PermissionDenied


@require_safe
@conditional_login_required(login_required, settings.WEB_AUTHENTICATION)
def chunk(request, task_id, pid, pagenum):
    try:
        pid, pagenum = int(pid), int(pagenum) - 1
    except:
        raise PermissionDenied

    if request.is_ajax():
        if enabledconf["mongodb"]:
            record = results_db.analysis.find_one(
                {"info.id": int(task_id), "behavior.processes.process_id": pid},
                {"behavior.processes.process_id": 1, "behavior.processes.calls": 1, "_id": 0},
            )

        if es_as_db:
            record = es.search(
                index=fullidx, doc_type="analysis", q='behavior.processes.process_id: "%s" and info.id:' '"%s"' % (pid, task_id)
            )["hits"]["hits"][0]["_source"]

        if not record:
            raise PermissionDenied

        process = None
        for pdict in record["behavior"]["processes"]:
            if pdict["process_id"] == pid:
                process = pdict

        if not process:
            raise PermissionDenied

        if pagenum >= 0 and pagenum < len(process["calls"]):
            objectid = process["calls"][pagenum]
            if enabledconf["mongodb"]:
                chunk = results_db.calls.find_one({"_id": ObjectId(objectid)})

            if es_as_db:
                chunk = es.search(index=fullidx, doc_type="calls", q='_id: "%s"' % objectid,)["hits"]["hits"][0]["_source"]
        else:
            chunk = dict(calls=[])

        return render(request, "analysis/behavior/_chunk.html", {"chunk": chunk})
    else:
        raise PermissionDenied


@require_safe
@conditional_login_required(login_required, settings.WEB_AUTHENTICATION)
def filtered_chunk(request, task_id, pid, category, apilist, caller, tid):
    """Filters calls for call category.
    @param task_id: cuckoo task id
    @param pid: pid you want calls
    @param category: call category type
    @param apilist: comma-separated list of APIs to include, if preceded by ! specifies to exclude the list
    """
    if request.is_ajax():
        # Search calls related to your PID.
        if enabledconf["mongodb"]:
            record = results_db.analysis.find_one(
                {"info.id": int(task_id), "behavior.processes.process_id": int(pid)},
                {"behavior.processes.process_id": 1, "behavior.processes.calls": 1, "_id": 0},
            )
        if es_as_db:
            # print "info.id: \"%s\" and behavior.processes.process_id: \"%s\"" % (task_id, pid)
            record = es.search(index=fullidx, doc_type="analysis", q='info.id: "%s" and behavior.processes.process_id: "%s"' % (task_id, pid),)[
                "hits"
            ]["hits"][0]["_source"]

        if not record:
            raise PermissionDenied

        # Extract embedded document related to your process from response collection.
        process = None
        for pdict in record["behavior"]["processes"]:
            if pdict["process_id"] == int(pid):
                process = pdict

        if not process:
            raise PermissionDenied

        # Create empty process dict for AJAX view.
        filtered_process = {"process_id": pid, "calls": []}

        exclude = False
        apilist = apilist.strip()
        if len(apilist) and apilist[0] == "!":
            exclude = True
        apilist = apilist.lstrip("!")
        apis = apilist.split(",")
        apis[:] = [s.strip().lower() for s in apis if len(s.strip())]

        tid = int(tid)

        # Populate dict, fetching data from all calls and selecting only appropriate category/APIs.
        for call in process["calls"]:
            if enabledconf["mongodb"]:
                chunk = results_db.calls.find_one({"_id": call})
            if es_as_db:
                chunk = es.search(index=fullidx, doc_type="calls", q='_id: "%s"' % call)["hits"]["hits"][0]["_source"]
            for call in chunk["calls"]:
                # filter by call or tid
                if caller != "null" or tid != 0:
                    if call["caller"] == caller and call["thread_id"] == tid:
                        filtered_process["calls"].append(call)
                elif category == "all" or call["category"] == category:
                    if len(apis) > 0:
                        add_call = -1
                        for api in apis:
                            if call["api"].lower() == api:
                                if exclude is True:
                                    add_call = 0
                                else:
                                    add_call = 1
                                break
                        if (exclude == True and add_call != 0) or (exclude == False and add_call == 1):
                            filtered_process["calls"].append(call)
                    else:
                        filtered_process["calls"].append(call)

        return render(request, "analysis/behavior/_chunk.html", {"chunk": filtered_process})
    else:
        raise PermissionDenied


def gen_moloch_from_suri_http(suricata):
    if "http" in suricata and suricata["http"]:
        for e in suricata["http"]:
            if "srcip" in e and e["srcip"]:
                e["moloch_src_ip_url"] = settings.MOLOCH_BASE + "?date=-1&expression=ip" + quote("\x3d\x3d%s" % (str(e["srcip"])), safe="")
            if "dstip" in e and e["dstip"]:
                e["moloch_dst_ip_url"] = settings.MOLOCH_BASE + "?date=-1&expression=ip" + quote("\x3d\x3d%s" % (str(e["dstip"])), safe="")
            if "dstport" in e and e["dstport"]:
                e["moloch_dst_port_url"] = (
                    settings.MOLOCH_BASE
                    + "?date=-1&expression=port"
                    + quote("\x3d\x3d%s\x26\x26tags\x3d\x3d\x22tcp\x22" % (str(e["dstport"])), safe="")
                )
            if "srcport" in e and e["srcport"]:
                e["moloch_src_port_url"] = (
                    settings.MOLOCH_BASE
                    + "?date=-1&expression=port"
                    + quote("\x3d\x3d%s\x26\x26tags\x3d\x3d\x22tcp\x22" % (str(e["srcport"])), safe="")
                )
            if "hostname" in e and e["hostname"]:
                e["moloch_http_host_url"] = (
                    settings.MOLOCH_BASE + "?date=-1&expression=host.http" + quote("\x3d\x3d\x22%s\x22" % (e["hostname"]), safe="")
                )
            if "uri" in e and e["uri"]:
                e["moloch_http_uri_url"] = (
                    settings.MOLOCH_BASE + "?date=-1&expression=http.uri" + quote("\x3d\x3d\x22%s\x22" % (e["uri"].encode("utf8")), safe="")
                )
            if "ua" in e and e["ua"]:
                e["moloch_http_ua_url"] = (
                    settings.MOLOCH_BASE
                    + "?date=-1&expression=http.user-agent"
                    + quote("\x3d\x3d\x22%s\x22" % (e["ua"].encode("utf8")), safe="")
                )
            if "method" in e and e["method"]:
                e["moloch_http_method_url"] = (
                    settings.MOLOCH_BASE + "?date=-1&expression=http.method" + quote("\x3d\x3d\x22%s\x22" % (e["method"]), safe="")
                )
    return suricata


def gen_moloch_from_suri_alerts(suricata):
    if "alerts" in suricata and suricata["alerts"]:
        for e in suricata["alerts"]:
            if "srcip" in e and e["srcip"]:
                e["moloch_src_ip_url"] = settings.MOLOCH_BASE + "?date=-1&expression=ip" + quote("\x3d\x3d%s" % (str(e["srcip"])), safe="")
            if "dstip" in e and e["dstip"]:
                e["moloch_dst_ip_url"] = settings.MOLOCH_BASE + "?date=-1&expression=ip" + quote("\x3d\x3d%s" % (str(e["dstip"])), safe="")
            if "dstport" in e and e["dstport"]:
                e["moloch_dst_port_url"] = (
                    settings.MOLOCH_BASE
                    + "?date=-1&expression=port"
                    + quote("\x3d\x3d%s\x26\x26tags\x3d\x3d\x22%s\x22" % (str(e["dstport"]), e["protocol"].lower()), safe="")
                )
            if "srcport" in e and e["srcport"]:
                e["moloch_src_port_url"] = (
                    settings.MOLOCH_BASE
                    + "?date=-1&expression=port"
                    + quote("\x3d\x3d%s\x26\x26tags\x3d\x3d\x22%s\x22" % (str(e["srcport"]), e["protocol"].lower()), safe="")
                )
            if "sid" in e and e["sid"]:
                e["moloch_sid_url"] = (
                    settings.MOLOCH_BASE + "?date=-1&expression=tags" + quote("\x3d\x3d\x22suri_sid\x3a%s\x22" % (e["sid"]), safe="")
                )
            if "signature" in e and e["signature"]:
                e["moloch_msg_url"] = (
                    settings.MOLOCH_BASE
                    + "?date=-1&expression=tags"
                    + quote("\x3d\x3d\x22suri_msg\x3a%s\x22" % (re.sub(r"[\W]", "_", e["signature"])), safe="")
                )
    return suricata


def gen_moloch_from_suri_file_info(suricata):
    if "files" in suricata and suricata["files"]:
        for e in suricata["files"]:
            if "srcip" in e and e["srcip"]:
                e["moloch_src_ip_url"] = settings.MOLOCH_BASE + "?date=-1&expression=ip" + quote("\x3d\x3d%s" % (str(e["srcip"])), safe="")
            if "dstip" in e and e["dstip"]:
                e["moloch_dst_ip_url"] = settings.MOLOCH_BASE + "?date=-1&expression=ip" + quote("\x3d\x3d%s" % (str(e["dstip"])), safe="")
            if "dp" in e and e["dp"]:
                e["moloch_dst_port_url"] = (
                    settings.MOLOCH_BASE
                    + "?date=-1&expression=port"
                    + quote("\x3d\x3d%s\x26\x26tags\x3d\x3d\x22%s\x22" % (str(e["dp"]), "tcp"), safe="")
                )
            if "sp" in e and e["sp"]:
                e["moloch_src_port_url"] = (
                    settings.MOLOCH_BASE
                    + "?date=-1&expression=port"
                    + quote("\x3d\x3d%s\x26\x26tags\x3d\x3d\x22%s\x22" % (str(e["sp"]), "tcp"), safe="")
                )
            if "http_uri" in e and e["http_uri"]:
                e["moloch_uri_url"] = (
                    settings.MOLOCH_BASE + "?date=-1&expression=http.uri" + quote("\x3d\x3d\x22%s\x22" % (e["http_uri"]), safe="")
                )
            if "http_host" in e and e["http_host"]:
                e["moloch_host_url"] = (
                    settings.MOLOCH_BASE + "?date=-1&expression=http.host" + quote("\x3d\x3d\x22%s\x22" % (e["http_host"]), safe="")
                )
            if "file_info" in e:
                if "clamav" in e["file_info"] and e["file_info"]["clamav"]:
                    e["moloch_clamav_url"] = (
                        settings.MOLOCH_BASE
                        + "?date=-1&expression=tags"
                        + quote("\x3d\x3d\x22clamav\x3a%s\x22" % (re.sub(r"[\W]", "_", e["file_info"]["clamav"])), safe="")
                    )
                if "md5" in e["file_info"] and e["file_info"]["md5"]:
                    e["moloch_md5_url"] = (
                        settings.MOLOCH_BASE
                        + "?date=-1&expression=tags"
                        + quote("\x3d\x3d\x22md5\x3a%s\x22" % (e["file_info"]["md5"]), safe="")
                    )
                if "sha256" in e["file_info"] and e["file_info"]["sha256"]:
                    e["moloch_sha256_url"] = (
                        settings.MOLOCH_BASE
                        + "?date=-1&expression=tags"
                        + quote("\x3d\x3d\x22sha256\x3a%s\x22" % (e["file_info"]["sha256"]), safe="")
                    )
                if "yara" in e["file_info"] and e["file_info"]["yara"]:
                    for sign in e["file_info"]["yara"]:
                        if "name" in sign:
                            sign["moloch_yara_url"] = (
                                settings.MOLOCH_BASE
                                + "?date=-1&expression=tags"
                                + quote("\x3d\x3d\x22yara\x3a%s\x22" % (sign["name"]), safe="")
                            )
    return suricata


def gen_moloch_from_suri_tls(suricata):
    if "tls" in suricata and suricata["tls"]:
        for e in suricata["tls"]:
            if "srcip" in e and e["srcip"]:
                e["moloch_src_ip_url"] = settings.MOLOCH_BASE + "?date=-1&expression=ip" + quote("\x3d\x3d%s" % (str(e["srcip"])), safe="")
            if "dstip" in e and e["dstip"]:
                e["moloch_dst_ip_url"] = settings.MOLOCH_BASE + "?date=-1&expression=ip" + quote("\x3d\x3d%s" % (str(e["dstip"])), safe="")
            if "dstport" in e and e["dstport"]:
                e["moloch_dst_port_url"] = (
                    settings.MOLOCH_BASE
                    + "?date=-1&expression=port"
                    + quote("\x3d\x3d%s\x26\x26tags\x3d\x3d\x22%s\x22" % (str(e["dstport"]), "tcp"), safe="")
                )
            if "srcport" in e and e["srcport"]:
                e["moloch_src_port_url"] = (
                    settings.MOLOCH_BASE
                    + "?date=-1&expression=port"
                    + quote("\x3d\x3d%s\x26\x26tags\x3d\x3d\x22%s\x22" % (str(e["srcport"]), "tcp"), safe="")
                )
    return suricata


def gen_moloch_from_antivirus(virustotal):
    if virustotal and "scans" in virustotal:
        for key in virustotal["scans"]:
            if virustotal["scans"][key]["result"]:
                virustotal["scans"][key]["moloch"] = (
                    settings.MOLOCH_BASE
                    + "?date=-1&expression="
                    + quote("tags\x3d\x3d\x22VT:%s:%s\x22" % (key, virustotal["scans"][key]["result"]), safe="")
                )
    return virustotal


@require_safe
@conditional_login_required(login_required, settings.WEB_AUTHENTICATION)
def surialert(request, task_id):
    report = results_db.analysis.find_one({"info.id": int(task_id)}, {"suricata.alerts": 1, "_id": 0}, sort=[("_id", pymongo.DESCENDING)])
    if not report:
        return render(request, "error.html", {"error": "The specified analysis does not exist"})

    suricata = report["suricata"]

    if settings.MOLOCH_ENABLED:
        if settings.MOLOCH_BASE[-1] != "/":
            settings.MOLOCH_BASE = settings.MOLOCH_BASE + "/"

        suricata = gen_moloch_from_suri_alerts(suricata)

    return render(request, "analysis/surialert.html", {"analysis": report, "config": enabledconf})


@require_safe
@conditional_login_required(login_required, settings.WEB_AUTHENTICATION)
def shrike(request, task_id):
    shrike = results_db.analysis.find_one(
        {"info.id": int(task_id)},
        {"info.shrike_url": 1, "info.shrike_msg": 1, "info.shrike_sid": 1, "info.shrike_refer": 1, "_id": 0},
        sort=[("_id", pymongo.DESCENDING)],
    )
    if not shrike:
        return render(request, "error.html", {"error": "The specified analysis does not exist"})

    return render(request, "analysis/shrike.html", {"shrike": shrike})


@require_safe
@conditional_login_required(login_required, settings.WEB_AUTHENTICATION)
def surihttp(request, task_id):
    report = results_db.analysis.find_one({"info.id": int(task_id)}, {"suricata.http": 1, "_id": 0}, sort=[("_id", pymongo.DESCENDING)])
    if not report:
        return render(request, "error.html", {"error": "The specified analysis does not exist"})

    suricata = report["suricata"]

    if settings.MOLOCH_ENABLED:
        if settings.MOLOCH_BASE[-1] != "/":
            settings.MOLOCH_BASE = settings.MOLOCH_BASE + "/"

        suricata = gen_moloch_from_suri_http(suricata)

    return render(request, "analysis/surihttp.html", {"analysis": report, "config": enabledconf})


@require_safe
@conditional_login_required(login_required, settings.WEB_AUTHENTICATION)
def suritls(request, task_id):
    report = results_db.analysis.find_one({"info.id": int(task_id)}, {"suricata.tls": 1, "_id": 0}, sort=[("_id", pymongo.DESCENDING)])
    if not report:
        return render(request, "error.html", {"error": "The specified analysis does not exist"})

    suricata = report["suricata"]

    if settings.MOLOCH_ENABLED:
        if settings.MOLOCH_BASE[-1] != "/":
            settings.MOLOCH_BASE = settings.MOLOCH_BASE + "/"

        suricata = gen_moloch_from_suri_tls(suricata)

    return render(request, "analysis/suritls.html", {"analysis": report, "config": enabledconf})


@require_safe
@conditional_login_required(login_required, settings.WEB_AUTHENTICATION)
def surifiles(request, task_id):
    report = results_db.analysis.find_one(
        {"info.id": int(task_id)}, {"info.id": 1, "suricata.files": 1, "_id": 0}, sort=[("_id", pymongo.DESCENDING)]
    )
    if not report:
        return render(request, "error.html", {"error": "The specified analysis does not exist"})

    suricata = report["suricata"]

    if settings.MOLOCH_ENABLED:
        if settings.MOLOCH_BASE[-1] != "/":
            settings.MOLOCH_BASE = settings.MOLOCH_BASE + "/"

        suricata = gen_moloch_from_suri_file_info(suricata)

    return render(request, "analysis/surifiles.html", {"analysis": report, "config": enabledconf})


@require_safe
@conditional_login_required(login_required, settings.WEB_AUTHENTICATION)
def antivirus(request, task_id):
    rtmp = results_db.analysis.find_one(
        {"info.id": int(task_id)}, {"virustotal": 1, "info.category": 1, "_id": 0}, sort=[("_id", pymongo.DESCENDING)]
    )
    if not rtmp:
        return render(request, "error.html", {"error": "The specified analysis does not exist"})
    if settings.MOLOCH_ENABLED:
        if settings.MOLOCH_BASE[-1] != "/":
            settings.MOLOCH_BASE = settings.MOLOCH_BASE + "/"
        if "virustotal" in rtmp:
            rtmp["virustotal"] = gen_moloch_from_antivirus(rtmp["virustotal"])

    return render(request, "analysis/antivirus.html", {"analysis": rtmp})


@csrf_exempt
@conditional_login_required(login_required, settings.WEB_AUTHENTICATION)
def search_behavior(request, task_id):
    if request.method == "POST":
        query = request.POST.get("search")
        results = []
        search_pid = None
        search_tid = None
        match = re.search("pid=(?P<search_pid>\d+)", query)
        if match:
            search_pid = int(match.group("search_pid"))
        match = re.search("tid=(?P<search_tid>\d+)", query)
        if match:
            search_tid = match.group("search_tid")

        if search_pid:
            query = query.replace("pid=" + str(search_pid), "")
        if search_tid:
            query = query.replace("tid=" + search_tid, "")

        query = query.strip()

        query = re.compile(query)

        # Fetch anaylsis report
        if enabledconf["mongodb"]:
            record = results_db.analysis.find_one({"info.id": int(task_id)}, {"behavior.processes": 1, "_id": 0})
        if es_as_db:
            esquery = es.search(index=fullidx, doc_type="analysis", q='info.id: "%s"' % task_id)["hits"]["hits"][0]
            esidx = esquery["_index"]
            record = esquery["_source"]

        # Loop through every process
        for process in record["behavior"]["processes"]:
            if search_pid and process["process_id"] != search_pid:
                continue

            process_results = []

            if enabledconf["mongodb"]:
                chunks = results_db.calls.find({"_id": {"$in": process["calls"]}})
            if es_as_db:
                # I don't believe ES has a similar function to MongoDB's $in
                # so we'll just iterate the call list and query appropriately
                chunks = list()
                for callitem in process["calls"]:
                    data = es.search(index=esidx, oc_type="calls", q="_id: %s" % callitem)["hits"]["hits"][0]["_source"]
                    chunks.append(data)

            for chunk in chunks:
                for call in chunk["calls"]:
                    if search_tid and call["thread_id"] != search_tid:
                        continue
                    # TODO: ES can speed this up instead of parsing with
                    # Python regex.
                    if query.search(call["api"]):
                        process_results.append(call)
                    else:
                        for argument in call["arguments"]:
                            if query.search(argument["name"]) or query.search(argument["value"]):
                                process_results.append(call)
                                break

            if len(process_results) > 0:
                results.append({"process": process, "signs": process_results})

        return render(request, "analysis/behavior/_search_results.html", {"results": results})
    else:
        raise PermissionDenied


@require_safe
@conditional_login_required(login_required, settings.WEB_AUTHENTICATION)
def report(request, task_id):
    if enabledconf["mongodb"]:
        report = results_db.analysis.find_one(
            {"info.id": int(task_id)}, {"dropped": 0, "CAPE": 0, "behavior.processes": 0}, sort=[("_id", pymongo.DESCENDING)]
        )
    if es_as_db:
        query = es.search(index=fullidx, doc_type="analysis", q='info.id: "%s"' % task_id)["hits"]["hits"][0]
        report = query["_source"]
        # Extract out data for Admin tab in the analysis page
        esdata = {"index": query["_index"], "id": query["_id"]}
        report["es"] = esdata
    if not report:
        return render(request, "error.html", {"error": "The specified analysis does not exist or not finished yet"})

    if enabledconf["compressresults"]:
        for keyword in ("CAPE", "procdump", "enhanced", "summary"):
            if report.get(keyword, False):
                try:
                    report[keyword] = json.loads(zlib.decompress(report[keyword]))
                except Exception:
                    pass
        if report.get("behavior", {}).get("summary", {}):
            try:
                report["behavior"]["summary"] = json.loads(zlib.decompress(report["behavior"]["summary"]))
            except Exception:
                pass
    children = 0
    if "CAPE_children" in report:
        children = report["CAPE_children"]

    try:
        report["dropped"] = list(results_db.analysis.aggregate([{"$match": {"info.id": int(task_id)}}, {"$project": {"_id": 0, "dropped_size": {"$size": "$dropped.sha256"}}}]))[0]["dropped_size"]
    except:
        report["dropped"] = 0

    try:
        if report.get("info", {}).get("category", "").lower() == "static":
            report["CAPE"] = len(list(results_db.analysis.find({"info.id": int(task_id)}, {"_id": 0, "CAPE": 1})))
        else:
            tmp_data = list(results_db.analysis.aggregate([{"$match": {"info.id": int(task_id)}}, {"$project": {"_id": 0, "cape_size": {"$size": "$CAPE.sha256"}, "cape_conf_size": {"$size": "$CAPE.cape_config"}}}]))
<<<<<<< HEAD
            report["CAPE"] = tmp_data[0]["cape_size"] or tmp_data[0]["cape_conf_size"] or 0
=======
            if tmp_data[0]["cape_size"]:
                report["CAPE"] = tmp_data[0]["cape_size"]
            elif tmp_data[0]["cape_conf_size"]:
                report["CAPE"] = tmp_data[0]["cape_conf_size"]
            else:
                report["CAPE"] = 0
>>>>>>> 2f2fb3b5
    except Exception as e:
        report["CAPE"] = 0

    reports_exist = False
    reporting_path = os.path.join(CUCKOO_ROOT, "storage", "analyses", str(task_id), "reports")
    if os.path.exists(reporting_path) and os.listdir(reporting_path):
        reports_exist = True

    debugger_log_path = os.path.join(CUCKOO_ROOT, "storage", "analyses", str(task_id), "debugger")
    if os.path.exists(debugger_log_path) and os.listdir(debugger_log_path):
        report["debugger_logs"] = 1

    if settings.MOLOCH_ENABLED and "suricata" in report:
        suricata = report["suricata"]
        if settings.MOLOCH_BASE[-1] != "/":
            settings.MOLOCH_BASE = settings.MOLOCH_BASE + "/"
        report["moloch_url"] = (
            settings.MOLOCH_BASE + "?date=-1&expression=tags" + quote("\x3d\x3d\x22%s\x3a%s\x22" % (settings.MOLOCH_NODE, task_id), safe="")
        )
        if isinstance(suricata, dict):
            suricata = gen_moloch_from_suri_http(suricata)
            suricata = gen_moloch_from_suri_alerts(suricata)
            suricata = gen_moloch_from_suri_file_info(suricata)
            suricata = gen_moloch_from_suri_tls(suricata)

    if settings.MOLOCH_ENABLED and "virustotal" in report:
        report["virustotal"] = gen_moloch_from_antivirus(report["virustotal"])

    # Creating dns information dicts by domain and ip.
    if "network" in report and "domains" in report["network"]:
        domainlookups = dict((i["domain"], i["ip"]) for i in report["network"]["domains"])
        iplookups = dict((i["ip"], i["domain"]) for i in report["network"]["domains"])
        for i in report["network"]["dns"]:
            for a in i["answers"]:
                iplookups[a["data"]] = i["request"]
    else:
        domainlookups = dict()
        iplookups = dict()

    similar = []
    similarinfo = []
    if enabledconf["malheur"]:
        malheur_file = os.path.join(CUCKOO_ROOT, "storage", "malheur", "malheur.txt")
        if os.path.exists(malheur_file):
            classes = dict()
            ourclassname = None

            try:
                with open(malheur_file, "r") as malfile:
                    for line in malfile:
                        if line[0] == "#":
                            continue
                        parts = line.strip().split(" ")
                        classname = parts[1]
                        if classname != "rejected":
                            if classname not in classes:
                                classes[classname] = []
                            addval = dict()
                            addval["id"] = parts[0][:-4]
                            addval["proto"] = parts[2][:-4]
                            addval["distance"] = parts[3]
                            if addval["id"] == task_id:
                                ourclassname = classname
                            else:
                                classes[classname].append(addval)
                if ourclassname:
                    similar = classes[ourclassname]
                    for sim in similar[:maxsimilar]:
                        siminfo = get_analysis_info(db, id=int(sim["id"]))
                        if siminfo:
                            similarinfo.append(siminfo)
                    if similarinfo:
                        buf = sorted(similarinfo, key=lambda z: z["id"], reverse=True)
                        similarinfo = buf

            except Exception as e:
                print(e)

    vba2graph = False
    vba2graph_svg_content = ""
    vba2graph_svg_path = os.path.join(CUCKOO_ROOT, "storage", "analyses", str(task_id), "vba2graph", "svg", "vba2graph.svg")
    if os.path.exists(vba2graph_svg_path):
        vba2graph_svg_content = open(vba2graph_svg_path, "rb").read()
        vba2graph = True

    bingraph = False
    bingraph_dict_content = {}
    bingraph_path = os.path.join(CUCKOO_ROOT, "storage", "analyses", str(task_id), "bingraph")
    if os.path.exists(bingraph_path):
        for file in os.listdir(bingraph_path):
            tmp_file = os.path.join(bingraph_path, file)
            with open(tmp_file, "r") as f:
                bingraph_dict_content.setdefault(os.path.basename(tmp_file).split("-")[0], f.read())
    if bingraph_dict_content:
        bingraph = True

    return render(
        request,
        "analysis/report.html",
        {
            "analysis": report,
            "children": children,
            "domainlookups": domainlookups,
            "iplookups": iplookups,
            "similar": similarinfo,
            "settings": settings,
            "config": enabledconf,
            "reports_exist": reports_exist,
            "graphs": {
                "vba2graph": {"enabled": vba2graph, "content": vba2graph_svg_content},
                "bingraph": {"enabled": bingraph, "content": bingraph_dict_content},
            },
        },
    )

def file_nl(request, category, task_id, dlfile):
    file_name = dlfile
    if category == "screenshot":
        file_name = file_name + ".jpg"
        path = os.path.join(CUCKOO_ROOT, "storage", "analyses", task_id, "shots", file_name)
        cd = "image/jpeg"

    elif category == "bingraph":
        path = os.path.join(CUCKOO_ROOT, "storage", "analyses", str(task_id), "bingraph", file_name + "-ent.svg")
        file_name = file_name + "-ent.svg"
        cd = "image/svg+xml"
    else:
        return render(request, "error.html", {"error": "Category not defined"})

    try:
        resp = StreamingHttpResponse(FileWrapper(open(path, "rb"), 8192), content_type=cd)
    except:
        return render(request, "error.html", {"error": "File {} not found".format(path)})

    resp["Content-Length"] = os.path.getsize(path)
    resp["Content-Disposition"] = "attachment; filename=" + file_name
    return resp

@require_safe
@ratelimit(key="ip", rate=my_rate_seconds, block=rateblock)
@ratelimit(key="ip", rate=my_rate_minutes, block=rateblock)
@conditional_login_required(login_required, settings.WEB_AUTHENTICATION)
def file(request, category, task_id, dlfile):
    file_name = dlfile
    cd = ""
    mem_zip = False
    size = 0
    extmap = {
        "memdump": ".dmp",
        "memdumpstrings": ".dmp.strings",
    }

    if category == "sample":
        path = os.path.join(CUCKOO_ROOT, "storage", "binaries", dlfile)
    elif category in ("samplezip", "dropped", "droppedzip", "CAPE", "CAPEZIP", "procdump", "procdumpzip", "memdumpzip"):
        # ability to download password protected zip archives
        path = ""
        if category in ("sample", "samplezip"):
            path = os.path.join(CUCKOO_ROOT, "storage", "binaries", file_name)
        elif category in ("dropped", "droppedzip"):
            path = os.path.join(CUCKOO_ROOT, "storage", "analyses", str(task_id), "files", file_name)
        elif category.startswith("CAPE"):
            buf = os.path.join(CUCKOO_ROOT, "storage", "analyses", task_id, "CAPE", file_name)
            if os.path.isdir(buf):
                dfile = min(os.listdir(buf), key=len)
                path = os.path.join(buf, dfile)
            else:
                path = buf
        elif category.startswith("procdump"):
            path = os.path.join(CUCKOO_ROOT, "storage", "analyses", task_id, "procdump", file_name)
        elif category.startswith("memdumpzip"):
            path = os.path.join(CUCKOO_ROOT, "storage", "analyses", task_id, "memory", file_name + ".dmp")
            file_name += ".dmp"
        if path and category in ("samplezip", "droppedzip", "CAPEZIP", "procdumpzip", "memdumpzip"):
            if HAVE_PYZIPPER:
                mem_zip = BytesIO()
                with pyzipper.AESZipFile(mem_zip, 'w', compression=pyzipper.ZIP_LZMA, encryption=pyzipper.WZ_AES) as zf:
                    zf.setpassword(b"intected")
                    zf.writestr('test.txt', "What ever you do, don't tell anyone!")
            else:
                try:
                    cmd = ["7z", "a", "-y", "-pinfected", os.path.join(tempfile.gettempdir(), file_name + ".zip"), path]
                    _ = subprocess.check_output(cmd, stderr=subprocess.STDOUT)
                except subprocess.CalledProcessError as e:
                    return render(request, "error.html", {"error": "7zip error: {}".format(e)})
            file_name += ".zip"
            path = os.path.join(tempfile.gettempdir(), file_name)
            cd = "application/zip"
    elif category == "debugger_log":
        path = os.path.join(CUCKOO_ROOT, "storage", "analyses", task_id, "debugger", str(dlfile) + ".log")
    elif category == "rtf":
        path = os.path.join(CUCKOO_ROOT, "storage", "analyses", task_id, "rtf_objects", file_name)
    elif category == "pcap":
        file_name += ".pcap"
        path = os.path.join(CUCKOO_ROOT, "storage", "analyses", task_id, "dump.pcap")
        cd = "application/vnd.tcpdump.pcap"
    elif category == "usage":
        path = os.path.join(CUCKOO_ROOT, "storage", "analyses", task_id, "aux", "usage.svg")
        file_name = "usage.svg"
        cd = "image/svg+xml"
    elif category in extmap:
        file_name += extmap[category]
        path = os.path.join(CUCKOO_ROOT, "storage", "analyses", task_id, "memory", file_name)
        if not os.path.exists(path):
            file_name += ".zip"
            path += ".zip"
            cd = "application/zip"
    elif category == "dropped":
        buf = os.path.join(CUCKOO_ROOT, "storage", "analyses", task_id, "files", file_name)
        if os.path.isdir(buf):
            dfile = min(os.listdir(buf), key=len)
            path = os.path.join(buf, dfile)
        else:
            path = buf
    elif category == "procdump":
        buf = os.path.join(CUCKOO_ROOT, "storage", "analyses", task_id, "procdump", file_name)
        if os.path.isdir(buf):
            dfile = min(os.listdir(buf), key=len)
            path = os.path.join(buf, dfile)
        else:
            path = buf
    # Just for suricata dropped files currently
    elif category == "zip":
        file_name = "files.zip"
        path = os.path.join(CUCKOO_ROOT, "storage", "analyses", task_id, "logs", "files.zip")
        cd = "application/zip"
    elif category == "suricata":
        file_name = "file." + dlfile
        path = os.path.join(CUCKOO_ROOT, "storage", "analyses", task_id, "logs", "files", file_name)
    elif category == "rtf":
        path = os.path.join(CUCKOO_ROOT, "storage", "analyses", task_id, "rtf_objects", file_name)
    else:
        return render(request, "error.html", {"error": "Category not defined"})

    if not cd:
        cd = "application/octet-stream"
    try:
        if category in ("samplezip", "droppedzip", "CAPEZIP", "procdumpzip", "memdumpzip"):
            if mem_zip:
                data = mem_zip.getvalue()
            else:
                data = open(path, "rb").read()
        size = len(data)
        #resp = StreamingHttpResponse(FileWrapper(open(path, "rb"), 8192), content_type=cd)
        resp = HttpResponse(data, content_type=cd)
    except:
        if path.endswith(".zip"):
            os.remove(path)
        return render(request, "error.html", {"error": "File {} not found".format(path)})

    resp["Content-Length"] = size # os.path.getsize(path)
    resp["Content-Disposition"] = "attachment; filename=" + file_name
    if path.endswith(".zip"):
        os.remove(path)
    return resp


@require_safe
@conditional_login_required(login_required, settings.WEB_AUTHENTICATION)
def procdump(request, task_id, process_id, start, end):
    origname = process_id + ".dmp"
    tmpdir = None
    tmp_file_path = None
    response = False
    if enabledconf["mongodb"]:
        analysis = results_db.analysis.find_one({"info.id": int(task_id)}, {"procmemory": 1, "_id": 0}, sort=[("_id", pymongo.DESCENDING)])
    if es_as_db:
        analysis = es.search(index=fullidx, doc_type="analysis", q='info.id: "%s"' % task_id)["hits"]["hits"][0]["_source"]

    dumpfile = os.path.join(CUCKOO_ROOT, "storage", "analyses", task_id, "memory", origname)
    if not os.path.exists(dumpfile):
        dumpfile += ".zip"
        if not os.path.exists(dumpfile):
            return render(request, "error.html", {"error": "File not found"})
        f = zipfile.ZipFile(dumpfile, "r")
        tmpdir = tempfile.mkdtemp(prefix="capeprocdump_", dir=settings.TEMP_PATH)
        tmp_file_path = f.extract(origname, path=tmpdir)
        f.close()
        dumpfile = tmp_file_path
    try:
        file_item = open(dumpfile, "rb")
    except IOError:
        file_item = None

    file_name = "{0}_{1:x}.dmp".format(process_id, int(start, 16))

    for proc in analysis.get("procmemory", []) or []:
        if proc["pid"] == int(process_id):
            data = b""
            for memmap in proc["address_space"]:
                for chunk in memmap["chunks"]:
                    if int(chunk["start"], 16) >= int(start, 16) and int(chunk["end"], 16) <= int(end, 16):
                        file_item.seek(chunk["offset"])
                        data += file_item.read(int(chunk["size"], 16))
            if len(data):
                content_type = "application/octet-stream"
                response = HttpResponse(data, content_type=content_type)
                response["Content-Disposition"] = "attachment; filename={0}".format(file_name)
                break

    if file_item:
        file_item.close()
    try:
        if tmp_file_path:
            os.unlink(tmp_file_path)
        if tmpdir:
            shutil.rmtree(tmpdir)
    except:
        pass

    if response:
        return response

    return render(request, "error.html", {"error": "File not found"})


@require_safe
@conditional_login_required(login_required, settings.WEB_AUTHENTICATION)
@ratelimit(key="ip", rate=my_rate_seconds, block=rateblock)
@ratelimit(key="ip", rate=my_rate_minutes, block=rateblock)
def filereport(request, task_id, category):
    formats = {
        "json": "report.json",
        "html": "report.html",
        "htmlsummary": "summary-report.html",
        "pdf": "report.pdf",
        "maec": "report.maec-4.1.xml",
        "maec5": "report.maec-5.0.json",
        "metadata": "report.metadata.xml",
        "misp": "misp.json",
    }

    if category in formats:
        file_path = os.path.join(CUCKOO_ROOT, "storage", "analyses", str(task_id), "reports", formats[category])
        file_name = str(task_id) + "_" + formats[category]
        content_type = "application/octet-stream"

        if os.path.exists(file_path):
            response = HttpResponse(open(file_path, "rb").read(), content_type=content_type)
            response["Content-Disposition"] = "attachment; filename={0}".format(file_name)

            return response

        """
        elif enabledconf["distributed"]:
            # check for memdump on slave
            try:
                res = requests.get("http://127.0.0.1:9003/task/{task_id}".format(task_id=task_id), verify=False, timeout=30)
                if res and res.ok and res.json()["status"] == 1:
                    url = res.json()["url"]
                    dist_task_id = res.json()["task_id"]
                    return redirect(url.replace(":8090", ":8000")+"api/tasks/get/report/"+str(dist_task_id)+"/"+category+"/", permanent=True)
            except Exception as e:
                print(e)
        """
    return render(request, "error.html", {"error": "File not found"}, status=404)


@require_safe
@conditional_login_required(login_required, settings.WEB_AUTHENTICATION)
def full_memory_dump_file(request, analysis_number):
    file_path = os.path.join(CUCKOO_ROOT, "storage", "analyses", str(analysis_number), "memory.dmp")
    if os.path.exists(file_path):
        filename = os.path.basename(file_path)
    elif os.path.exists(file_path + ".zip"):
        file_path = os.path.join(CUCKOO_ROOT, "storage", "analyses", str(analysis_number), "memory.dmp.zip")
        if os.path.exists(file_path):
            filename = os.path.basename(file_path)
    elif enabledconf["distributed"]:
        # check for memdump on slave
        try:
            res = requests.get("http://127.0.0.1:9003/task/{task_id}".format(task_id=analysis_number), verify=False, timeout=30)
            if res and res.ok and res.json()["status"] == 1:
                url = res.json()["url"]
                dist_task_id = res.json()["task_id"]
                return redirect(url.replace(":8090", ":8000") + "api/tasks/get/fullmemory/" + str(dist_task_id) + "/", permanent=True)
        except Exception as e:
            print(e)
    if filename:
        content_type = "application/octet-stream"
        response = StreamingHttpResponse(FileWrapper(open(file_path), 8192), content_type=content_type)
        response["Content-Length"] = os.path.getsize(file_path)
        response["Content-Disposition"] = "attachment; filename=%s" % filename
        return response
    else:
        return render(request, "error.html", {"error": "File not found"})


@require_safe
@conditional_login_required(login_required, settings.WEB_AUTHENTICATION)
def full_memory_dump_strings(request, analysis_number):
    file_path = os.path.join(CUCKOO_ROOT, "storage", "analyses", str(analysis_number), "memory.dmp.strings")
    filename = None
    if os.path.exists(file_path):
        filename = os.path.basename(file_path)
    else:
        file_path = os.path.join(CUCKOO_ROOT, "storage", "analyses", str(analysis_number), "memory.dmp.strings.zip")
        if os.path.exists(file_path):
            filename = os.path.basename(file_path)
    if filename:
        content_type = "application/octet-stream"
        response = StreamingHttpResponse(FileWrapper(open(file_path), 8192), content_type=content_type)
        response["Content-Length"] = os.path.getsize(file_path)
        response["Content-Disposition"] = "attachment; filename=%s" % filename
        return response
    else:
        return render(request, "error.html", {"error": "File not found"})


@csrf_exempt
@conditional_login_required(login_required, settings.WEB_AUTHENTICATION)
def search(request):
    if "search" in request.POST:
        error = None

        try:
            term, value = request.POST["search"].strip().split(":", 1)
        except ValueError:
            term = ""
            value = request.POST["search"].strip()

        # Check on search size. But malscore can be a single digit number.
        if term != "malscore" and len(value) < 3:
            return render(
                request,
                "analysis/search.html",
                {"analyses": None, "term": request.POST["search"], "error": "Search term too short, minimum 3 characters required"},
            )

        # name:foo or name: foo
        value = value.lstrip()
        term = term.lower()

        if not term:
            value = value.lower()
            if re.match(r"^([a-fA-F\d]{32})$", value):
                term = "md5"
            elif re.match(r"^([a-fA-F\d]{40})$", value):
                term = "sha1"
            elif re.match(r"^([a-fA-F\d]{64})$", value):
                term = "sha256"
            elif re.match(r"^([a-fA-F\d]{128})$", value):
                term = "sha512"

        try:
            if term == "malscore":
                records = perform_malscore_search(value)
            elif term == "ttp":
                records = perform_ttps_search(value)
            else:
                records = perform_search(term, value)
        except ValueError:
            if term:
                return render(
                    request,
                    "analysis/search.html",
                    {"analyses": None, "term": request.POST["search"], "error": "Invalid search term: %s" % term},
                )
            else:
                return render(
                    request, "analysis/search.html", {"analyses": None, "term": None, "error": "Unable to recognize the search syntax"}
                )

        analyses = []
        for result in records or []:
            new = None
            if enabledconf["mongodb"] and enabledconf["elasticsearchdb"] and essearch and not term:
                new = get_analysis_info(db, id=int(result["_source"]["task_id"]))
            if enabledconf["mongodb"] and term:
                new = get_analysis_info(db, id=int(result["info"]["id"]))
            if es_as_db:
                new = get_analysis_info(db, id=int(result["_source"]["info"]["id"]))
            if not new:
                continue
            analyses.append(new)
        return render(
            request, "analysis/search.html", {"analyses": analyses, "config": enabledconf, "term": request.POST["search"], "error": None}
        )
    else:
        return render(request, "analysis/search.html", {"analyses": None, "term": None, "error": None})


@require_safe
@conditional_login_required(login_required, settings.WEB_AUTHENTICATION)
def remove(request, task_id):
    """Remove an analysis.
    """
    if not enabledconf["delete"]:
        return render(request, "success_simple.html", {"message": "buy a lot of whyskey to admin ;)"})

    if enabledconf["mongodb"]:
        analyses = results_db.analysis.find({"info.id": int(task_id)}, {"_id": 1, "behavior.processes": 1})
        # Checks if more analysis found with the same ID, like if process.py was run manually.
        if analyses.count() > 1:
            message = "Multiple tasks with this ID deleted."
        elif analyses.count() == 1:
            message = "Task deleted."

        if analyses.count() > 0:
            # Delete dups too.
            for analysis in analyses:
                # Delete calls.
                for process in analysis.get("behavior", {}).get("processes", []):
                    for call in process["calls"]:
                        results_db.calls.remove({"_id": ObjectId(call)})
                # Delete analysis data.
                results_db.analysis.remove({"_id": ObjectId(analysis["_id"])})
            analyses_path = os.path.join(CUCKOO_ROOT, "storage", "analyses", task_id)
            if os.path.exists(analyses_path):
                shutil.rmtree(analyses_path)
        else:
            return render(request, "error.html", {"error": "The specified analysis does not exist"})
    if es_as_db:
        analyses = es.search(index=fullidx, doc_type="analysis", q='info.id: "%s"' % task_id)["hits"]["hits"]
        if len(analyses) > 1:
            message = "Multiple tasks with this ID deleted."
        elif len(analyses) == 1:
            message = "Task deleted."
        if len(analyses) > 0:
            for analysis in analyses:
                esidx = analysis["_index"]
                esid = analysis["_id"]
                # Check if behavior exists
                if analysis["_source"]["behavior"]:
                    for process in analysis["_source"]["behavior"]["processes"]:
                        for call in process["calls"]:
                            es.delete(
                                index=esidx, doc_type="calls", id=call,
                            )
                # Delete the analysis results
                es.delete(
                    index=esidx, doc_type="analysis", id=esid,
                )
    elif essearch:
        # remove es search data
        analyses = es.search(index=fullidx, doc_type="analysis", q='info.id: "%s"' % task_id)["hits"]["hits"]
        if len(analyses) > 1:
            message = "Multiple tasks with this ID deleted."
        elif len(analyses) == 1:
            message = "Task deleted."
        if len(analyses) > 0:
            for analysis in analyses:
                esidx = analysis["_index"]
                esid = analysis["_id"]
                # Delete the analysis results
                es.delete(
                    index=esidx, doc_type="analysis", id=esid,
                )

    db.delete_task(task_id)

    return render(request, "success_simple.html", {"message": message})


@require_safe
@conditional_login_required(login_required, settings.WEB_AUTHENTICATION)
def pcapstream(request, task_id, conntuple):
    src, sport, dst, dport, proto = conntuple.split(",")
    sport, dport = int(sport), int(dport)

    if enabledconf["mongodb"]:
        conndata = results_db.analysis.find_one(
            {"info.id": int(task_id)},
            {"network.tcp": 1, "network.udp": 1, "network.sorted_pcap_sha256": 1, "_id": 0},
            sort=[("_id", pymongo.DESCENDING)],
        )

    if es_as_db:
        conndata = es.search(index=fullidx, doc_type="analysis", q='info.id: "%s"' % task_id)["hits"]["hits"][0]["_source"]

    if not conndata:
        return render(request, "standalone_error.html", {"error": "The specified analysis does not exist"})

    try:
        if proto == "udp":
            connlist = conndata["network"]["udp"]
        else:
            connlist = conndata["network"]["tcp"]

        conns = [i for i in connlist if (i["sport"], i["dport"], i["src"], i["dst"]) == (sport, dport, src, dst)]
        stream = conns[0]
        offset = stream["offset"]
    except:
        return render(request, "standalone_error.html", {"error": "Could not find the requested stream"})

    try:
        # This will check if we have a sorted PCAP
        test_pcap = conndata["network"]["sorted_pcap_sha256"]
        # if we do, build out the path to it
        pcap_path = os.path.join(CUCKOO_ROOT, "storage", "analyses", task_id, "dump_sorted.pcap")
        fobj = open(pcap_path, "rb")
    except Exception as e:
        # print str(e)
        return render(request, "standalone_error.html", {"error": "The required sorted PCAP does not exist"})

    packets = list(network.packets_for_stream(fobj, offset))
    fobj.close()

    return HttpResponse(json.dumps(packets), content_type="application/json")


@conditional_login_required(login_required, settings.WEB_AUTHENTICATION)
def comments(request, task_id):
    if request.method == "POST" and settings.COMMENTS:
        comment = request.POST.get("commentbox", "")
        if not comment:
            return render(request, "error.html", {"error": "No comment provided."})

        if enabledconf["mongodb"]:
            report = results_db.analysis.find_one({"info.id": int(task_id)}, {"info.comments": 1, "_id": 0}, sort=[("_id", pymongo.DESCENDING)])
        if es_as_db:
            query = es.search(index=fullidx, doc_type="analysis", q='info.id: "%s"' % task_id)["hits"]["hits"][0]
            report = query["_source"]
            esid = query["_id"]
            esidx = query["_index"]
        if "comments" in report["info"]:
            curcomments = report["info"]["comments"]
        else:
            curcomments = list()
        buf = dict()
        buf["Timestamp"] = datetime.datetime.now().strftime("%Y-%m-%d %H:%M:%S")
        escape_map = {
            "&": "&amp;",
            '"': "&quot;",
            "'": "&apos;",
            "<": "&lt;",
            ">": "&gt;",
            "\n": "<br />",
        }
        buf["Data"] = "".join(escape_map.get(thechar, thechar) for thechar in comment)
        # status can be posted/removed
        buf["Status"] = "posted"
        curcomments.insert(0, buf)
        if enabledconf["mongodb"]:
            results_db.analysis.update({"info.id": int(task_id)}, {"$set": {"info.comments": curcomments}}, upsert=False, multi=True)
        if es_as_db:
            es.update(index=esidx, doc_type="analysis", id=esid, body={"doc": {"info": {"comments": curcomments}}})
        return redirect("report", task_id=task_id)

    else:
        return render(request, "error.html", {"error": "Invalid Method"})


@conditional_login_required(login_required, settings.WEB_AUTHENTICATION)
def vtupload(request, category, task_id, filename, dlfile):
    if enabledconf["vtupload"] and settings.VTDL_PRIV_KEY:
        try:
            if category == "sample":
                path = os.path.join(CUCKOO_ROOT, "storage", "binaries", dlfile)
            elif category == "dropped":
                path = os.path.join(CUCKOO_ROOT, "storage", "analyses", task_id, "files", filename)
            params = {"apikey": settings.VTDL_PRIV_KEY}
            files = {"file": (filename, open(path, "rb"))}
            response = requests.post("https://www.virustotal.com/vtapi/v2/file/scan", files=files, params=params)
            response_code = response.json()["response_code"]
            permalink = response.json()["permalink"]
            if response_code == 1:
                return render(request, "success_vtup.html", {"permalink": permalink})
            else:
                return render(request, "error.html", {"error": "Response code: {}".format(response.json())})
        except Exception as err:
            return render(request, "error.html", {"error": err})
    else:
        return<|MERGE_RESOLUTION|>--- conflicted
+++ resolved
@@ -918,16 +918,7 @@
             report["CAPE"] = len(list(results_db.analysis.find({"info.id": int(task_id)}, {"_id": 0, "CAPE": 1})))
         else:
             tmp_data = list(results_db.analysis.aggregate([{"$match": {"info.id": int(task_id)}}, {"$project": {"_id": 0, "cape_size": {"$size": "$CAPE.sha256"}, "cape_conf_size": {"$size": "$CAPE.cape_config"}}}]))
-<<<<<<< HEAD
             report["CAPE"] = tmp_data[0]["cape_size"] or tmp_data[0]["cape_conf_size"] or 0
-=======
-            if tmp_data[0]["cape_size"]:
-                report["CAPE"] = tmp_data[0]["cape_size"]
-            elif tmp_data[0]["cape_conf_size"]:
-                report["CAPE"] = tmp_data[0]["cape_conf_size"]
-            else:
-                report["CAPE"] = 0
->>>>>>> 2f2fb3b5
     except Exception as e:
         report["CAPE"] = 0
 
