--- conflicted
+++ resolved
@@ -1206,13 +1206,8 @@
         report = mongo_find_one(
             "analysis",
             {"info.id": int(task_id)},
-<<<<<<< HEAD
             {"dropped": 0, "CAPE.payloads": 0, "procdump": 0, "procmemory": 0, "behavior.processes": 0, "network": 0, "memory": 0},
             sort=[("_id", pymongo.DESCENDING)],
-=======
-            {"dropped": 0, "CAPE.payloads": 0, "procdump": 0, "behavior.processes": 0, "network": 0, "memory": 0},
-            sort=[("_id", -1)],
->>>>>>> 8a461f80
         )
         network_report = mongo_find_one(
             "analysis",
@@ -1255,7 +1250,6 @@
     if "CAPE_children" in report:
         children = report["CAPE_children"]
 
-<<<<<<< HEAD
     # We need ES alternative to this
     if enabledconf["mongodb"]:
         try:
@@ -1279,37 +1273,12 @@
                         {"$project": {"_id": 0, "cape_size": {"$size": {"$ifNull": ["$CAPE.payloads.sha256", []]}}}},
                     ]
                 )
-=======
-    try:
-        report["dropped"] = list(
-            mongo_aggregate(
-                "analysis",
-                [
-                    {"$match": {"info.id": int(task_id)}},
-                    {"$project": {"_id": 0, "dropped_size": {"$size": {"$ifNull": ["$dropped.sha256", []]}}}},
-                ],
-            )
-        )[0]["dropped_size"]
-    except Exception:
-        report["dropped"] = 0
-
-    report["CAPE"] = 0
-    try:
-        tmp_data = list(
-            mongo_aggregate(
-                "analysis",
-                [
-                    {"$match": {"info.id": int(task_id)}},
-                    {"$project": {"_id": 0, "cape_size": {"$size": {"$ifNull": ["$CAPE.payloads.sha256", []]}}}},
-                ],
->>>>>>> 8a461f80
             )
             report["CAPE"] = tmp_data[0]["cape_size"] or 0
         except Exception as e:
             print(e)
 
-<<<<<<< HEAD
-        report["procdump_size"] = 0
+        report["procdump"] = 0
         try:
             tmp_data = list(
                 results_db.analysis.aggregate(
@@ -1318,23 +1287,11 @@
                         {"$project": {"_id": 0, "procdump_size": {"$size": {"$ifNull": ["$procdump.sha256", []]}}}},
                     ]
                 )
-=======
-    report["procdump"] = 0
-    try:
-        tmp_data = list(
-            mongo_aggregate(
-                "analysis",
-                [
-                    {"$match": {"info.id": int(task_id)}},
-                    {"$project": {"_id": 0, "procdump_size": {"$size": {"$ifNull": ["$procdump.sha256", []]}}}},
-                ],
->>>>>>> 8a461f80
             )
             report["procdump"] = tmp_data[0]["procdump_size"] or 0
         except Exception as e:
             print(e)
 
-<<<<<<< HEAD
         report["memory"] = 0
         try:
             tmp_data = list(results_db.analysis.find({"info.id": int(task_id), "memory": {"$exists": True}}))
@@ -1342,15 +1299,6 @@
                 report["memory"] = tmp_data[0]["_id"] or 0
         except Exception as e:
             print(e)
-=======
-    report["memory"] = 0
-    try:
-        tmp_data = list(mongo_find("analysis", {"info.id": int(task_id), "memory": {"$exists": True}}))
-        if tmp_data:
-            report["memory"] = tmp_data[0]["_id"] or 0
-    except Exception as e:
-        print(e)
->>>>>>> 8a461f80
 
     reports_exist = False
     reporting_path = os.path.join(CUCKOO_ROOT, "storage", "analyses", str(task_id), "reports")
