--- conflicted
+++ resolved
@@ -1165,11 +1165,7 @@
             del data["target"]["file"]["guest_paths"]
             for x in data["target"]["file"]["yara"]:
                 for i in range(0, len(x["strings"])):
-<<<<<<< HEAD
                     x["strings"][i] = x["strings"][i].hex()
-=======
-                    x["strings"][i] = x["strings"][i].hex('  ')
->>>>>>> 2c07af6c
 
     data["network"] = {}
     if "network" in list(buf.keys()) and buf["network"]:
