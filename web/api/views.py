--- conflicted
+++ resolved
@@ -1090,13 +1090,9 @@
         for rep in os.listdir(srcdir):
             tar.add(os.path.join(srcdir, rep), arcname=rep)
         tar.close()
-<<<<<<< HEAD
+
         s.seek(0)
         resp = StreamingHttpResponse(s, content_type="application/octet-stream;")
-=======
-
-        resp = HttpResponse(s.getvalue(), content_type="application/octet-stream;")
->>>>>>> 8c3ebe1a
         resp["Content-Length"] = str(len(s.getvalue()))
         resp["Content-Disposition"] = "attachment; filename=" + fname
         return resp
