--- conflicted
+++ resolved
@@ -1080,8 +1080,6 @@
             return jsonize(resp, response=True)
 
         s = BytesIO()
-<<<<<<< HEAD
-=======
         tar = tarfile.open(name=fname, fileobj=s, mode="w:bz2")
         for rep in os.listdir(srcdir):
             tar.add(os.path.join(srcdir, rep), arcname=rep)
@@ -1095,7 +1093,6 @@
         bzf = bz_formats[report_format.lower()]
         srcdir = os.path.join(CUCKOO_ROOT, "storage", "analyses", str(task_id))
         s = BytesIO()
->>>>>>> 0698751f
 
         # By default go for bz2 encoded tar files (for legacy reasons.)
         # tarmode = tar_formats.get("tar", "w:bz2")
@@ -1117,6 +1114,18 @@
         resp = HttpResponse(s.getvalue(), content_type="application/octet-stream;")
         resp["Content-Length"] = str(len(s.getvalue()))
         resp["Content-Disposition"] = "attachment; filename=" + report_format.lower()
+        return resp
+
+    elif report_format.lower() in bz_formats:
+        fname = "%s_reports.tar.bz2" % task_id
+        s = BytesIO()
+        tar = tarfile.open(name=fname, fileobj=s, mode="w:bz2")
+        for rep in os.listdir(srcdir):
+            tar.add(os.path.join(srcdir, rep), arcname=rep)
+        tar.close()
+        resp = HttpResponse(s.getvalue(), content_type="application/octet-stream;")
+        resp["Content-Length"] = str(len(s.getvalue()))
+        resp["Content-Disposition"] = "attachment; filename=" + fname
         return resp
 
     elif report_format.lower() in bz_formats:
