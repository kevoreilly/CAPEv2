html {
    background: #1c1c1c;
}
body {
    padding-top: 60px;
    background: #ffffff url('/static/graphic/background.png') repeat-x;
}

@page {
    size: A3;
    margin: 1cm;
}

@media (max-width: 979px) {
    body {
        padding-top: 0px;
        padding-bottom: 0px;
    }
}
<<<<<<< HEAD

a {
    color: white
}

a:hover {
    color: #EE1B2F
}

.btn-link {
    color: red
}

.btn-link:hover {
    color: #EE1B2F
}

.page-link {
    background-color: #444
}

.page-link-active {
    background-color: #EE1B2F;
}

.text-success {
    color: #62c462!important
}

.text-sucess:hover {
    color: #62c462
}


=======
>>>>>>> 93280ce5
footer {
    background: #292727;
    margin: 40px 0 0;
    padding: 20px 0 15px;
    width: 100%;
    color: #ccc;
}
footer a:link, footer a:visited {
    color: #ccc;
    text-decoration: none;
}
footer a:hover {
    color: #ccc;
    text-decoration: underline;
}
#footer-extra {
    background: #1c1c1c;
    padding: 10px 0;
    font-size: 11px;
    color: #999;
}
#footer-extra a:link, #footer-extra a:visited {
    color: #999;
    font-weight: bold;
    text-decoration: none;
}
#footer-extra a:hover {
    color: #ccc;
    text-decoration: underline;
}
.center {
    text-align: center;
}
.mono {
    font-family: monospace;
}
.content {
    background-color: white;
    padding: 40px;
    padding-top: 15px;
    -moz-border-radius-bottomleft: 15px;
    -moz-border-radius-bottomright: 15px;
    -webkit-border-bottom-left-radius: 15px;
    -webkit-border-bottom-right-radius: 15px;
}
.section-title {
    border-bottom: 1px solid #eee;
    margin-bottom: 15px;
    margin-top: 20px;
    padding-bottom: 3px;
}
span.block-title {
    font-size: 18px;
    font-weight: bold;
}
img.opaque {
    opacity: 0.3;
    filter: alpha(opacity=30);
}
img.opaque:hover {
    opacity: 1.0;
    filter: alpha(opacity=100);
}
.gray {
    color: #666;
}
.table-centered {
    margin: 0 auto !important;
    float: none !important;
}
a.tag-label {
    color: white;
}

.filesystem {
    background-color: #ffe3c5;
}
.registry {
    background-color: #ffc5c5;
}
.process {
    background-color: #c5e0ff;
}
.threading {
    background-color: #d3e0ff;
}
.services {
    background-color: #ccc5ff;
}
.device {
    background-color: #d3c5cc;
}
.network {
    background-color: #d3ffc5;
}
.socket {
    background-color: #d3ffc5;
}
.synchronization {
    background-color: #f9c5ff;
}
.browser {
    background-color: #dfffdf;
}
.crypto {
    background-color: #f0f2c5;
}
.system {
    background-color: #fffcc5;
}
.windows {
    background-color: #ffc5ee;
}
.page-header {
    margin-bottom: 10px;
}
.filter-box {
    display : none;
    padding-top: 15px;
	height : auto;
	width : 40%;
}
/* Fix the icon tab override */
.nav-tabs > .active > a > [class^="icon-"],.nav-tabs>.active>a>[class*=" icon-"] { background-image:url("../img/glyphicons-halflings.png") !important; }

td {
    word-wrap: break-word;
}

.tab-content {
    margin-top: 25px;
}

.row-active {
    background-color: #d9edf7;
}

pre {
    white-space: -moz-pre-wrap;
    white-space: -pre-wrap;
    white-space: -o-pre-wrap;
    word-wrap: break-word;
}

.tcp-flow {
    list-style-type: none;
}
.tcp-flow li {
    margin-bottom: 20px;
}
.tcp-out {
}
.tcp-out pre {
    padding: 0;
    border: 0;
    background-color: white;
    color: #d9534f;
}
.tcp-in {
    padding-left: 100px;
}
.tcp-in pre {
    padding: 0;
    border: 0;
    background-color: white;
    color: #5bc0de;
}
#filter-toggle {
    display: inline-block;
    cursor: pointer;
}<|MERGE_RESOLUTION|>--- conflicted
+++ resolved
@@ -17,7 +17,6 @@
         padding-bottom: 0px;
     }
 }
-<<<<<<< HEAD
 
 a {
     color: white
@@ -51,9 +50,6 @@
     color: #62c462
 }
 
-
-=======
->>>>>>> 93280ce5
 footer {
     background: #292727;
     margin: 40px 0 0;
