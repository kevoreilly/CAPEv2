--- conflicted
+++ resolved
@@ -343,30 +343,10 @@
             </br>
         {% endif %}
     </table>
-<<<<<<< HEAD
     {% if file.pe %} <div class="collapse" id="pe_{{sub_file.sha256}}"> <div class="card card-body"> {% include "analysis/generic/_pe.html" %}</div></div></br>{% endif %}
     {% if file.pdf %} <div class="collapse" id="pdf_{{sub_file.sha256}}"> <div class="card card-body"> {% include "analysis/generic/_pdf.html" %}</div></div></br>{% endif %}
     {% if file.lnk %} <div class="collapse" id="lnk_{{sub_file.sha256}}"> <div class="card card-body"> {% include "analysis/generic/_lnk.html" %}</div></div></br>{% endif %}
     {% if file.java %} <div class="collapse" id="java_{{sub_file.sha256}}"> <div class="card card-body"> {% include "analysis/generic/_java.html" %}</div></div></br>{% endif %}
     {% if file.office %} <div class="collapse" id="office_{{sub_file.sha256}}"> <div class="card card-body"> {% include "analysis/generic/_office.html" %}</div></div></br>{% endif %}
-=======
-    {% if graphs.bingraph.enabled and graphs.bingraph.content|getkey:sub_file.sha256 %}
-        <center>{{ graphs.bingraph.content|getkey:sub_file.sha256|safe }}</center>
-        </hr>
-        {% endif %}
-    {% if file.pe %}
-            <tr>
-                <th></th><td>
-                <div class="collapse" id="pe_{{file.sha256}}">
-                    <div class="card card-body">
-                        {% for pe in file.pe %}
-                            {% include "analysis/generic/_pe.html" %}
-                        {% endfor %}
-                    </div>
-                </div>
-            </td>
-            </tr>
-            </br>
-        {% endif %}
->>>>>>> 9cdc2e5e
+    {% if graphs.bingraph.enabled and graphs.bingraph.content|getkey:sub_file.sha256 %}<center><td>{{ graphs.bingraph.content|getkey:sub_file.sha256|safe }}</td></center></hr>{% endif %}
 </div>