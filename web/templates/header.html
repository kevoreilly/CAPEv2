--- conflicted
+++ resolved
@@ -6,7 +6,6 @@
 <meta name="viewport" content="width=device-width, initial-scale=1.0">
 <meta name="description" content="CAPE Sandbox">
 <meta name="author" content="CAPE Sandbox">
-<<<<<<< HEAD
 <link rel="icon" type="image/png" href="{{ STATIC_URL }}img/cape.png" />
 <link href="{{ STATIC_URL }}css/lightbox.css" rel="stylesheet">
 <script src="{{ STATIC_URL }}js/jquery.js"></script>
@@ -14,7 +13,6 @@
 <link href="{{ STATIC_URL }}css/bootstrap.min.css" rel="stylesheet">
 <link href="{{ STATIC_URL }}css/style.css" rel="stylesheet">
 <link href="{{ STATIC_URL }}css/fontawesome-all.css" rel="stylesheet">
-
 </head>
 <body>
   <header>
@@ -38,46 +36,4 @@
       </div>
       </nav>
   </header>
-=======
-<link rel="icon" href="{{ STATIC_URL }}/img/cape.png">
-<link href="{{ STATIC_URL }}css/lightbox.css" rel="stylesheet">
-<link href="{{ STATIC_URL }}css/bootstrap-datetimepicker.min.css" rel="stylesheet">
-<script src="{{ STATIC_URL }}js/jquery.js"></script>
-
-
-<!--dark theme https://cdnjs.com/libraries/bootswatch/3.3.2-->
-<link href="{{ STATIC_URL }}css/bootstrap.min-dark.css" rel="stylesheet">
-<link href="{{ STATIC_URL }}css/style-dark.css" rel="stylesheet">
-
-</head>
-<body>
-<header>
-    <nav class="navbar navbar-fixed-top" role="navigation">
-        <div class="navbar-header">
-            <button class="navbar-toggle" type="button" data-toggle="collapse"  data-target="#navbarColor02" aria-controls="navbarColor02" aria-expanded="false" aria-label="Toggle navigation">
-                <span class="sr-only">Toggle navigation</span>
-                <span class="icon-bar"></span>
-                <span class="icon-bar"></span>
-                <span class="icon-bar"></span>
-            </button>
-        </div>
-        <nav class="collapse navbar-collapse bs-navbar-collapse" role="navigation">
-            <ul class="nav navbar-nav">
-                <li><img src="{{ STATIC_URL }}graphic/cape.png" style="padding: 5px 10px"></li>
-                <li class="nav-item"><a href="{% url "dashboard" %}"><span class="glyphicon glyphicon-dashboard"></span> Dashboard</a></li>
-                <li class="nav-item"><a href="{% url "analysis" %}"><span class="glyphicon glyphicon-list"></span> Recent</a></li>
-                <li class="nav-item"><a href="{% url "pending" %}"><span class="glyphicon glyphicon-time"></span> Pending</a></li>
-                <li class="nav-item"><a href="{% url "search" %}"><span class="glyphicon glyphicon-search"></span> Search</a></li>
-                <li class="nav-item"><a href="{% url "api" %}"><span class="glyphicon glyphicon-cog"></span> API</a></li>
-                <li class="nav-item"><a href="{% url "submission" %}"><span class="glyphicon glyphicon-upload"></span> Submit</a></li>
-            </ul>
-            <ul class="nav navbar-nav navbar-right">
-            <form class="navbar-form" role="form" action="{% url "search" %}" enctype="multipart/form-data" method="post">{% csrf_token %}
-                <input class="form-control mr-sm-2" type="text" class="btn btn-outline" id="form_search" name="search" placeholder="Search term as regex" />
-                <button type="submit" class="btn btn-default">Search</button>
-            </form>
-            </ul>
-        </nav>
-    </nav>
->>>>>>> 93280ce5
 </header>